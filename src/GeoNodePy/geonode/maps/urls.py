<<<<<<< HEAD
from django.conf.urls.defaults import *
=======
from django.conf.urls.defaults import patterns, url
>>>>>>> e2bd048f

js_info_dict = {
    'packages': ('geonode.maps',),
}

urlpatterns = patterns('geonode.maps.views',
    (r'^$', 'maps'),
    url(r'^new$', 'newmap', name="map_new"),
    (r'^(?P<mapid>\d+)$', 'map_controller'),
    (r'^(?P<mapid>\d+)/view$', 'view'),
    (r'^(?P<mapid>\d+)/download/$', 'map_download'),
    (r'^check/$', 'check_download'),
    (r'^embed/$', 'embed'),
    (r'^(?P<mapid>\d+)/embed$', 'embed'),
    (r'^(?P<mapid>\d+)/data$', 'mapJSON'),
<<<<<<< HEAD
    url(r'^(?P<mapid>\d+)/permissions$', 'view_map_permissions', name='view_map_permissions'),
    url(r'^(?P<mapid>\d+)/permissions/edit$', 'edit_map_permissions', name='edit_map_permissions')
=======
    url(r'^change-poc/(?P<ids>\w+)$', 'change_poc', name="change_poc"),
>>>>>>> e2bd048f
)<|MERGE_RESOLUTION|>--- conflicted
+++ resolved
@@ -1,8 +1,4 @@
-<<<<<<< HEAD
-from django.conf.urls.defaults import *
-=======
 from django.conf.urls.defaults import patterns, url
->>>>>>> e2bd048f
 
 js_info_dict = {
     'packages': ('geonode.maps',),
@@ -18,10 +14,8 @@
     (r'^embed/$', 'embed'),
     (r'^(?P<mapid>\d+)/embed$', 'embed'),
     (r'^(?P<mapid>\d+)/data$', 'mapJSON'),
-<<<<<<< HEAD
     url(r'^(?P<mapid>\d+)/permissions$', 'view_map_permissions', name='view_map_permissions'),
-    url(r'^(?P<mapid>\d+)/permissions/edit$', 'edit_map_permissions', name='edit_map_permissions')
-=======
+    url(r'^(?P<mapid>\d+)/permissions/edit$', 'edit_map_permissions', name='edit_map_permissions'),
     url(r'^change-poc/(?P<ids>\w+)$', 'change_poc', name="change_poc"),
->>>>>>> e2bd048f
+
 )