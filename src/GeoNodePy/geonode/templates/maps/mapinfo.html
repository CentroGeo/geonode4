{% extends "page_layout.html" %}
{% load i18n %}
{% load geonode_auth %}

{% block head %} 
{% include "geonode/ext_header.html" %}
{% include "geonode/openlayers_header.html" %}
{% include "geonode/geoext_header.html" %}
{% include "geonode/ux_header.html" %}
{% include "geonode/gxp_header.html" %}
{{ block.super }}
<script type="text/javascript">
var app;
Ext.onReady(function() {
    var config = Ext.apply({
        useToolbar: false,
        proxy: "/proxy/?url=",
        rest: "/maps/",

        // tell the map viewer where and how to be rendered
        portalConfig: {
            height: 300,
            renderTo: "embedded_map"
        }
    }, {{config|safe}});
    app = new GeoExplorer.Viewer(config);
});
</script>
{% endblock %}

{% block main %}
<h3>Map of {{map.title}}</h3>
<p><strong>Abstract:</strong> {{map.abstract}}</p>

<div id="embedded_map">
</div>

<p><strong>Keywords:</strong> </p>
<p><strong>Citation:</strong> </p>
<p><strong>Contact:</strong> {% autoescape off %}{{map.contact}}{% endautoescape %}</p> 

{% endblock %} 
{% block sidebar %} 
<div id="sidebar"> 
  <h3>Download</h3>
  <p><a href="{% url geonode.maps.views.map_download map.id %}"> Download all layers included in this map</a></p>
  <h3>Layers </h3>
  <p>This map uses the following layers </p>
  <ul>
    {% for layer in layers %}
    {% if not layer.group == "background" %}
    <li>{% autoescape off %}{{layer.local_link}}{% endautoescape %}</li> 
    {% endif %} 
    {% endfor %}  
  </ul>    
  <h3>Manage</h3>
  <ul>
<<<<<<< HEAD
    {% has_obj_perm user map "maps.change_map" as can_change %}
    {% has_obj_perm user map "maps.delete_map" as can_delete %}
    {% has_obj_perm user map "maps.change_map_permissions" as can_change_permissions %}
    
    {% if can_change %}
    <li><a href="{% url geonode.maps.views.view map.id %}">Edit map or metadata</a></li>
    {% endif %} 
    {% if can_change_permissions %}
    <li><a href="{% url edit_map_permissions map.id %}">Edit permissions</a></li>
    {% endif %}
    {% if can_delete %}
=======
    <li><a href="{% url geonode.maps.views.view map.id %}">Edit this map</a></li> 
    <li><a href="{% url geonode.maps.views.map_controller map.id %}?describe">Edit metadata</a></li> 
>>>>>>> b45b5755
    <li><a href="{% url geonode.maps.views.map_controller map.id %}?remove">Delete map</a></li>
    {% endif %}
    <li><a href="{% url geonode.maps.views.newmap %}?copy={{map.id}}">Duplicate map</a></li>
  </ul>
</div> 
{% endblock %}<|MERGE_RESOLUTION|>--- conflicted
+++ resolved
@@ -55,22 +55,18 @@
   </ul>    
   <h3>Manage</h3>
   <ul>
-<<<<<<< HEAD
     {% has_obj_perm user map "maps.change_map" as can_change %}
     {% has_obj_perm user map "maps.delete_map" as can_delete %}
     {% has_obj_perm user map "maps.change_map_permissions" as can_change_permissions %}
     
     {% if can_change %}
-    <li><a href="{% url geonode.maps.views.view map.id %}">Edit map or metadata</a></li>
+    <li><a href="{% url geonode.maps.views.view map.id %}">Edit this map</a></li> 
+    <li><a href="{% url geonode.maps.views.map_controller map.id %}?describe">Edit metadata</a></li> 
     {% endif %} 
     {% if can_change_permissions %}
     <li><a href="{% url edit_map_permissions map.id %}">Edit permissions</a></li>
     {% endif %}
     {% if can_delete %}
-=======
-    <li><a href="{% url geonode.maps.views.view map.id %}">Edit this map</a></li> 
-    <li><a href="{% url geonode.maps.views.map_controller map.id %}?describe">Edit metadata</a></li> 
->>>>>>> b45b5755
     <li><a href="{% url geonode.maps.views.map_controller map.id %}?remove">Delete map</a></li>
     {% endif %}
     <li><a href="{% url geonode.maps.views.newmap %}?copy={{map.id}}">Duplicate map</a></li>
