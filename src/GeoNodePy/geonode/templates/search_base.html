--- conflicted
+++ resolved
@@ -15,13 +15,8 @@
 
     var bbox = new GeoNode.BoundingBoxWidget({
          proxy: "/proxy/?url=",
-<<<<<<< HEAD
-         background: {{ background }},
-         renderTo: 'refine',
-=======
-         renderTo: 'sidebar',
-         viewerConfig: {{ viewer_config }}
->>>>>>> 44fe7643
+         viewerConfig: {{ viewer_config }},
+         renderTo: 'refine'
     });
 
     var searchTable = new GeoNode.SearchTable({
