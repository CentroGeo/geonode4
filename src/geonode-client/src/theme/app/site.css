--- conflicted
+++ resolved
@@ -408,8 +408,6 @@
 padding-left: 5px;
 }
 
-<<<<<<< HEAD
-=======
 span.remote-layer,
 span.unviewable-layer,
 span.info-layer {
@@ -450,7 +448,6 @@
 	border-bottom: 1px solid #ccc;
 }
 
->>>>>>> 44fe7643
 .olControlAttribution{ 
 color:gray;
 bottom: .5em;
@@ -465,8 +462,6 @@
 float: right;
 color: #fff;
 }
-<<<<<<< HEAD
-=======
 .login-widget a { 
 	color: #fff;
 	}
@@ -489,7 +484,6 @@
 .selfclear {
 display: block;
 }
->>>>>>> 44fe7643
 
 .login-widget a { 
 color: #fff;
