--- conflicted
+++ resolved
@@ -1,5 +1,3 @@
-<<<<<<< HEAD
-=======
 geoserver-geonode (2.12.2-4) xenial; urgency=high
 
   * Fixed Tomcat 8 dependencies on Catalina properties
@@ -18,7 +16,6 @@
 
  -- Alessio Fabiani <alessio.fabiani@geo-solutions.it>  Fri, 30 Mar 2018 13:10:42 +0200
 
->>>>>>> 94866488
 geoserver-geonode (2.12.1) xenial; urgency=high
 
   * Updated GeoServer 12.x packages on testing
