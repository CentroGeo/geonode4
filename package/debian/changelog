<<<<<<< HEAD
=======
geonode (2.8.0+thefinal1) xenial; urgency=high 
  * [514196] Update README
  * [f6dd15] Constrain pip to 9.0.3

 -- Alessio Fabiani <alessio.fabiani@geo-solutions.it>  Thu, 26 Apr 2018 12:44:14 +0200

geonode (2.8.0+thefinal0) xenial; urgency=high 
  [ afabiani ]
  * [ac8065] - Preparing for RELEASE RC13
  * [cc48eb] - Preparing for RELEASE RC13

  [ Alessio Fabiani ]
  * [7b6ea8]  - preparing for release 2.8.0

  [ afabiani ]
  * [9f55c4] - Preparing for RELEASE RC13

  [ Alessio Fabiani ]
  * [e6dae3]  - geoserver debian package version update

  [ afabiani ]
  * [c1b350] - Preparing for RELEASE 2.8.0 : fixing tomcat dependency issues

  [ Alessio Fabiani ]
  * [1669a8] Bump GeoServer debian package version to 2.12.2-4

  [ afabiani ]
  * [055191] [Fixes #3684] Keep original projection and BBOX / general cleanup of resource models and logs
  * [de4eaa]  - Adding minor fixes as identified by @capooti review of PR #3698

  [ Alessio Fabiani ]
  * [48eea1] Release 2.8.0

 -- Alessio Fabiani <alessio.fabiani@geo-solutions.it>  Tue, 03 Apr 2018 10:40:23 +0200

geonode (2.8.0+rc12) xenial; urgency=high 
  [ Alessio Fabiani ]
  * [27db87]  - Fix GeoNode 2.6.3 to 2.7.x+ Migration (#3547)
  * [f3970d] Updated changelog for version 2.7.5.dev20180124154147
  * [af8b4c]  - GeoNode-2.7.5.dev20180125135927

  [ François Van Der Biest ]
  * [65e734] Sort available layer styles

  [ DBlasby ]
  * [a80e8e] Add ability to control thumbnail generation implementation (#3623)

  [ NEXUS\hod135 ]
  * [73f551] fixed tabbed content on map detail page

  [ Francesco Bartoli ]
  * [43c2dd] Update oauth2 fixture with new redirect uri

  [ Alessio Fabiani ]
  * [c1d4f6] [Ready] Refactor remote services 27x (#3657)

  [ Vasu Babu Kandimalla ]
  * [16fd4f] remove duplicate logs. This will resolve kartoza/docker-geosafe#98

  [ Rizky Maulana Nugraha ]
  * [e46ef1] Fix typo in a variable in search.js

  [ afabiani ]
  * [529daa]  - Backport stable fixes from master branch
  * [e42d0e] [Before Release 2.7.5] Updating documentation and version
  * [640b9b] [Before Release 2.7.5] Updating JS assets
  * [d02dec] [Deps] geoserver-geonode-ext-2.12.2
  * [517fa4]  - ReadTheDocs fix
  * [642194] [Before Release 2.7.6] Updating settings and docs
  * [7b0708]  - Fix csw test cases
  * [1ce13c]  - Fix pub geoserver endpoint

  [ Simone Dalmasso ]
  * [3b1e50] remove nowrap to fix right columns css issues in detail pages

  [ Francesco Bartoli ]
  * [6f766a] Fix nginx service as allowed host

  [ afabiani ]
  * [e5a8a9]  - docs update
  * [3790b8]  - updating deps ppa checks on setup.py
  * [33ad61] [fixes #3690] Maps metadata is brfoken
  * [2e28e4] [fixes #3690] Maps metadata is broken
  * [39b5c9] [fixes #3644] Zoom to layer extent zooms to whole world instead #3644
  * [664dd5]  - Preparing for RELEASE RC12
  * [8debde] - Preparing for RELEASE RC12

  [ Alessio Fabiani ]

 -- Alessio Fabiani <alessio.fabiani@geo-solutions.it>  Fri, 30 Mar 2018 11:55:49 +0200

>>>>>>> 94866488
geonode (2.8.0+rc10) xenial; urgency=high 
  * [c8abc4] GeoNode 2.7.5.dev20180123130714

 -- Alessio Fabiani <alessio.fabiani@geo-solutions.it>  Wed, 24 Jan 2018 16:41:05 +0100

<<<<<<< HEAD
geonode (2.7.5+dev20180123112419) xenial; urgency=high 
=======
geonode (2.7.5+dev20180123112419) xenial; urgency=high
>>>>>>> 94866488
  * [dd4a19] [Fixes #3568] - Fix, improve and adapt Backup/Restore Scripts to GeoNode 2.6+ (#3571)
  * [c8bd21] [Fixes #3565 #3566] Topic Category is no more visible on the Layer summary list / If a Resource belongs to a Group, it should be also visible on the summary list

 -- Alessio Fabiani <alessio.fabiani@geo-solutions.it>  Tue, 23 Jan 2018 14:06:12 +0100

geonode (2.8.0+rc9) xenial; urgency=high

  * UNRELEASED

 -- Alessio Fabiani <alessio.fabiani@geo-solutions.it>  Mon, 22 Jan 2018 17:00:01 +0100

geonode (2.8.0+rc8) xenial; urgency=high

  * UNRELEASED

 -- Alessio Fabiani <alessio.fabiani@geo-solutions.it>  Mon, 22 Jan 2018 16:07:49 +0100

geonode (2.8.0+rc7) xenial; urgency=high

  * [d4e678]  - GeoNode Releasing 2.8.0rc3
  * [f61c3a]  - GeoNode 2.8rc6
  * [82927b]  - GeoNode 2.8

 -- Alessio Fabiani <alessio.fabiani@geo-solutions.it>  Mon, 22 Jan 2018 15:12:04 +0100

geonode (2.8.0+rc6) xenial; urgency=high

  * UNRELEASED

 -- Alessio Fabiani <alessio.fabiani@geo-solutions.it>  Fri, 19 Jan 2018 02:42:42 +0100

geonode (2.8.0+rc5) xenial; urgency=high

  * UNRELEASED

 -- Alessio Fabiani <alessio.fabiani@geo-solutions.it>  Fri, 19 Jan 2018 01:59:18 +0100

geonode (2.8.0+rc4) xenial; urgency=high

  * [b92c19]  - GeoNode Releasing 2.8.0rc3

 -- Alessio Fabiani <alessio.fabiani@geo-solutions.it>  Fri, 19 Jan 2018 01:17:22 +0100

geonode (2.8.0+rc3) xenial; urgency=high

  [ Jeremiah Cooper ]
  * [b4da5a] Remove double migrations causing the build to fail.

  [ Alessio Fabiani ]
  * [f8b945]  - GeoNode Releasing

 -- Alessio Fabiani <alessio.fabiani@geo-solutions.it>  Thu, 18 Jan 2018 20:39:58 +0100

geonode (2.8.0+rc2) xenial; urgency=high

  * UNRELEASED

 -- Alessio Fabiani <alessio.fabiani@geo-solutions.it>  Thu, 18 Jan 2018 11:34:09 +0100

geonode (2.8.0+rc1) xenial; urgency=high

  * UNRELEASED

 -- Alessio Fabiani <alessio.fabiani@geo-solutions.it>  Wed, 17 Jan 2018 18:50:18 +0100

geonode (2.8.0+rc0) xenial; urgency=high

  * UNRELEASED

 -- Alessio Fabiani <alessio.fabiani@geo-solutions.it>  Wed, 17 Jan 2018 18:45:44 +0100

geonode (2.8.0+rc0) xenial; urgency=high

  * [4c8284] Bump to version 2.7.4
  * [6afd8c] [Closes #3528] [Backport 2.9.x stable fixes to 2.7.x] - Prepare for 2.8.0 Release
  * [f0be26] Bump to version 2.7.5
  * [a2209d] [Backport to 2.7.x][Issue #2948] - Errors saving metadata keywrods and regions (#3532)
  * [57ba99] [Fixes #3533] - GeoServer Proxy creates a wrong URL when dealing with 'workspaces' bounded SLDs (#3535)
  * [27db87]  - Fix GeoNode 2.6.3 to 2.7.x+ Migration (#3547)
  * [a1ed92] [2.7.x] - Prepare for 28x (#3551)

 -- Alessio Fabiani <alessio.fabiani@geo-solutions.it>  Mon, 15 Jan 2018 09:56:20 +0100

geonode (2.7.4+dev20171114153121) xenial; urgency=high

  [ Cezary Statkiewicz ]
  * [94e803] monitoring: initial model, tests
  * [1ec40c] monitoring: log requests for monitoring
  * [998d32] monitoring: catch view errors
  * [19e926] monitoring: collecting script, misc updates
  * [110026] monitoring: collector
  * [f14a90] monitoring: stats calc and storage
  * [5d8fc9] monitoring: storage+ metrics api
  * [2c0059] monitoring: show metrics cli script
  * [ce3760] monitoring: get stats script
  * [e22e6c] monitoring: utility scripts improvements
  * [9ab22b] monitoring: handle labels in rendering stats
  * [d5c2d6] monitoring: data views
  * [44688f] monitoring: collect system-level data
  * [911984] monitoring: more system metrics
  * [efd197] monitoring: storage stats
  * [d14738] monitoring: network stats
  * [315fd6] monitoring: labels/resources list view
  * [50d75f] monitoring: collect_metrics: do not crash on uninited services
  * [3635ba] monitoring: switch for clearing old data
  * [45e888] monitoring: store network rates, misc improvements
  * [d85f78] monitoring #187: calculate aggregated values for rates, collection speedups
  * [9e14d2] monitoring: #191 exceptions information in api
  * [8037de] monitoring: minor fixes
  * [c200ae] monitoring: field lookup error
  * [ed8c66] monitoring: log request when regex not match
  * [e9f2da] monitoring: logging levels
  * [17f920] monitoring: #189 show all labels for metric

  [ Goran Mekić ]
  * [f774dd] Initial frontend

  [ Cezary Statkiewicz ]
  * [054859] monitoring: #189 more stats within api
  * [09ec13] monitoring: #190 ows service in metrics

  [ Goran Mekić ]
  * [645930] Unify static file paths

  [ Cezary Statkiewicz ]
  * [c08775] monitoring: #190 wxs metrics, #187 corrected response time calculations
  * [0bcd84] monitoring: handle geoserver error
  * [1fef89] monitoring: missing migrations
  * [37d35b] monitoring: error metric names
  * [8bce18] monitoring: error stats view
  * [36fc1c] monitoring: unicode label handling
  * [469f37] monitoring: error stats view
  * [a866c0] monitoring: ows services list api view
  * [fc93ef] monitoring: default interval/valid period handling without a crash
  * [9a21f2] monitoring: #191 expose exceptions in beacon view
  * [3f557f] monitoring: #186 system info with psutil
  * [28106b] monitoring: code cleanup
  * [50fa30] monitoring: #186 process new hw metrics

  [ Goran Mekić ]
  * [5e123b] Built frontend files and add graphs

  [ Cezary Statkiewicz ]
  * [6b2ecf] monitoring: #193 notifications check model
  * [ea9ecc] monitoring: tests updated so they work again
  * [01cc7a] monitoring: #198 monitoring view in geonode template
  * [608b57] monitoring: #193 notifications check models
  * [06a114] monitoring: #193 notifications check per resource
  * [770eb5] monitoring: #193 notifications check per resource
  * [bfcf90] monitoring: #193 notifications per user
  * [50db9b] monitoring: #193 notifications list view

  [ Goran Mekić ]
  * [0b03d0] Fix CORS in dev, add actions

  [ Cezary Statkiewicz ]
  * [44d1bc] monitoring: #193 notifications tests, moved user to metric notifications
  * [8ec92e] monitoring: #193 notification modify views

  [ Goran Mekić ]
  * [1ab759] Unify frontend and backend index.html template
  * [66f258] Make react play nice with existing app
  * [8705d7] Style footer like the rest of the site
  * [7832a3] Position react app on the page
  * [e9ef80] Set backend URL dymanically
  * [9d3c47] Fix math in response times

  [ Ismail Sunni ]
  * [b64802] Enable ascii file upload.
  * [5fef1b] Unit test for ascii file.
  * [a9c4cd] Add ASCIIs to the error message.

  [ afabiani ]
  * [40709a]  - Fix wrong REGISTRATION OPEN flag lookup

  [ Alessio Fabiani ]
  * [c5a1f4] Align requirements to "geonode_user_messages==0.1.6"
  * [df35b0] Update setup.py

  [ Goran Mekić ]
  * [6a86e9] Fix for ISSUE #3147: Display form errors
  * [fae7a7] Fix for ISSUE #3149: trying to change the Language
  * [73399f] Fix for ISSUE #3150: more fields to batch update (#3164)
  * [a747af] Hardware page

  [ Cezary Statkiewicz ]
  * [23d9eb] monitoring: use timedelta for interval

  [ Goran Mekić ]
  * [32e43f] Make header interval clickable
  * [c002f9] Calculate header intervals
  * [8b2ba2] Format dates in URL
  * [5cc96c] Display software performace data
  * [39f258] Proper theme and data handling
  * [1b1b41] Get CPU usage from API
  * [eccf1d] Reorganize actions and add mem.free stats

  [ Cezary Statkiewicz ]
  * [1adf10] monitoring: show service type

  [ Goran Mekić ]
  * [2d55e8] Reorganize actions and add mem.free stats
  * [978d62] Render first graph
  * [639fe0] Format displayed memory
  * [b6e8a4] Add monitoring item to menu
  * [cef00d] Fix initial API values fetch
  * [fb96ae] Build monitoring frontend static files
  * [f5aa0c] Show monitoring only to superusers
  * [5ed034] Add spinner
  * [42df0f] Round seconds and miliseconds
  * [ac5ee7] Set graph resolution based on interval
  * [07151f] Finish geonode graphs
  * [be0023] Display stats on graphs
  * [7677cd] Display hardware graphs
  * [44f4ec] Get CPU data
  * [8b3ccf] Add uptime and autorefresh (not active, yet)

  [ Cezary Statkiewicz ]
  * [67dc77] monitoring: #199 collect cpu.usage data
  * [b96e4a] monitoring: safer request cleanup in middleware
  * [4eb5e8] monitoring: #187 save samples count in metrics values
  * [a33166] monitoring: #187 use samples in stats calculation

  [ Goran Mekić ]
  * [a63e16] Enable auto refresh on all components
  * [94bd42] Fix for ISSUE #201: Raise 404 if no such service
  * [ffec67] Implement and display CPU percents
  * [1943ea] Calculate percents from collector data

  [ Cezary Statkiewicz ]
  * [ccb2cd] monitoring: #203 exceptions api
  * [794e1b] monitoring: #187 calculate metrics from requests queryset
  * [848164] monitoring: #187 resources in per-ows metrics
  * [1d8770] removed code from region changes
  * [02aa26] monitoring: frontend - use last data item in series of data, monitor non-get requests
  * [cd92dd] monitoring: #200 expose axis label for metric
  * [5aad83] monitoring: tests updated
  * [013015] monitoring: #193 notifications api
  * [c2b8b6] monitoring: notifications emit #193
  * [bb0d8b] monitoring frontend: code cleanup, no console.log
  * [c9082b] monitoring: urls in namespace, sys mem unit to bytes
  * [0ba2b5] monitoring notifications config
  * [b18c78] monitoring: change metric type for some metrics
  * [f686f1] monitoring: .check() -> .check_for() to avoid clash with django model.check()

  [ Goran Mekić ]
  * [07db51] DropDown for selecting WS services
  * [4673cf] Display WS stats
  * [4f8eb6] Make autorefresh global
  * [e7c114] Display GeoServer stats
  * [4bbf7a] Explicitly request GeoNode stats
  * [b805c2] Fix typo
  * [a5f304] Fix layer upload
  * [07d6c5] Add error list page
  * [1e619c] Error detail page
  * [31f43e] Remove service argument from GET
  * [bb1c64] Align elements and remove not-needed ones
  * [1c7594] Display error data
  * [ee3405] Choose data from API based on interval data
  * [deacb7] Display spinner when needed
  * [6d80e9] Format URL in error detail
  * [af5f25] Style error detail page
  * [17c9ba] Shorten data in client section
  * [5b9253] Format date on error detail page
  * [d3182e] Example react-leaflet
  * [2780ba] Add leaflet
  * [820eed] Disable header buttons when needed
  * [f951e9] Proxy to backend to avoid CORS
  * [a6f365] Make a response table
  * [9b9652] Alerts page
  * [5c1685] Add layer API calls
  * [0d5446] Make header of the map
  * [b62711] Map without zoom/pan
  * [9604d9] Update frontend deps
  * [3e7706] Legend and tooltip positioning
  * [a6bdde] Add map style
  * [876555] Make 10 groups
  * [5488ac] Fix syntax in monitoring frontend
  * [2556f1] Show data in popup

  [ Cezary Statkiewicz ]
  * [a0f439] monitoring: #221 service_type in metric data
  * [c56b9e] monitoring: separate metric type for num values
  * [686564] monitoring: #225 3-letter country code
  * [bb4a17] monitoring: #223 return last X seconds of data
  * [0358fa] monitoring: #222 align periods to interval

  [ Goran Mekić ]
  * [01aec1] Use last and interval arguments for time
  * [8624e5] Get server time for from/to

  [ Cezary Statkiewicz ]
  * [e354b0] monitoring: query filter lookup error

  [ Goran Mekić ]
  * [23dbb4] Make spinner in header smaller
  * [6a635e] Render header dates properly

  [ Cezary Statkiewicz ]
  * [3face5] monitoring: #223 return last X for resources, exceptions, labels

  [ Goran Mekić ]
  * [6737eb] Draw all countries with the same color
  * [f78e2d] Center map
  * [e9f11d] Calculate data for the legend
  * [56262a] Fix map legend calculation
  * [95ca0d] Fix country color calculation
  * [0cf07e] Treat specially the high value on the legend
  * [8f316e] Add title to map

  [ Cezary Statkiewicz ]
  * [8eb286] monitoring: #193 notifications - glued with sending, tests update
  * [350303] monitoring: #193 notifications config
  * [c3b798] monitoring: #193 notifications config, tests
  * [e0bc36] monitoring: #193 #192 notifications
  * [8c3f20] monitoring: #193 notifications - sending grace period, improved tests

  [ Goran Mekić ]
  * [4613da] Filter

  [ Cezary Statkiewicz ]
  * [1b5dc7] monitoring: minor tests updates
  * [31cb0f] monitoring: api normalization
  * [f94b50] monitoring: #230 notification check severity
  * [6f9e00] monitoring: use last period for notifications
  * [077af4] monitoring: #227 autoconfigure based on settings
  * [6c1d00] monitoring: do reload after autoconfigure

  [ Goran Mekić ]
  * [8fbf12] Add alerts settings page
  * [4884ee] Get alert data from API
  * [bb01b5] Calculate uptime
  * [85dd0f] Show alert and error number
  * [c2824b] Use right API for alert count
  * [91cd8b] Add layer select dropdown
  * [a4afa0] Use API data for layer analytics

  [ Cezary Statkiewicz ]
  * [245b3c] monitoring: #193 notifications status api improvements

  [ Goran Mekić ]
  * [3291da] Show decimals for CPU/Mem metric for values less than 1

  [ Cezary Statkiewicz ]
  * [1ce36c] monitoring: notifications admin, fixtures
  * [5868d9] monitoring: notification fixtures

  [ Goran Mekić ]
  * [05fcf5] Limit dropdown width
  * [248598] Parse alert data from backend

  [ Cezary Statkiewicz ]
  * [113163] monitoring: notifications alert format
  * [0875db] monitoring: alerts messages
  * [28f005] monitoring: fixtures update

  [ Goran Mekić ]
  * [87265c] Format alert message
  * [1ba5f7] Alert list spinner
  * [223cda] Fix alert number stat

  [ Cezary Statkiewicz ]
  * [09b0a9] monitoring: notification msg update

  [ Goran Mekić ]
  * [b21821] Update alerts and errors on interval change

  [ Cezary Statkiewicz ]
  * [25e3cc] monitoring: recompiled bundle.js

  [ Goran Mekić ]
  * [6c2c2b] Make W*S and layer selection independent
  * [8bff1d] Display alert description

  [ Cezary Statkiewicz ]
  * [644882] monitoring: use threshold value for alert msg
  * [9d6867] monitoring: alert template
  * [a2e70c] monitoring: ows admin
  * [6e7cae] monitoring: unit in notification config, #245 remove old data by default in collect_metrics
  * [49ef4b] monitoring: #244 expose grace period in api

  [ Goran Mekić ]
  * [c4158b] Change health check color with alerts/errors
  * [285a64] Alert color depends on severity
  * [d2896b] Remove map from software performance
  * [eb534a] Position geonode/geoserver stats horizontaly
  * [d6f604] Show hostname instead of service name
  * [80cf85] Make selected host unique to all pages

  [ Cezary Statkiewicz ]
  * [4b9a06] monitoring: #243 error message formatting, timestamps, description of metric
  * [41017d] monitoring: notifications config api update

  [ Goran Mekić ]
  * [bcbf7c] Make alert list

  [ Cezary Statkiewicz ]
  * [06c35f] monitoring: current_value is always an object, not plain value
  * [299134] monitoring: current_value is always an object, not plain value

  [ Goran Mekić ]
  * [925ab3] Alert config page
  * [15c825] Re-enable auth

  [ Cezary Statkiewicz ]
  * [34504f] monitoring: disable csrf for notification config

  [ Goran Mekić ]
  * [8cca83] Make redux debugging easier
  * [b550f3] Render and verify dynamic input

  [ Cezary Statkiewicz ]
  * [282f84] monitoring: #234 group by resource, ordering in metric data
  * [b2adff] monitoring: #248 notifications config post with json

  [ Goran Mekić ]
  * [243408] Send cookie with request
  * [e87296] Fix typo

  [ Cezary Statkiewicz ]
  * [5c1463] monitoring user docs
  * [21793d] monitoring: exception list ows name
  * [599bf9] monitoring: docs update
  * [2b57c9] monitoring: notification emails in get config

  [ Goran Mekić ]
  * [47d5b2] Save dynamic fields
  * [e55cb4] Handle value change

  [ Cezary Statkiewicz ]
  * [b87563] monitoring: errors in notification saving

  [ Goran Mekić ]
  * [08d2d0] Handle non-existing current_value
  * [75c0d2] Save active state
  * [ad2f30] Handle emails

  [ Cezary Statkiewicz ]
  * [9f41aa] monitoring: handle empty fields

  [ Goran Mekić ]
  * [c310cf] Handle values close to zero
  * [487d44] Handle default values for mail and current_value
  * [c81bf8] Use dropdown for steps
  * [34f485] Display alert time
  * [7324f0] Get frequent layers

  [ Cezary Statkiewicz ]
  * [6955c6] monitoring: user documentation update
  * [bca353] monitoring: return resource id when metric data is grouped

  [ Goran Mekić ]
  * [87777f] Style frequently accessed layers
  * [2cf75f] Fix dev config

  [ Cezary Statkiewicz ]
  * [2696a0] monitoring docs
  * [f02b79] improved ows links app: csw and homepage
  * [74cc92] monitoring: process geoserver hw metrics #197
  * [2b2be1] monitoring: updated bundle.js
  * [8684f1] monitoring: process geoserver hw metrics #197 updated

  [ Goran Mekić ]
  * [943705] Filter for hostgeoserver

  [ Cezary Statkiewicz ]
  * [36e2aa] removed duplicate requirements
  * [a03357] monitoring docs: ghc integration note
  * [e55f95] use ugettext_lazy for some strings used before i18n infra is up
  * [266110] monitoring: updategeoip command
  * [2529f6] monitoring docs update
  * [f74ea7] monitoring: test fixes
  * [f3ad58] log queries for tests
  * [d03060] log queries for tests
  * [56f64c] csw backend: check if not sqlite corrected
  * [8dbed3] remove overlogging from messaging
  * [194636] spatialite support
  * [796122] spatialite support (trusty)
  * [43c76b] monitoring: removed artifacts from spatialite
  * [1637c8] monitoring: removed artifacts from spatialite
  * [6c1000] monitoring: flake8 updates
  * [0485cb] monitoring review fixes
  * [399e67] removed monitoring frontend license
  * [4adeac] removed monitoring frontend readme
  * [1d540b] monitoring: refresh geoserver metrics, hw labels with hosts
  * [047dc9] monitoring: separated geonode/geoserver hw charts #257

  [ David Sampson ]
  * [06155f] line 12, This > These

  [ Cezary Statkiewicz ]
  * [0b3a9b] monitoring: global_settings import replaced
  * [01625b] monitoring: db logging removed
  * [1e2008] updated django-cors-headers deps in setup.py

  [ Alessio Fabiani ]
  * [b89280]  - Cumulative patches for fixing: GeoExt SLD Editor, Layer SLD Upload, Layer Upload, Document Upload, Layer Metadata Editor, Document Metadata Editor
  * [294885]  - GeoServer 2.12.x
  * [a1ea03]  - Cumulative patches for fixing: GeoExt SLD Editor, Layer SLD Upload, Layer Upload, Document Upload, Layer Metadata Editor, Document Metadata Editor
  * [ebd0cc]  - Cumulative patches for fixing: GeoExt SLD Editor, Layer SLD Upload, Layer Upload, Document Upload, Layer Metadata Editor, Document Metadata Editor

  [ Cezary Statkiewicz ]
  * [77dba0] monitoring: consistent available memory indicators
  * [050e6f] replace pyformat for sqlite raw queries
  * [dc65d1] flake8 checks

  [ Alessio Fabiani ]
  * [9b391f]  Merge branch 'PATCHES_OCT17_001' of https://github.com/GeoNode/geonode into monitoring
  * [01c5f1]  Merge branch 'PATCHES_OCT17_001' of https://github.com/GeoNode/geonode into monitoring

  [ Cezary Statkiewicz ]
  * [11163d] monitoring: do not initialize geoip db in module
  * [49aaff] monitoring: lazy initialize geoip

  [ Alessio Fabiani ]
  * [24c08c]  - Bump to version 2.7.2
  * [48e26e]  - geonode user accounts 1.0.15
  * [68b723]  - Bump to version 2.7.3
  * [96900f] Update .travis.yml
  * [ac803e] - geonode user accounts 1.0.15
  * [fd7a69]  - Improve GeoExt base GIS viewer; adding 'wrapDateline' option and update OL2 version
  * [50f99b]  - Intercept and handle correctly resource not found exception

  [ Cezary Statkiewicz ]
  * [585bcc] monitoring: do not align time window when viewing data, minor fixes in collector
  * [d506da] monitoring: request events service in admin

  [ Alessio Fabiani ]
  * [0ce219]  - Intercept and handle correctly resource not found exception

  [ Cezary Statkiewicz ]
  * [79fb56] monitoring: adjusted memory charts and collected mem.used data
  * [4410c5] monitoring: updated bundle.js
  * [0b52b3] monitoring: corrected url for mem metrics

  [ Alessio Fabiani ]
  * [159c47]  - Group Managers and Staff Members can now Moderate resources before publishing them
  * [250352]  - Group Managers and Staff Members can now Moderate resources before publishing them
  * [947705]  - Group Managers and Staff Members can now Moderate resources before publishing them
  * [95d8bc]  - Group Managers and Staff Members can now Moderate resources before publishing them
  * [f2582c]  - Group Managers and Staff Members can now Moderate resources before publishing them

  [ gpetrak ]
  * [5bf7d1] master:Adding Greek code 'gre' into Language field in admin layer's form

  [ Alessio Fabiani ]
  * [8494f6]  - Fix list of groups on Resources Metadata
  * [da251d]  - Filter out *non* active users from public views and lookups
  * [df4505]  - Fix an issue on catalogue APIs when looking for Public Groups IDs (#3356)

  [ Andreas Trawoeger ]
  * [9f59f1] Fix dateformat sniffing.

  [ gpetrak ]
  * [d6c510] Adding charset as option in importlayers command

  [ Rizky Maulana Nugraha ]
  * [008980] QGIS Server Related PR to upstream.

  [ Alessio Fabiani ]
  * [39c2ae]  - Fix an issue with Angular not working with spans and divs
  * [b662aa]  - Minor improvements to the Group associated to resources: show the title instead of slug / filter on own and public groups only

  [ gpetrak ]
  * [496c8c] Fix the ERROR: ResourceBase has no field named 'charset'
  * [9b8614] fixing formatting issues

  [ Alessio Fabiani ]
  * [82151a]  - Issue GWC Invalidation for the affected Layer at SLD change / update

  [ George Petrakis ]
  * [965f6e] update the importlayers' docs (#3369)

  [ Alessio Fabiani ]
  * [536b02]  - Admin and Staff members should be able to see all resources anyway
  * [5fa397]  - Display Group Profile Titles on Info page instead of Group Slugs
  * [eb33d7]  - Fix flake8 formatting

  [ capooti ]
  * [94be8e] Add sync_geofence command, which syncronize permissions from GeoNode database to GeoServer/GeoFence
  * [94b3b6] Fixes #3376

  [ Francesco Bartoli ]
  * [069c0f] Add codecov badge and fix syntax errors
  * [06f941] Remove no longer used config.xml
  * [9ea55c] Add paver setup item to gitignore

  [ Alessio Fabiani ]
  * [d11cdf] Update tests.py
  * [495bce] Update tests.py
  * [8246a1] Update tests.py
  * [9660b7] Update tests.py
  * [83b377]  - Improve SLDs validation and name extraction

  [ Rizky Maulana Nugraha ]
  * [8fba21] QGIS Server Related PR: GeoNode code improvements.

  [ Alessio Fabiani ]
  * [312fec] Default CRS, with GeoExplorer plugin, must be EPSG:900913
  * [ec138f]  - Recursively parse Hyerarchical Kaywords
  * [9aab1a]  - Refresh assets JS and CSS with recently updated libraries

  [ Francesco Bartoli ]
  * [5e9e31] Fix #3388 and travis services test failing

  [ Alessio Fabiani ]
  * [5b2141]  - Improvements and tests on Group Activity Pages (#3384)

  [ capooti ]
  * [285958] Removing a duplicate in requirements which is causing an error on pip install
  * [d3f760] Handles empty titles and missing thumbnails in resource api

  [ Ricardo Garcia Silva ]
  * [ccca1b] added img tag with group logo in the frontend (#3395)
  * [ec216b] Added tests to assert presence of logo urls in list view of groups

  [ Ariel Nuñez ]
  * [402750] No pdb
  * [ed3c83] Removed pdb from requirements

  [ Alessio Fabiani ]
  * [25aa8a] Update version of "geonode user accounts" to 1.0.15 (#3349)

  [ Paolo Corti ]
  * [415b4b] Update instructions for translating GeoNode user interface (#3401)

  [ Alessio Fabiani ]
  * [d2c810] Fixes and Improvements Groups and People Search Filters by Name (#3402)

  [ kappu ]
  * [911f7c] Fixed geonode layers analytics and w*s layers analytics
  * [f39d23] Fixed layer id in layers selector

  [ Cezary Statkiewicz ]
  * [c8298b] flake8 fixes

  [ Alessio Fabiani ]
  * [eb374b]  - Fixes and Improvements to the GeoExplorer Mapfish Printing plugin: improved legends support, being able to correctly handle auth_token on Composer LayerTree

  [ Julien Acroute ]
  * [c5f5f9] Use osm source for search map and use protocol relative link http/https
  * [4f538e] use regular link to osm copyright page

  [ Alessio Fabiani ]
  * [adde19] [Minor] Hardening checks on missing thumbnail APIs (#3412)

  [ cryst10 ]
  * [22a7f0] changed from release to stable
  * [f580c7] update gdal

  [ capooti ]
  * [58825e] Implement enhanced WMS capabilities

  [ Alessio Fabiani ]
  * [e7dd0b] [Updates] Replace default crs with 3857 (#3417)

  [ capooti ]
  * [a2d6fe] Fixes smoke tests

  [ Alessio Fabiani ]
  * [67b32d] Avoid storing access_token (which have expiration) into the map context, and inject them dinamically instead (#3422)

  [ Jeremiah Cooper ]
  * [ab041b] Fix docker builds (#3423)

  [ Alessio Fabiani ]
  * [a1fd6e] Merge branch 'master' of https://github.com/GeoNode/geonode into 2.7.x
  * [51ded1]  - Fix Tests Indentation
  * [dd1dbb] [Regression] Fix a regression lost during merge: Users should be always able to access their own Resources (#3427)
  * [b7941b] [Regression] Fix a regression lost during merge: Users should be always able to access their own Resources (#3427)

  [ capooti ]
  * [96de8d] Fixes #3425

  [ Alessio Fabiani ]
  * [e18af5] Merge pull request #3431 from capooti/issue-3425
  * [f8048c]  - Relax base_file checks: Unchecked GDAL Info failure
  * [101219] [Before Release 2.7.4] Merge with master

  [ Ricardo Garcia Silva ]
  * [e814b9] [Before Release 2.7.4] Merge with master

  [ Alessio Fabiani ]
  * [20f27a] Allow sending messages to multiple users and groups

 -- Alessio Fabiani <alessio.fabiani@geo-solutions.it>  Tue, 14 Nov 2017 17:13:40 +0100

geonode (2.7.1+dev20171013111656) xenial; urgency=high

  [ Alessio Fabiani ]
  * [084a43]  - Add the possibility of uploading an arbitrary SLD to a Layer

  [ Simone Dalmasso ]
  * [8fd14a] drop alpha version in favour of unstable. reflects the release versions agreement where unstable will be only for odd versions.
  * [99d82c] make sure get_version is happy with the unstable flag
  * [a29591] bump version to 2.9 unstable

  [ Alessio Fabiani ]
  * [c718c3]  - Add the possibility of uploading an arbitrary SLD to a Layer

  [ capooti ]
  * [6231be] Adding the createlayer contrib application, as per GNIP #3269

  [ Francesco Bartoli ]
  * [649c38] Fix rst syntax errors on setup centos 7 (#3274)

  [ Paolo Corti ]
  * [9897a6] Adding the createlayer contrib application, as per GNIP #3269 (#3278)

  [ Alessio Fabiani ]
  * [b7ad02]  - Fix dev dependencies for OWSLib and django-user-accounts on requirements.txt and setup.py (#3281)
  * [aa10da]  - Fix SLD Upload issue with Create Layer functionality
  * [b302ee]  - Fix dev dependencies for OWSLib and django-user-accounts on requirements.txt and setup.py (#3281)

  [ karakostis ]
  * [280ca9] changes in the libraries in setup.py and requirements.txt

  [ Alessio Fabiani ]
  * [bd9561]  - Fix SLD Upload issue with Create Layer functionality
  * [5e5921]  - Add default port 80 host to 'default_oauth_apps.json' also
  * [52f29d]  - Avoid exception on User Account deletion
  * [eaf0e5]  - Specify 'django-user-accounts' egg in order to avoid requirements error during setup on clean environment (#3289)
  * [8c5020]  - Update Pinax Notifications to v.4.0.0, fix templates and enable them by default
  * [28667a]  - Add default port 80 host to 'default_oauth_apps.json' also
  * [141e88]  - Avoid exception on User Account deletion
  * [a0f2b6]  - Specify 'django-user-accounts' egg in order to avoid requirements error during setup on clean environment (#3289)

  [ karakostis ]
  * [9d404b] download_layer

  [ Alessio Fabiani ]
  * [e5aa63] Merge pull request #3290 from GeoNode/pinax_upd

  [ Cezary Statkiewicz ]
  * [780710] improved ows links app: csw and homepage

  [ capooti ]
  * [7a0d5f] Adding the datastore shards contrib application

  [ Cezary Statkiewicz ]
  * [6e0cb0] improved ows links app: csw and homepage

  [ Alessio Fabiani ]
  * [eea064]  - Update OWSLib version to 0.15.0 (#3296)
  * [f4239b]  - Update OWSLib version to 0.15.0 (#3296)

  [ capooti ]
  * [05b044] Merging requirements with master

  [ Jonathan Doig ]
  * [426e08] Mention ISO and describe CSW in developer page
  * [f04988] Fixed typo "for" not "from"

  [ capooti ]
  * [1a90e8] Adding the datastore shards contrib application

  [ Ami Rahav ]
  * [0bcdce] Version constrain six, see https://github.com/benjaminp/six/issues/210

  [ karakostis ]
  * [e0e2d6] remove unnecessary code

  [ Paolo Corti ]
  * [a5882a] Add a link to create-layer in profile page (#3301)

  [ karakostis ]
  * [b5f8e3] adding max features and clear button

  [ Glenn Vorhes ]
  * [04f635] gitignore celery helper files

  [ Paolo Corti ]
  * [cc0234] Add a link to create-layer in profile page (#3301)

  [ karakostis ]
  * [240e15] Download a layer filtered by attributes

  [ GeoSolutions ]
  * [914a55]  - Fix GeoFence rule creation when priority is not continuous

  [ Alessio Fabiani ]
  * [7a68cb]  - Fix GeoFence rule creation when priority is not continuous

  [ Glenn Vorhes ]
  * [9f5246] gitignore celery helper files

  [ Alessio Fabiani ]
  * [9bce2a]  - Fix GeoFence rule creation when priority is not continuous

  [ Francesco Bartoli ]
  * [f9f45a] Fix #3308
  * [ce68d0] Fix #3308 (#3309)

  [ Alessio Fabiani ]
  * [9cf92a] Merge pull request #3305 from GeoNode/GEOFENCE_FIX

  [ Francesco Bartoli ]
  * [289f5a] Fix malformed value for ast

  [ Alessio Fabiani ]
  * [ee5fef]  - Avoid Multiple Tags Exception

  [ capooti ]
  * [fe2a08] Add the "Add the layer to an existing map" feature in layer detail page

  [ Alessio Fabiani ]
  * [3b1d7f]  - Master branch alignment

  [ Jose ]
  * [2081ab] Message colors fix.

  [ Omar Ureta ]
  * [934963] Added additional instructions

  [ Cezary Statkiewicz ]
  * [e2909e] async notifications - updated, improved
  * [aa3e82] async notifications - updated, improved

  [ Alessio Fabiani ]
  * [49ec1e]  - Master branch alignment (#3318)

  [ Cezary Statkiewicz ]
  * [eea80f] async signals docs #2889, #3307
  * [a39b57] pinax notifications docs update #2889, #3307
  * [fb86c3] pinax notifications docs update #2889, #3307

  [ Alessio Fabiani ]
  * [801511]  - Avoid Multiple Tags Exception

  [ karakostis ]
  * [4ebba3] updated gitignore
  * [00aeff] small fixes
  * [9f7d17] pep8 syntax issue fix
  * [ab2509] proposed minor fixes

  [ Alessio Fabiani ]
  * [78fc38]  - Make Pavement GeoServer setup/reset command checks oauth2 filter also
  * [0c903f]  - Make SLD Upload method checking fo UserLayer node also
  * [06c1a2]  - Jetty Runner Update Version

  [ karakostis ]
  * [633482] refactoring download filtered layer

  [ Alessio Fabiani ]
  * [a7104a]  - Reduce logs verbosity of consumer when logger level is 'INFO'

  [ Paolo Corti ]
  * [b82e0c] Fixes #3337 (#3339)
  * [d4140c] Fixes #3332 (#3333)

  [ karakostis ]
  * [db95c2] fixes
  * [5c719b] blank line fixes
  * [d7ef63] fix js error

  [ Paolo Corti ]
  * [fa416f] Fixes #3341 and provide a setting to enable/disable email display in profiles (#3342)

  [ Alessio Fabiani ]
  * [0b3a4c]  - Cumulative patches for fixing: GeoExt SLD Editor, Layer SLD Upload, Layer Upload, Document Upload, Layer Metadata Editor, Document Metadata Editor

  [ Tyler Battle ]
  * [8826ba] GeoServer stores weren’t being created automatically

  [ Alessio Fabiani ]
  * [66d4b0]  - Improved Thumbnail Feedbacks
  * [8bf09a] Merge with master

 -- Alessio Fabiani <alessio.fabiani@geo-solutions.it>  Fri, 13 Oct 2017 17:14:40 +0200

geonode (2.7.0+thefinal0) xenial; urgency=high

  [ afabiani ]
  * [97107b] PR for (#2408) GNIP: GeoNode Metadata Editor Improvements

  [ Seno @ ThinkPad ]
  * [a3968d] fix: #2858 KeyError on logout when using qgis local_settings.py sample

  [ Simone Dalmasso ]
  * [b1254a] update release version (#2894)

  [ Jeffrey Johnson ]
  * [79135f] fix requirements.txt

  [ Martina ]
  * [bcdc7e] Fix issue with Leaflet library

  [ Jonathan Doig ]
  * [dbe2e1] Removed uploaded/layers from Apache config

  [ Martina ]
  * [20a02f] LAYER_PREVIEW_LIBRARY set to geoext as default

  [ Simone Dalmasso ]
  * [dedd93] deny uploaded/layers access (#2900)

  [ Alessio Fabiani ]
  * [ffbcdc] Update quick_install.txt
  * [472cdd] Update quick_install.txt
  * [87b5fe] Update quick_install.txt

  [ Simone Dalmasso ]
  * [595023] make sure metadata detail is generalised

  [ afabiani ]
  * [d7619f]  - PR fixes

  [ Way Barrios ]
  * [3a7b33] notification refactor implementation

  [ Simone Dalmasso ]
  * [30405b] Updated changelog for version 2.6a1
  * [ca2e9d] update release version
  * [479ed7] update release version for 2.7

  [ Alessio Fabiani ]
  * [395da6] PR for ISSUE #2910 - Allow contrib apps to extend site base (#2912)

  [ Simone Dalmasso ]
  * [fac9e2] add tokenfield to assets.min.js

  [ Paolo Pasquali ]
  * [0bf6c6] Fiox meta-categories in home page
  * [8be3dc] Remove truncatechars in Resource Base Info Panel Abstract
  * [52bf90] Fix tabs in Layer Detail Page
  * [fe7667] Fix togglable tabs in detail pages
  * [dd6599] Fix issue #2783 Announcements getting covered by the navbar in the index page
  * [8e97e4] Enlarge people card

  [ Simone Dalmasso ]
  * [dbc88b] keywords and regions default should be list and not tuple

  [ Ariel Nuñez ]
  * [d36203] Install geonode in docker

  [ Way Barrios ]
  * [6a12eb] update settings for Docker use

  [ Ezequiel Gonzalez Rial ]
  * [7177f1] Remove the 3D viewer tool from maps
  * [a3957d] Remove the 3D viewer tool from maps

  [ Ariel Nuñez ]
  * [c5b9a8] Fix Travis error (log size was too big) and speed up test suite

  [ Ezequiel Gonzalez Rial ]
  * [945eb8] Change Geoexplorer aboutUrl
  * [13a219] Change Geoexplorer aboutUrl

  [ Paolo Pasquali ]
  * [be28a3] Add style to comment section and Page Detail About section (#2931)

  [ Alessio Fabiani ]
  * [ca5ce5] Update metadata_base.html
  * [e18759] Update metadata_detail.html

  [ afabiani ]
  * [9bccd3] Add missing templated for issue #2910 - Allow contrib apps to extend site base

  [ Ariel Nuñez ]
  * [52520a] Upgrade pavement to create notice types
  * [b8d588] Added create_notices function for tests
  * [3e8559] Use create_notices on tests
  * [f2e25d] Restrict incompatible versions of kombu
  * [fc02ca] Added notifications to maps

  [ Alessio Fabiani ]
  * [31f762] Improvements for PR (#2408) GNIP: GeoNode Metadata Editor Improvements (#2935)

  [ Ariel Nuñez ]
  * [667e50] Added create_notifications to social tests and improved populate data functions
  * [9be40c] Disabled test that uncovers a recursive dependency
  * [7cf262] Added tests placeholder for messaging

  [ gonrial ]
  * [dd70be] Added {{block.super}} to all {% block extra_script %} (#2940)
  * [ff80d8] Added {{block.super}} to all {% block extra_script %} (#2939)

  [ Ariel Nuñez ]
  * [055861] Remove hardcoded wait
  * [8ad4ec] Added oauth fixtures to integration tests
  * [48465b] Added messaging to pavement.py
  * [d56b86] Move start_messaging after syncdb is done

  [ glennvorhes ]
  * [f11a57] bump paver version

  [ Adam Lawrence ]
  * [7dedda] Add extra information for Ubuntu install

  [ Ariel Nuñez ]
  * [d522de] Added manual geoserver post_save call to the integrtion tests

  [ Adam Lawrence ]
  * [def12d] Revise quick install instruction

  [ afabiani ]
  * [acab55]  - Improve geoserver_post_save2 signals
  * [955740]  - Improve geoserver_post_save2 signals

  [ Ariel Nuñez ]
  * [f041fe] pep8 for social/signals.py
  * [4209d8] pep8 security/views

  [ afabiani ]
  * [c277bc]  - pep8 fixes

  [ Ariel Nuñez ]
  * [8fc3e0] pep8 fixes
  * [abca5f] Added integration tests to coverage

  [ Paolo Corti ]
  * [17993c] Change legend in layer detail page when the style is changed by the user (#2944)

  [ capooti ]
  * [307dbb] Fixing a typo from previous commit

  [ Paolo Corti ]
  * [67b774] Fixes some style stuff (#2950)

  [ afabiani ]
  * [8aceef]  - Minor updated to the Windows bin installer doc page

  [ travis ]
  * [fca9cc] Correctly handle file names with spaces or parentheses
  * [519bd3] Handle OS X zipped files in upload

  [ George Petrakis ]
  * [70e10d] Remove 3d viewer tool from GeoExplorer  (#2943)

  [ Alessio Fabiani ]
  * [755e74]  - Add support for big ZIP files and being sure the target folder is cleaned
  * [d32a09] [Backport 2.6.x] - Add support for big ZIP files and being sure the target folder is cleaned

  [ afabiani ]
  * [85777f] [ISSUE #2914] - User is still authenticated in geoserver after logging out from geonode
  * [011e04]  - GeoServer returns directly SLD Body as HttpResponse

  [ travis ]
  * [83f9c9] Fixed incorrect DOM name to create geogig store

  [ afabiani ]
  * [fc0179]  - fix metadata completeness counter

  [ travis ]
  * [98e321] Make inbox message deletion compatible with IE

  [ Alessio Fabiani ]
  * [ad2dc0] Update requirements.txt
  * [9bb475] Update quick_install.txt
  * [c2c850] Update quick_install.txt
  * [0f367c] fix hierarchical Keywords management from layer metadata

  [ Simone Dalmasso ]
  * [f62544] make travis run also 2.6.x

  [ pjdufour ]
  * [48b9d6] tab display settings
  * [a939b6] search ui improvements

  [ Simone Dalmasso ]
  * [4cb8e0] fix services
  * [6774ab] Updated changelog for version 2.6b1
  * [58b8ff]  - Fix Services

  [ pjdufour ]
  * [5018bd] minor settings refractor

  [ Simone Dalmasso ]
  * [8a8ffe] keywords and regions default should be list and not tuple

  [ Ariel Núñez ]
  * [9b5134] Peg django-tastypie to 0.13.1

  [ afabiani ]
  * [caab49]  - Patch for better managemen of SLDs: get title or name and avoind 'None' names

  [ Simone Dalmasso ]
  * [783f7c] make sure Layer delete also removes the associated Tileset (#2999)
  * [49a2af] Updated changelog for version 2.6c1

  [ Glenn Vorhes ]
  * [8e2fb2] parse separated allowed hosts

  [ Jonathan Doig ]
  * [bc0f38] COrrect file name to geonode.conf

  [ Sara Safavi ]
  * [cfbb9e] Provide default value if request doesn't include offset to avoid TypeError

  [ Simone Dalmasso ]
  * [583b3c] remove loop from layer api (remove geogig_link) and use faster owner api
  * [f0cfdb] remove unused import, thanks flake8

  [ stan4gis ]
  * [010a76] fix style for linux commands...

  [ Boney Bun ]
  * [1367c1] Hide Geoserver menu when not needed

  [ afabiani ]
  * [ea645f]  - GeoNode Stable and Updated 2.7.x Branch without RabbitMQ Notifications integrated with GeoServer 2.10.x
  * [4fb7f7]  - update notification deps
  * [56550b]  - GeoNode Stable and Updated 2.7.x Branch / NO RabbitMQ Notifications / integrated with GeoServer 2.10.x

  [ Simone Dalmasso ]
  * [96dc6d] add null and blank to tkeywords in migrations

  [ Alessio Fabiani ]
  * [793606] Merge pull request #3024 from boney-bun/disable_geoserver_link
  * [c79e90] Merge pull request #3029 from simod/26_fixes

  [ afabiani ]
  * [81a367]  - Improved Backup & Restore: recognize default GS data dir on settings
  * [0167fb]  - Backup/Restore command: fix json import
  * [6fed1b]  - Improve GeoServer upload and permissions settings
  * [ff6bad]  - Backup/Restore command: fix json import
  * [df805e]  Fix for Issue #3030 - Backup/Restore command: fix json import
  * [a15a85]  - Fix kombu dep
  * [47723c] Fix for ISSUE #2975 - Upload Layer Issue #2975

  [ GeoSolutions ]
  * [232865]  - Fix for Issue #3035: Upload Layer: the check on default style is weak. Use geometry type instead

  [ afabiani ]
  * [655e97] Fix for ISSUE #2975 - Upload Layer Issue #2975
  * [622bfd]  - align with 2.6.x Fix PR #3037
  * [b442e8]  - allow Travis to build
  * [a9131c]  - Migrate Base URL Mgmt Command: Allows to easily update Maps, Styles, Layers and Links
  * [c9b808]  - Move down map header

  [ Angelos Tzotsos ]
  * [8f2d77] Updating version number to rc1

  [ afabiani ]
  * [e7ee53]  - Fix flake8 issues

  [ pjdufour ]
  * [e1ea9d] added name, title, and abstract to importlayers; catch errors in social signals; fixes to importlayers --overwrite

  [ Cezary Statkiewicz ]
  * [aa0564] use interchangeable notifications app, new integration code with AppConfig

  [ afabiani ]
  * [8181f4]  - Review and fix PR : importlayers improvements #2976

  [ Cezary Statkiewicz ]
  * [e77383] style fixes

  [ Simone Dalmasso ]
  * [a2a50b] Merge pull request #3048 from travislbrundage/people-group-icons-fix

  [ afabiani ]
  * [3c247e]  - Review and fix PR : importlayers improvements #2976
  * [f5edd5]  - Review and fix PR : importlayers improvements #2976
  * [d69e23] [REV] Upgrading FontAwesome to 4.7 and packaging to be served through GeoNode #2955

  [ Cezary Statkiewicz ]
  * [80d248] use interchangeable notifications app, new integration code with AppConfig

  [ GeoSolutions ]
  * [1a4595]  - Management Command : fixgeofencerules

  [ Cezary Statkiewicz ]
  * [bbfccb] flake8 updates #3046

  [ frippe12573 ]
  * [28d6a4] Update geosites.txt (#3009)

  [ Simone Dalmasso ]
  * [3aeeab] Updated changelog for version 2.6

  [ Goran Mekić ]
  * [6ec193] Fix for #3062: Header becomes to high if username is too long

  [ Cezary Statkiewicz ]
  * [5fe2f3] mark uploads as unpublished if moderaiton flag is set #3061

  [ Goran Mekić ]
  * [d8c76d] Backport header size fix from master

  [ Angelos Tzotsos ]
  * [b6dfc7] Fixing the version number

  [ Cezary Statkiewicz ]
  * [54a03d] flake8 checks

  [ Simone Dalmasso ]
  * [f5dee8] remove ubuntu version from manual installation

  [ afabiani ]
  * [b42bf0]  - Jetty Runner JVM Options: More memory in order to avoid Heap OOM

  [ Cezary Statkiewicz ]
  * [7d65ea] setting for multiple recipients #3070

  [ Goran Mekić ]
  * [932779] Backport header size fix from master

  [ Angelos Tzotsos ]
  * [34c426] Updating URLs in resource XML metadata

  [ Julien Acroute ]
  * [74063f] Update link to the mailling list (#3075)

  [ afabiani ]
  * [be7ed2]  - Fix for ISSUE #3077: Select2 Fields CSS broken and tolenfields not automatically expanded
  * [ca2317]  - Fix for ISSUE #3077: Select2 Fields CSS broken and tolenfields not automatically expanded

  [ Julien Acroute ]
  * [e4a9ff] Update link to the mailling list (#3075)

  [ Goran Mekić ]
  * [79c582] Backport header size fix from master

  [ Alessio Fabiani ]
  * [9fb81c] Merge pull request #3071 from cezio/3070_user_messages_multiple

  [ Cezary Statkiewicz ]
  * [526f07] setting for multiple recipients #3070

  [ Alessio Fabiani ]
  * [1266cd] Merge pull request #3073 from GeoNode/PAVEMENT_JETTY
  * [8368cb] Merge pull request #3065 from cezio/3061_uploads_moderation

  [ Simone Dalmasso ]
  * [7ed946] remove ubuntu version from manual installation

  [ Alessio Fabiani ]
  * [9844f7] Merge pull request #3064 from geosolutions-it/issue_3062

  [ GeoSolutions ]
  * [ffcf54]  - Fix for ISSUE #3080: Error when trying to update owner, poc or md author on metadata editor

  [ Julien Acroute ]
  * [daa454] Rename virtual env folder to match .gitignore (#3082)

  [ afabiani ]
  * [baf7db]  - Updating django-geoexplorer version

  [ GeoSolutions ]
  * [358b58]  - Clean up settings

  [ afabiani ]
  * [23b543]  - Settings cleanup
  * [7c1a95]  - Fix for ISSUE #3086: When uploading a layer from the UI, the Default Style is not correctly set and thumbnail is broken

  [ 99alex ]
  * [8156a1] Update index.txt (#3088)

  [ afabiani ]
  * [a1b306]  - Fix for ISSUE #3085: On metadata Topic Category is mandatory, but the UI does not advertise about it
  * [3d4ef8]  - Fix gxp Viewer in order to parse plugins

  [ Cezary Statkiewicz ]
  * [0e18e1] use ACCOUNT_OPEN_SIGNUP instead of REGISTRATION_OPEN #3091
  * [4b2c76] group categories #3067 #3083   model, api views, regular views   translate strings update   tests for group categories
  * [5ac8d3] group categories flake8 checks #3067
  * [131505] migrations squashed #3067

  [ afabiani ]
  * [5b6efa]  - Get rid of annoying tkeywords null warning
  * [70cd6c]  - sample tile layer background
  * [0628a1]  - django-geoexplorer 4.0.8
  * [3ca57f]  - Align local_settings.py.geoserver.sample to settings.py

  [ Goran Mekić ]
  * [55558b] Fix for ISSUE #3095: Make freetext keywords readonly settable (#3096)
  * [c309fd] Fix for ISSUE #3097: Display date of group creating

  [ Cezary Statkiewicz ]
  * [ec1d65] do not create email twice when user signs up #3099

  [ GeoSolutions ]
  * [6c61da]  - Add sample FREETEXT_KEYWORDS_READONLY on settings py

  [ allyoucanmap ]
  * [038877]  - update requirements.txt

  [ afabiani ]
  * [0bbeba]  - Minor alignments on settings.py
  * [112a4e]  - Few more checks on sld_url: making absolute_url method a bit more resilient

  [ Alessio Fabiani ]
  * [7419b5] Flake8 constraints

  [ afabiani ]
  * [93f11a]  - Fix quick install doc

  [ Etienne Trimaille ]
  * [ed7be5] fix build querystring with links (#3108)

  [ Ismail Sunni ]
  * [d03913] Enable ascii file upload.
  * [328fa4] Unit test for ascii file.
  * [4cfd28] Add ASCIIs to the error message.

  [ afabiani ]
  * [fe1c90]  - Fix for ISSUE #3110: Django Outh2 updated version requires updated version of DJango too

  [ Sebastian Łach ]
  * [3c510d] Order fixuters during backup restore
  * [d9a032] Gracefully handle non-JSON response from backup REST API
  * [ba45e7] Add --backup-dir argument to restore command

  [ Rizky Maulana Nugraha ]
  * [c1ee39] Fix duplicate tiling (#3117)

  [ Sebastian Łach ]
  * [8d097a] Optionally skip geoserver backup and restore
  * [dae56a] Backup/restore allow customized settings.ini path

  [ afabiani ]
  * [6c1ceb] Release 2.7.0 alpha 1

  [ Sebastian Łach ]
  * [d894b4] Allow to override geoserver settings.ini from cli
  * [745e6c] Update backup/restore docs with new CLI options
  * [c25f43] Find external resources to backup

  [ Goran Mekić ]
  * [9a20bc] Fix for ISSUE #3124: Fix display of group activity

  [ afabiani ]
  * [923fcd]  - Fix for ISSUE #3110: Django Outh2 updated version requires updated version of DJango too

  [ Sara Safavi ]
  * [703a5d] Bump version number for bugfix on 2.6 release

  [ Simone Dalmasso ]
  * [23534c] Updated changelog for version 2.6.1

  [ Sebastian Łach ]
  * [8c6372] Generate thumbnails for various document types

  [ Rizky Maulana Nugraha ]
  * [4ce539] Fix missing frontend dependencies for leaflet. (#3128)

  [ Sebastian Łach ]
  * [4e1e87] Update geonode-user-messages package

  [ Goran Mekić ]
  * [039b49] Fix for ISSUE #3130: Batch edit

  [ Sebastian Łach ]
  * [81edb4] Add many-to-many relation for documents and resources
  * [a0ed4b] Assign user to new map created from set of layers

  [ Hisham waleed karam ]
  * [4993ea] Close a tag (#3139)

  [ Sebastian Łach ]
  * [73a4cd] Add templatetags to contrib.api_basemaps app

  [ afabiani ]
  * [dfb39c]  - Fix wrong REGISTRATION OPEN flag lookup

  [ Alessio Fabiani ]
  * [cb8fbe] Align requirements to "geonode_user_messages==0.1.6"
  * [2930f5] Update setup.py

  [ Goran Mekić ]
  * [eedc00] Fix for ISSUE #3147: Display form errors

  [ hisham waleed karam ]
  * [ea80eb] call geonode-client setThumbnail if preview is react
  * [3699d7] Fix KeyError

  [ afabiani ]
  * [b13017] close #3109 - Fix for ISSUE #3109: BBOX calculation in maps/models.py

  [ Goran Mekić ]
  * [03cf58] Fix for ISSUE #3149: trying to change the Language
  * [10b5ec] Fix for ISSUE #3150: more fields to batch update (#3164)

  [ afabiani ]
  * [aa9c4d]  - Updating version of Django-GeoExplorer to 4.0.9

  [ Cezary Statkiewicz ]
  * [99f1d0] notifications #3170 do not fail during notifications init

  [ afabiani ]
  * [7b80f7] close #3173 - Fix for Issue #3173: Geofence rules are not aligned with layer permissions
  * [446c0a] Initial Data Regions bboxes

  [ hisham waleed karam ]
  * [81a2ee] remove duplicated import
  * [56794c] follow PEP8 Guidelines

  [ afabiani ]
  * [a81d94] close #3157 - Fix for: GeoServer: GeoFence Rule Cache should be invalidated when updating a user role

  [ Cezary Statkiewicz ]
  * [2f35b8] bbox_to_wkt: remove EPSG: prefix in srid if present

  [ afabiani ]
  * [438517]  - Make sure 'makemigrations' is called on sync in order to reflect new packaged changes also
  * [1fecaa]  - Send Resource Details to Metadata Forms
  * [8136b8]  - Send Resource Details to Metadata Forms

  [ travis ]
  * [3164ac] Add persistence to cart in search

  [ afabiani ]
  * [35dd53]  - Display Groups Last Modified Date
  * [1cdf21]  - Fix grunt dependencies for PR #3180 : Add persistence to cart in search
  * [fae388]  - Fix session issue for PR #3180 : Add persistence to cart in search
  * [75a875] fixes #3182 : Filter by Group also the resource list
  * [a8c038]  - Tinify doc images (pngs and jpegs)
  * [5aae1b] fixes #3182 : Filter by Group also the resource list
  * [95db6a]  - revert full_metadata identifier to the original one
  * [ef9db2]  - Add also metadata author and owner to the ISO schema
  * [6ca6c3] GeoNode-PyCSW should attach access_token info to URLs as per user request

  [ Tom Kralidis ]
  * [bcd885] fix ISO layer name in download links to allow binding

  [ afabiani ]
  * [c2e4e9] GeoNode PyCSW: filter out not authorized layers

  [ Francesco Bartoli ]
  * [d0a225] Update docs with setup and installation for centos 7

  [ afabiani ]
  * [5e88f3] close #2720 : Incomplete OGC:WMS Download Link for Catalog
  * [b29509] Revert "GeoNode PyCSW: filter out not authorized layers"

  [ Francesco Bartoli ]
  * [3f65c9] Fix travis build with legacy environment
  * [fea1e0] Port #3168 to master

  [ afabiani ]
  * [6d701e] close #2720 : Incomplete OGC:WMS Download Link for Catalog
  * [19abcf] assets for #2720 : Incomplete OGC:WMS Download Link for Catalog
  * [d9b455] assets for #2720 : Incomplete OGC:WMS Download Link for Catalog
  * [61aa40] Minor fix for Group filtering
  * [fcc35d] close #3187 : Fix CSW Tests on Travis

  [ GeoSolutions ]
  * [cb2bbf]  - fix render preview

  [ Alessio Fabiani ]
  * [744ced]  - Fix Md editors Keywords
  * [dacb25]  - Fix Md editors Keywords on Maps and Documents also

  [ afabiani ]
  * [5b8412]  - Fix flake8 issues
  * [9caf88]  - Fix flake8 issues
  * [120f35]  - Improve MD Editor Wizard: better layout
  * [8c8a9a]  - Improve MD Editor Wizard: better layout
  * [fd9256]  - Improve MD Editor Wizard: better layout
  * [5674d5]  - Improve MD Editor Wizard: better layout
  * [1768eb]  - Restore lost JS/CSS files
  * [b1d26c] set the maximum text length as follows: Abstract: 2000 characters (spaces included) / Supplemental information: 2000 characters (spaces included) / Data quality: 2000 characters (spaces included) / Purpose: 500 characters (spaces included)
  * [eb9223]  - PyCSW: Admin should be able to see all layers anyway

  [ Cezary Statkiewicz ]
  * [01dec3] geonode test data use generated dates #3192

  [ Angelos Tzotsos ]
  * [f0b314] Adding command to set all layers as public both in GeoNode and GeoFence
  * [1fd134] Fixed flake8 issues

  [ afabiani ]
  * [913bde]  - Improve Facets Filtering accordingly to ResourceBase APIs
  * [f7ac20] fixes #3198 : [GeoExplorer] Strip out custom ptypes on MapSnapshots
  * [976779] closes #3194 : Upgrade httlib2

  [ Federico Godán ]
  * [7149c0] Fix remote service importation error

  [ afabiani ]
  * [89cefe]  - Include public groups into metadata editor

  [ Alessio Fabiani ]
  * [af4bc0]  - Align dependencies
  * [456a57]  - Align dependencies
  * [40105a]  - Align dependencies
  * [ab001d] fixes #3205 : Improve Remote Services

  [ Federico Godán ]
  * [120c5b] Fixes #3204: Create Group Fail if exist Group Category with special char

  [ gpetrak ]
  * [c47c72] Changes to 'GeoNode (v2.6) installation on Ubuntu' guide to match with v2.6 and Ubuntu 16.04

  [ @tomgertin ]
  * [5cdbc3] updgrading font-awesome to 4.7 (#3217)

  [ Alessio Fabiani ]
  * [8b2883]  - Forward port : make sure sitemap respects at least anonymous permissions, fixes #3190 #3214
  * [60f568] Forward port on master #3195: Use href instead of text for keywords_slugs.
  * [f1a8cf] Forward port on master #3221: Synchronize keywords both directions now (geoserver <--> django)
  * [b7b367]  - fixes #3225: Create Thumbnail should not rely on GeoServer reflector
  * [a7af38] Forward port on master #3221: Synchronize keywords both directions now (geoserver <--> django)

  [ Cezary Statkiewicz ]
  * [ebdc75] tests update: #3192

  [ travis ]
  * [2ac5ee] Added settings variable to inform geonode-client to request map tiles cross origin

  [ Alessio Fabiani ]
  * [4baa31]  - fixes #3229 : Being able to send JSON response on Documents upload also
  * [c69e2a]  - fixes #3231 : Small bug on GeoFence methods

  [ capooti ]
  * [d235f1] Fixes #3235 for dev installation

  [ gpetrak ]
  * [c53deb] Update to last modifications of GeoNode (v2.6) installation on Ubuntu guide

  [ Alessio Fabiani ]
  * [a84be9]  - fixes #3233 : OWSLib issue communicating with GeoServer WPS
  * [19d9ec]  - fixes #3233
  * [bd5c20]  - Issue #3227: making setup and requirements versions coherent for flake, pep8 and transifex accordingly to the issue statement (#3240)
  * [63c656]  - fixes #3243 : Wrong Links on Metadata Editor for Documents
  * [e94bc5]  - fixes #3248 : Permission ajax_lookup for Groups misleading
  * [acfc4c]  - fixes #3246 : Update Notification settings to the correct PINAX ones

  [ Cezary Statkiewicz ]
  * [612ce7] expose list of ows services #3250
  * [395742] pep8 #3250

  [ Alessio Fabiani ]
  * [3397f5]  - fixes #3246 : Update Notification settings to the correct PINAX ones
  * [8fbfe2]  - fixes #3248 : Permission ajax_lookup for Groups misleading
  * [33935a]  - fixes #3223 : search won't work anymore using hrefs, unless search is case insensitive
  * [978d32]  - align with master
  * [635358]  - Fix Thumbnail URL generation when OL visibility is off
  * [840f7c]  - Fix django settings imports
  * [ee0818]  - Fix django settings imports
  * [cfefa7]  - Correctly filter TopicCategories
  * [08e931]  - pep8
  * [1e4dc8]  - fixes #3223 : search won't work anymore using hrefs, unless search is case insensitive (#3251)
  * [576c38]  - - fixes #3223 : search won't work anymore using hrefs, unless search ignore cases
  * [d4872a]  - - fixes #3223 : search won't work anymore using hrefs, unless search ignore cases
  * [e6f39f]  - - fixes #3223 : search won't work anymore using hrefs, unless search ignore cases
  * [cced5b]  - - fixes #3223 : search won't work anymore using hrefs, unless search ignore cases
  * [d608cd]  fixes #3223
  * [472bc9]  - Fixes: Thumbnail URL generation when OL visibility is off
  * [133f34]  - Fix django settings imports
  * [7dbfea]  - Fix django settings imports
  * [f7a14e]  - Correctly filter TopicCategories
  * [646001]  - pep8
  * [b1e1ff]  - Improve forms layout: signup and documents md editor
  * [97b674]  - Improve forms layout: signup and documents md editor
  * [7cfa6f]  - Display Group (if any) on Resource Info Panel (#3259)
  * [30e14d]  - fixes #3223 : fix keywords filtering on base_tags also
  * [c140c7]  - Returns referencing infos on Layers Upload
  * [b3f938]  - Returns referencing infos on Layers Upload
  * [b5a775] bump to version 2.7.0

 -- Alessio Fabiani <alessio.fabiani@geo-solutions.it>  Tue, 05 Sep 2017 16:43:18 +0200

geonode (2.5.15+thefinal0) trusty; urgency=high

  * [c06f6c] update release version (#2890)
  * [89f74c] add some ng cloaks (#2893)

 -- Simone Dalmasso <simone.dalmasso@gmail.com>  Tue, 07 Feb 2017 08:09:34 +0000

geonode (2.5.14+thefinal0) trusty; urgency=high

  [ Simone Dalmasso ]
  * [47a095] update release version (#2882)
  * [b3cecf] fix fixtures load path in package install (#2883)
  * [9a3c9a] add login logout endpoint in package local settings (#2884)

  [ afabiani ]
  * [3241ab] PR for Issue #2885 - Manage signals when performing BR

  [ capooti ]
  * [2851b5] Renaming a variable that is confusing when using pdb

  [ Simone Dalmasso ]

 -- Simone Dalmasso <simone.dalmasso@gmail.com>  Mon, 06 Feb 2017 06:38:09 +0000

geonode (2.5.13+thefinal0) trusty; urgency=high

  [ Alessio Fabiani ]
  * [92e646]  - Fix for ISSUE #2875 - GeoFence rules are not updated if GeoNode cannot reach GeoServer Public Location (#2876)

  [ Simone Dalmasso ]
  * [9b74c7] updated release version (#2878)
  * [75107b] move metadata_uploaded_preserve to the right migration
  * [03944f] don’t use version in leaflet libraries settings (#2879)

 -- Simone Dalmasso <simone.dalmasso@gmail.com>  Thu, 02 Feb 2017 07:44:53 +0000

geonode (2.5.12+thefinal0) trusty; urgency=high

  * [cdf75a] further fixes in oauth setup (#2874)

 -- Simone Dalmasso <simone.dalmasso@gmail.com>  Wed, 01 Feb 2017 09:54:54 +0000

geonode (2.5.11+thefinal0) trusty; urgency=high

  [ Simone Dalmasso ]
  * [c49d46] initial 24 migrations

  [ Angelos Tzotsos ]
  * [3dd63b] Update release version

  [ travislbrundage ]
  * [7dd2d2] Format people cards to be universal height so sorting works properly (#2856)

  [ Simone Dalmasso ]
  * [a2a508] add 2.4 initial migrations and 24 to 2.6 migrations
  * [c0ebd8] Delete unused LayerStyles model

  [ Nicolas Loira ]
  * [d45c75] Fixed typo in title

  [ Seno @ ThinkPad ]
  * [fd51d5] fix: #2858 KeyError on logout when using qgis local_settings.py sample

  [ Simone Dalmasso ]
  * [eb8d8c] paver start shouldn’t call sync (#2868)

  [ Alessio Fabiani ]
  * [803ab3] Npm, Bower, Grunt commands to rebuild static libraries

  [ Seno @ ThinkPad ]
  * [ae51d9] fix: get rabbitmq broker url from env file

  [ Simone Dalmasso ]
  * [1f77d6] add command and package logic to handle the oauth2 configuration

 -- Simone Dalmasso <simone.dalmasso@gmail.com>  Wed, 01 Feb 2017 07:44:16 +0000

geonode (2.5.10+thefinal0) xenial; urgency=high

  [ Way Barrios ]
  * [415b0b] Oauth2 GeoServer/GeoNode implementation on Docker (#2855)

  [ Angelos Tzotsos ]

 -- Angelos Tzotsos <gcpp.kalxas@gmail.com>  Thu, 26 Jan 2017 03:43:09 +0200

geonode (2.5.9+thefinal5) trusty; urgency=high

  [ Mila Frerichs ]
  * [23c42e] Add new routes/views for simple edit (#2851)

  [ Paolo Corti ]
  * [1c882d] Refactor create_gs_thumbnail. Now we have same method for both layer and map thumb generation (#2850)

  [ Simone Dalmasso ]
  * [ffc9e0] restore the check bbox (#2852)
  * [82e34f] migrate accounts first (#2853)

 -- Simone Dalmasso <simone.dalmasso@gmail.com>  Wed, 25 Jan 2017 15:13:48 +0000

geonode (2.5.9+thefinal4) trusty; urgency=high

  [ Francesco Bartoli ]
  * [5430c0] Fix conflict account migrations by merging
  * [9b013b] Move modeltranslation to 0.12

  [ Simone Dalmasso ]
  * [353ffc] inherit from user manager to keep normal functions like createsuperuser (#2835)

  [ bartvde ]
  * [b7a510] Updates to README for Ubuntu 16.04

  [ Paolo Corti ]
  * [56aa76] Handle errors when saving thumbnails. Fixes #2667 (#2841)

  [ Angelos Tzotsos ]
  * [9d528a] setup.py review/re-order, with Ubuntu Xenial packaging in mind (#2836)

  [ Paolo Corti ]
  * [2aae06] Execute signals when running updatelayers (#2840)

  [ sbsimo ]
  * [007506] docs: list the "Loading OSM Data into GeoNode" module on the index page (#2844)

  [ Ariel Núñez ]
  * [af0e03] [WIP] Simpler migrations (#2629)

  [ Paolo Corti ]
  * [8846ff] Fixes #2652 (#2842)

  [ Tom Kralidis ]
  * [cb4f23] implement ISO 19110 support for vector layers (#2810)

  [ travis ]
  * [2e70b3] Added appropriate sorting icons and fixed sorting message

  [ Alessio Fabiani ]
  * [b426c4] Fixes for ISSUE #2845: Metadata form requires TKeywords but not able to enter them (#2849)

  [ Paolo Corti ]
  * [d90dbc] Added fix_baselayers, a command to fix the base layers for one or more maps (#2848)

  [ Simone Dalmasso ]

 -- Simone Dalmasso <simone.dalmasso@gmail.com>  Tue, 24 Jan 2017 14:36:56 +0000

geonode (2.5.9+thefinal3) trusty; urgency=high

  * [82cfe2] update the debian wsgi script (#2834)

 -- Simone Dalmasso <simone.dalmasso@gmail.com>  Tue, 17 Jan 2017 12:08:13 +0000

geonode (2.5.9+thefinal2) trusty; urgency=high

  * UNRELEASED

 -- Simone Dalmasso <simone.dalmasso@gmail.com>  Tue, 17 Jan 2017 10:27:33 +0000

geonode (2.5.9+thefinal1) trusty; urgency=high

  * [56b1b4] add python-pip and postgis2.2 config, thanks to @francbartoli (#2830)

 -- Simone Dalmasso <simone.dalmasso@gmail.com>  Tue, 17 Jan 2017 08:32:08 +0000

geonode (2.5.9+thefinal0) trusty; urgency=high

  * [a8d827] fix dialogos dependency (#2829)

 -- Simone Dalmasso <simone.dalmasso@gmail.com>  Mon, 16 Jan 2017 15:09:29 +0000

geonode (2.5.9+dev20170116091118) trusty; urgency=high

  [ Angelos Tzotsos ]
  * [85f7aa] Update release version

  [ Paolo Corti ]
  * [37686a] Adds a management command and a celery task to delete orpahed files or removed documents. Fixes #2291 (#2818)

  [ travislbrundage ]
  * [21a589] Fix bug with inbox thread links becoming unclickable (#2820)

  [ Paolo Corti ]
  * [7a6e0c] Fixes #2824 (#2826)
  * [f38440] Adds a management command and a celery task to delete orpahed thumbs. Fixes #2535 (#2825)

  [ travislbrundage ]
  * [a7b5c4] Make usernames case insensitive for authentication (#2821)

  [ Simone Dalmasso ]
  * [e4c71b] remove postgis version for xenial package (#2827)
  * [b1ad7c] update geoserver debian changelog (#2828)

 -- Simone Dalmasso <simone.dalmasso@gmail.com>  Mon, 16 Jan 2017 09:13:18 +0000

geonode (2.5.7+thefinal0) xenial; urgency=high

  [ etj ]
  * [fcdaad]  - 2670: handling keywords thesauri

  [ Angelos Tzotsos ]
  * [269724] Update release version

  [ Dan "Ducky" Little ]
  * [8d0899] Adding a geogig_link URL to /api/layers (#2792)

  [ Jeffrey Johnson ]
  * [245237] Dont include geonode-client in INSTALLED_APPS by default

  [ Jivan Amara ]
  * [3a0b82] Short-circuit Layer.save() geoserver signal processing for gpkg tile layers. (#2794)

  [ pjdufour ]
  * [5636fe] named template engine

  [ sbsimo ]
  * [799b17] Enrich osm-extract docs, in the tutorials section (#2799)

  [ travislbrundage ]
  * [abaf3f] Do not show delete avatar button until there is a custom avatar to delete (#2798)

  [ Daniel Berry ]
  * [82a04c] When `GEONODE_LOCKDOWN = True` the /api/* endpoints need to be added to `AUTH_EXEMPT_URLS`. Otherwise GeoServer will be unable to pull the ROLES.
  * [9d99d6] Bumped to version that includes option of postgis backend to also add path parsing.

  [ pjdufour ]
  * [d474cf] blocks on homepage for downstream projects

  [ Toni ( –anatol ) ]
  * [8e6ccb] Update all_together.txt
  * [cef696] Update architecture.txt

  [ travislbrundage ]
  * [2f6061] Fix bug with ajax POST and page refresh on inbox page when deleting message (#2808)
  * [1a7946] Do not allow an empty geogig store to exist (#2809)

  [ Ami Rahav ]
  * [7c016d] Make sure we don't have duplicate access tokens for OGC request; Remove delay from send_mail so email will be sent
  * [d036ee] Fix for flake8

  [ travislbrundage ]
  * [5911cc] Fix bug with missing variable definitions on checkGeogig (#2812)

  [ Alessio Fabiani ]
  * [26a9b5] Fix for Issue 2815: OAuth2 verify_token api should not throw an error if user is not authenticated (#2816)

  [ Amiram Rahav ]
  * [1eddcd] Send access token only to OGC_SERVER; Workaround for expired OAuth tokens being used. (#2814)

  [ Angelos Tzotsos ]

 -- Angelos Tzotsos <gcpp.kalxas@gmail.com>  Thu, 12 Jan 2017 17:32:28 +0200

geonode (2.5.6+thefinal0) xenial; urgency=high

  [ Angelos Tzotsos ]
  * [9c2b9e] Update release version

  [ Francesco Bartoli ]
  * [19f1b4] Make resourcebase info panel template extendable

  [ Way Barrios ]
  * [449f13] Fixing syntax error: celery_app (#2697)

  [ travislbrundage ]
  * [c6168b] Sync auto generate avatar sizes with avatar sizes used in templates (#2693)

  [ afabiani ]
  * [740204]  2696 Part 1 - GNIP - Better management of View and Download permissions.

  [ Ariel Núñez ]
  * [b8b383] Updated AUTHORS list

  [ Alessio Fabiani ]
  * [b9b05e] Update views.py

  [ travislbrundage ]
  * [9b1ba9] Update AUTHORS

  [ Clarence Davis ]
  * [c2f54d] Enable update layers management command to accept the permissions dictionary. (#2691)

  [ Jonathan Doig ]
  * [5e6eb2] Insert missing sudo to chmod commands
  * [b6db18] Clean up extra ':'s (from ::: to ::)
  * [8c76e0] Language cleanup, deleted duplicate section
  * [a58ebd] Minor cleanup

  [ travis ]
  * [1aa95e] Process inbox messages using AJAX

  [ Daniel Berry ]
  * [3fb165] - removed import on INSTALLED_SCHEMES since its usage was removed on this commit  (aff43c0). - limiting the version of celery to less then the 4.0 release, due to django-celery not having a release in over a year which would include the updates in master to support the new version of celery.  If you currently install Geonode it will install celery 4.0, but when attempting to use any django commands an ImportError occurs due to no module named timeutils.

  [ Jivan Amara ]
  * [5dd5ce] Split geoserver.helpers.set_attributes() (#2699)

  [ Jeremiah Cooper ]
  * [3d6ed5] Update the object_list limit to use the value assigned to CLIENT_RESULTS_LIMIT in settings rather than a hard coded value.

  [ Sasha Hart ]
  * [a0e1eb] require celery version to be at least 3.1.18

  [ Jeremiah Cooper ]
  * [db4079] Fixed a PEP8 continuation line unaligned for hanging indent warning.

  [ Daniel Berry ]
  * [49be1b] The standalone TEMPLATE_* settings were deprecated in Django 1.8 (#2711)

  [ afabiani ]
  * [36d4ff] PR - (Issue #2374) GNIP: GeoServer A&A Improvements

  [ Jonathan Doig ]
  * [3b9ee4] Set SITEURL to server's host name

  [ Jeremiah Cooper ]
  * [9a04a9] Update the limit variable to API_LIMIT_PER_PAGE.

  [ afabiani ]
  * [a620c1] (Issue 2720) - Incomplete OGC:WMS Download Link for Catalog

  [ Tom Kralidis ]
  * [43c073] Revert "Fix for (Issue 2720) - Incomplete OGC:WMS Download Link for Catalog"

  [ Alessandro Parma ]
  * [618f06] Fix for VM Setup with Virtualbox Doc #2577

  [ Simone Dalmasso ]
  * [caa67e] authorise read detail is requesting schema

  [ Sasha Hart ]
  * [001b5b] avoid flake8 E305 (expected 2 blank lines) warnings
  * [63c000] remove redundant 'constraint' key

  [ Simone Dalmasso ]
  * [391969] fix #2689
  * [10231d] fix #2688
  * [5bd1bf] update doc and code to use migrate instead of syncdb

  [ Jeffrey Johnson ]
  * [5eb2dc] Update quickstart docs

  [ Simone Dalmasso ]
  * [1219b3] fix #2434

  [ Sara Safavi ]
  * [83f977] Add optional coverage generation & integrate CI with Coveralls.io (#2731)

  [ Simone Dalmasso ]
  * [8a0bca] include tree view in assets
  * [b8fbb5] treeview is now in assets

  [ Sasha Hart ]
  * [3879f1] minor tweaks to spelling, punctuation, grammar (#2743)

  [ Simone Dalmasso ]
  * [76d6ae] initialise variable before assignment

  [ afabiani ]
  * [572fc9]  - Documentation with details for Issue 2715

  [ Way Barrios ]
  * [6049bd] [WIP] Fixing geoserver connection with django container (#2749)

  [ Simone Dalmasso ]
  * [b559b3] load categories with paver start (#2748)

  [ travislbrundage ]
  * [9d55d1] Correctly handle xml sidecar files within a zip (#2719)

  [ Sasha Hart ]
  * [cb05a1] add Sasha Hart to AUTHORS per nomination Nov 30, 2016

  [ Way Barrios ]
  * [b59548] Creating authentication for geonode into geoserver container

  [ Simone Dalmasso ]
  * [f7d41c] fix #2573 (#2754)
  * [c49097] add geonode.mp contrib app

  [ afabiani ]
  * [f3845b] PR - (Issue #2374) GNIP: GeoServer A&A Improvements

  [ Francesco Bartoli ]
  * [f0da88] Organize docker env files
  * [c16900] Fix missing env files

  [ Tom Kralidis ]
  * [a1271d] Use isPublished field to control whether a Resource is exposed in pycsw (#2332)

  [ Sasha Hart ]
  * [bb878d] Fix doc links (#2761)

  [ Ashish Acharya ]
  * [de2116] Fixed a wrong link (#2766)

  [ Dan 'Ducky' Little ]
  * [4b3c75] Fix for PostgreSQL/SQLite boolean type differences

  [ travislbrundage ]
  * [f096a2] Do not allow upload new image on avatar change page until an image has been selected to upload (#2768)

  [ afabiani ]
  * [1b46d8]  - A&A initial data fixtures and pavements scripts

  [ Tom Kralidis ]
  * [0bef27] fix boolean check safely (#2771)

  [ Paolo Pasquali ]
  * [42c2d5] Homepage redesign (#2772)

  [ afabiani ]
  * [bd81a8]  - update local_settings geoserver sample

  [ sbsimo ]
  * [df48c8] add instructions on how to use osm-extract (#2777)

  [ Paolo Corti ]
  * [69375e] Adding django-braces and oauthlib in requirements (#2779)
  * [1245ab] Added ubuntu development installation instructions in readm and quick_install documentation (#2780)

  [ Ashish Acharya ]
  * [122a8d] Removed duplicate comment (#2782)

  [ Daniel Berry ]
  * [f6285b] L169 limited featured dataset title to 20 characters so the the name doesnt overlap the next dataset
  * [99b1ae] removal of corsheader app, since it was not working and still required a proxy server suchas nginx or apache. The reason for removal was to reduce the nonessential app dependencies.

  [ Paolo Corti ]
  * [bda8b8] Fixes #2786 (#2787)

  [ Mila Frerichs ]
  * [ea8272] New Viewer: React Based (Boundless SDK) (#2790)

  [ Angelos Tzotsos ]

 -- Angelos Tzotsos <gcpp.kalxas@gmail.com>  Thu, 29 Dec 2016 19:55:02 +0200

geonode (2.5.5+thefinal0) xenial; urgency=high

  [ Angelos Tzotsos ]
  * [bbfd54] Updating release info and some improvements to pavement for Xenial releases
  * [fe71eb] Fixing travis build

  [ Daniel Berry ]
  * [4227d8] previous adjustments to the setup.py and MANIFEST.ini were not allowing certain filetypes to be packaged, loading.gif was the most noticeable.

  [ Angelos Tzotsos ]

 -- Angelos Tzotsos <gcpp.kalxas@gmail.com>  Wed, 26 Oct 2016 19:40:03 +0300

geonode (2.5.4+thefinal0) xenial; urgency=high

  [ capooti ]
  * [e672c6] Set max_length=255 for doc_file and doc_url in document model as per #issue-2285

  [ Tom Kralidis ]
  * [06ae28] add support for preserving XML metadata with upload (#2250)

  [ Simone Dalmasso ]
  * [c45a75] make dynamic to work with datastore
  * [b12b4d] Not make Point a multipoint

  [ Tom Kralidis ]
  * [c27891] implement ident/status JSON (#2100)

  [ Francesco Bartoli ]
  * [95f6a6] Fix issue #2368

  [ afabiani ]
  * [4c4195]  - Issue #2337

  [ Simone Dalmasso ]
  * [287dbf] use WCS version 2.0.1, no need to do getCapabilities
  * [85ddd1] update integration tests to reflect the correct mime

  [ Craig Stephenson ]
  * [54e3ec] Added management command script to change titles of layers on particular maps.

  [ afabiani ]
  * [9b9795]  - a bit more robust check on db connection
  * [538f7e]  - more robust with maps without layers or broken configuration
  * [06bb8c]  - fix wMS test case
  * [1f8c8f]  - fix WMS test case

  [ Jeffrey Johnson ]
  * [9b564b] Initial work on hierarchical keywords
  * [3a7edd] Use a custom tag manager to handle for inserting to the tree
  * [9cccf3] Adapt the api to work with the h keywords
  * [1a4f27] minor fix to h keywords

  [ Simone Dalmasso ]
  * [26e04e] make autocomplete to work with Hierarchical keywords
  * [ae0c86] make nullable metadata_uploaded_preserve
  * [9f1c82] revert previous commit, sorry

  [ Francesco Bartoli ]
  * [0fbe49] Add SSL configuration to docs

  [ kamalhg ]
  * [3e24eb] updating the condition in line 321

  [ Tom Kralidis ]
  * [c853c9] remove unsupported ISO property (#2385)

  [ madi ]
  * [9e2a5b] added a tutorial for installing geonode devmode on centos 7
  * [0ee4ab] specified centos version
  * [d42c06] added devmode install on centos to the index
  * [d39a23] added devinstall centos to the index
  * [ce5b5e] modified in order to render correctly in the html page

  [ Pedro Dias ]
  * [3c01ac] Keywords not restricted by type

  [ madi ]
  * [8ac2a1] added .. code-block:: console
  * [e1f76a] added newline for readability

  [ Jeffrey Johnson ]
  * [436a00] further work on hierarchical keywords
  * [3b5716] fix gruntfile.js syntax error
  * [004855] use load_h_keywords in search.js
  * [09dddc] Move h keywords filter to snippet
  * [28cb22] In progress work on UI in metadata form for hierarchical keywords

  [ Craig Stephenson ]
  * [e1b42b] Added option to provide a custom date to importlayers management command.

  [ Simone Dalmasso ]
  * [24f98f] fix bower package name and static imports
  * [4ed2d9] add select/deselect facilities for h_keywords

  [ Jeffrey Johnson ]
  * [048d05] in progress work on metadata form saving keywords

  [ Craig Stephenson ]
  * [329fc4] Explicitly parse a provided importlayers date string into a datetime object.

  [ Simone Dalmasso ]
  * [dce52e] is tree view.min
  * [165f10] make keywords to use tags

  [ GeospatialPython.com ]
  * [7c7da7] Update users-groups.txt

  [ Guillaume SUEUR ]
  * [9e3619] Update django.po

  [ Tyler Garner ]
  * [4e8989] Fix bug preventing set_permissions from granting layer perms to AnonymousUsers.
  * [8972aa] Allow permissions to be set in gs_slurp.

  [ Jeffrey Johnson ]
  * [863b5a] In progress commits from dev machine

  [ Tom Kralidis ]
  * [4d01ae] support GM03 metadata

  [ Simone Dalmasso ]
  * [0d9602] make kw menu collapsible
  * [d4cb53] select/deselect all children

  [ afabiani ]
  * [c4e7c8]  - Issue #2402
  * [a4f667]  - Issue #2403

  [ Tom Kralidis ]
  * [85f9d7] update deprecated Django argument

  [ afabiani ]
  * [518f54]  - relax few base library dependencies

  [ Tom Kralidis ]
  * [cc0cb7] add CSW code example

  [ Simone Dalmasso ]
  * [d0d22a] fix the datastore for the geomanager
  * [3e5604] fix the datastore for the geomanager

  [ Jeffrey Johnson ]
  * [0b046d] Some minor changes to development environment setup docs
  * [04cf14] Getting rid of duplicate dev mode installation instructions.

  [ afabiani ]
  * [a0fe13]  - Merging Indexes for issue: Getting rid of duplicate dev mode installation instructions.

  [ David Alda Fernandez de Lezea ]
  * [f01ad2] Commit Message
  * [5a4399] wmsStore added as countable layer
  * [964f43] wmsStore added as countable layer
  * [ec1b6b] wmsStore added as countable layer

  [ Simone Dalmasso ]
  * [c858a0] remove GeoNode.js
  * [8b3f87] bind shapely to 1.3.1

  [ jveselka ]
  * [657340] Modal user menu Help link fix. Changed to Django template tag.

  [ David Alda Fernandez de Lezea ]
  * [2b2294] wmsStore added as countable layer
  * [4d69d7] wmsStore added as countable layer

  [ afabiani ]
  * [848789]  - Issue #2417

  [ Tom Kralidis ]
  * [3ff5df] remove unused fields (#2422)

  [ Jeffrey Johnson ]
  * [b0716f] add zlib1g-dev to Dockerfile

  [ afabiani ]
  * [e3f874]  - updated db port and password on win bin installer documentation

  [ Tom Kralidis ]
  * [7143d5] add startIndex and count parameter bindings to OpenSearch Description

  [ Darin ]
  * [9483d9] set conditional for default map crs

  [ nathanhilbert ]
  * [573c51] old win-installer script clean up

  [ Simone Dalmasso ]
  * [e441c2] point quick install to the stable package

  [ Luiz Vital ]
  * [b95cf7] Fixes some i18n issues:

  [ Davi Custodio ]
  * [2f1f45] implementation of a exclusive page that display metadata detail for layers, maps and documents

  [ Ariel Núñez ]
  * [e48ce4] Fixed typo in origin year

  [ karakostis ]
  * [02706e] fix #2381
  * [11dfa9] flexibly port for dev geoserver

  [ Tom Kralidis ]
  * [9f8320] bump OWSLib and pycsw

  [ afabiani ]
  * [0fe791]  - Improvements for gnip #2211

  [ Daniel Berry ]
  * [8c4620] osgeo-incubation, Added Copyright Headers to all python files
  * [b9f3fd] pep8 fix
  * [cdd50a] adjusted copyright

  [ capooti ]
  * [0f9c7d] Updated download link for py2exe as reported by #2459

  [ Tom Kralidis ]
  * [12d88b] catch AttributeError on metadata with no date (#2469)

  [ jice ]
  * [f25b6d] syncing with tsfx

  [ Daniel Berry ]
  * [9677b8] osgeo-incubation, Added Copyright Headers to all python files

  [ Simone Dalmasso ]
  * [a647c5] filter categories by is_choice. fixes #2461

  [ afabiani ]
  * [fc4085]  - Issue #2430 - Update to DJango 1.8.7

  [ root ]
  * [1b2ed5]  - Fix Headers CopyRight
  * [a39176]  - Fix migration issue with DJango 1.8.7

  [ Simone Dalmasso ]
  * [d46d53] pass is_layer in the run as extra param

  [ Jeffrey Johnson ]
  * [24d618] Remove references to specific VM for tutorials

  [ etj ]
  * [81bf7a] Issue #2453 Add metadata export as ISO+XSL

  [ Simone Dalmasso ]
  * [6bbed8] update doc for customise look and feel

  [ Angelos Tzotsos ]
  * [3f7d2c] Updated license information in readme files

  [ pjdufour ]
  * [991f8e] moved urls from inside pavement code into yaml file

  [ Jeffrey Johnson ]
  * [1c0aa7] Update README
  * [14ec94] Update README

  [ Tom Kralidis ]
  * [5df687] update ISO template link gmd:name values to be actionable

  [ etj ]
  * [854e7e] #2453: Add README file to metadataxsl contrib app.

  [ mikefedak ]
  * [0ba323] Clarify origin of datastore identifier.

  [ etj ]
  * [3a70fe] #2488: Initial db migrations

  [ Simone Dalmasso ]
  * [89e8c1] explain better the redeploy site commands

  [ etj ]
  * [d99771] Upgrade django-nose version for Django 1.8 compatibility (django-nose/django-nose#202)
  * [17673c] Fix fixtures list for tests.

  [ Sara Safavi ]
  * [ea9e5d] Use DjangoJSONEncoder when we need to handle Decimal types

  [ etj ]
  * [c747a8] #2495: Add icons associated to TopicCategories

  [ Sara Safavi ]
  * [b6bcb7] use absolute path to data file to avoid IOError

  [ Tom Kralidis ]
  * [613252] bump pycsw to 2.0.0-alpha1

  [ Sara Safavi ]
  * [293cfe] Update dev install instructions link
  * [2e682d] 'null' has no effect on a ManyToManyField; removed from model & migration

  [ travis ]
  * [b9b566] Check for existing thumbs before overwriting

  [ Sara Safavi ]
  * [fdfc99] Satisfy Django with OneToOneField instead of FK where unique=True
  * [71afe5] Removing fake-initial auth migration in sync to avoid errors
  * [334bc5] Replace deprecated 'syncdb' with 'migrate'

  [ Daniel Berry ]
  * [1cb605] geonode/js/upload/cookie.js is no longer present in static direcotry. removing script reference from layer_upload.html.
  * [bc5829] removed mosaic entry in basename variable of doGeoGigToggle
  * [11319a] added mapbox api basemaps functionality

  [ Asif Saifuddin Auvi ]
  * [b09b38] updated catalog urls to 1.8+
  * [5c681f] updated contrib/favorite urls to 1.8+
  * [b4dae6] updated contrib/geosites urls to 1.8+
  * [32920c] updated contrib/metadataxsl urls to 1.8+

  [ Antoine ROLLAND ]
  * [47c660]  set 600px instead of 400 for geoext frame for layers and maps templates

  [ Sara Safavi ]
  * [483249] update README with database migration step
  * [f6ffb4] update tutorial's dev install steps

  [ Daniel Berry ]
  * [9f1991] added additonal api basemaps functionality

  [ capooti ]
  * [9adcba] Update documentation for the MAPBOX_ACCESS_TOKEN setting

  [ Daniel Berry ]
  * [87439f] added name to AUTHORS
  * [e495b3] updated developers documentation for basemap additions

  [ Clarence Davis Jr ]
  * [a83d0a] Refactor thumbnail files to be stored in the location configured for media storage so that whether uploaded or auto-generated, the locations are consistent when the application is configured for remote storage.
  * [9f999d] Adds the TIME param to allow thumbnails generated for time enabled layers to include all features.

  [ Daniel Berry ]
  * [ddd212] added declaration for 256x256 sized tiles, as per recommnedation from mapbox team
  * [2a437b] added readme and comments to settings.py for the additions for the api_basemaps app

  [ amefad ]
  * [2e83c4] updated index.txt

  [ Antoine ROLLAND ]
  * [e7b2c7] added fields to enable vertical scroll in search bar

  [ Simone Dalmasso ]
  * [ac4400] compile css

  [ Clarence Davis Jr ]
  * [777d89] Adds support for s3 storage and forces layer uploads to use the FileSystemStorage

  [ Francesco Bartoli ]
  * [18cb95] Fix issue #2526

  [ Daniel Berry ]
  * [72f44c] Added LDAP install and configure steps in Admin workshop

  [ Francesco Bartoli ]
  * [5cb0b2] Add a name to AUTHORS
  * [aac353] Fill empty value for DATASTORE variable in docs

  [ Artists Team - Cirad ]
  * [154d25] Added an autocomplete template and additions to enable search by catalogue
  * [023419] Created template and edited files to enable .txt and .html formats export for metadata

  [ Daniel Berry ]
  * [6cb8ba] Fixes admin interface for layers
  * [bb46d0] dj_database_url formats the port as an integer, whereas gsconfig is wanting a string for creating the feature store.

  [ Sara Safavi ]
  * [a55949] addition to previous patch: format port as str

  [ Simone Dalmasso ]
  * [2489ac] bump some packages version

  [ afabiani ]
  * [25c5e2]  - Restoring missing parts of the docs
  * [e5e270]  - update ext pakages versions

  [ Daniel Berry ]
  * [be2f33] Lock in version of gsconfig
  * [158e61] gsconfig now utilizes an attribution dictionary and bumped to newest version

  [ afabiani ]
  * [420e82]  - update geonode exts version in order to fix pavement sync db

  [ Germán Larraín ]
  * [4cd274] README: fix syntax error

  [ lukerees ]
  * [98a924] ol3-preview
  * [1304fd] keep geoext as default
  * [ce12f7] Missing quotation mark
  * [0a8531] Add support for EPSG:4326

  [ Simone Dalmasso ]
  * [658c66] bump user-messages
  * [c0194b] don't assume 'geoserver' in style url management

  [ lukerees ]
  * [9bb138] tiles_url should be a XYZ source

  [ Daniel Berry ]
  * [6dd32a] set_metadata returns four variables, which was causing an error of too many values to unpack

  [ Sara Safavi ]
  * [cc73d9] 'name' no longer a ContentType field in Django 1.8+

  [ travis ]
  * [4e8e5a] Added handling of postgres backed geogig stores

  [ Darin ]
  * [1bf3be] fix layer style dropdown values

  [ travis ]
  * [b161a6] Default to public schema if not defined

  [ Daniel Berry ]
  * [b5ae44] added exception handler for when multiple legends are returned

  [ Simone Dalmasso ]
  * [35ada4] just update the tiles link url if needed, this will respect any changes to the url made by other apps like contrib.mp

  [ Sara Safavi ]
  * [c0550b] register models for actstream 0.5+ / Django 1.8+

  [ Simone Dalmasso ]
  * [fab91a] re enable publish as layer group

  [ Daniel Berry ]
  * [038607] adjusted text and html metadata links in the templates for documents and layers

  [ Cristian Zamar ]
  * [c4f124] Changes in manual installation docs (#2561)

  [ Simone Dalmasso ]
  * [22f2fa] fix layer group endpoint

  [ Sara Safavi ]
  * [25445d] fix for port changes: can't concatenate str & int
  * [404b57] check if layerfile_set exists

  [ travis ]
  * [cfbafa] Refactor to align with updated PG Geogig plugin: calls the plugin only to create the geogig repo, and calls gsconfig to create the datastore

  [ Clarence Davis Jr ]
  * [303827] fix client/server handling for multi-file upload/import by storing the upload id in the session

  [ Sasha Hart ]
  * [123b3a] use .get explicitly instead of .all().filter(...)[0]
  * [3b6781] use elif with mutually exclusive comparisons
  * [c24de5] Invalidate layer in GeoWebCache after style_update PUT/POST

  [ Sara Safavi ]
  * [459bc9] send content-type:text/xml header
  * [1e9e1f] use str.join() properly
  * [c54f25] fix status code check
  * [4012b3] update url for cache refresh

  [ Clarence Davis Jr ]
  * [c83763] prevent auto redirect when additional information is required.

  [ Sara Safavi ]
  * [d6466e] bump gsconfig to 1.0.6

  [ afabiani ]
  * [cc104a]  - Paver setup_geoserver using the new 2.9.x
  * [ea2b29]  - remove layer_is FK constraints from layer_styles migrations

  [ travis ]
  * [75b9d7] Added documentation for configuring an AWS S3 Bucket with GeoNode

  [ Alessio Fabiani ]
  * [3b1cd7]  - test travis script with Java 8 (#2584)

  [ eg-novelt ]
  * [5dd773] Adding instructions to add windows dependencies
  * [73d81d] Adding gdal environment variables
  * [ca7e67] Update README
  * [1ace93] Update README
  * [32e3c7] Update README

  [ Sara Safavi ]
  * [ea2302] Revert " - remove layer_is FK constraints from layer_styles migrations"

  [ Sasha Hart ]
  * [38f902] fix broken og:image link in meta tag in head
  * [a84f16] fix exception during renders of admin forms using autocomplete_light

  [ Darin ]
  * [6617e0] change LayerStyles related name to snake_case

  [ Jeffrey Johnson ]
  * [3939a2] Create new CONTRIBUTING file

  [ Sara Safavi ]
  * [eec600] restructure get_context_resourcetype for clarity
  * [1628e6] add profiles & groups autocomplete config
  * [83bf9a] Groups have titles, not names

  [ Ariel Núñez ]
  * [8791e4] Docker for development (#2593)
  * [69e5b3] Use geonode/django in celery too (#2594)
  * [1300d0] make test works in docker (#2595)

  [ Sara Safavi ]
  * [146eeb] Add context-specific search to /groups page
  * [9a2ddc] groups do not have date or popular_count fields
  * [3452f0] let custom search_content template work for both profiles & groups
  * [37ad5f] Custom sort filters depending on data type
  * [5bbc5a] Add context-specific search (filtering by username) within /people
  * [90f176] if searching from /people context, use username instead of title

  [ Jeffrey Johnson ]
  * [fdd431] url fix in README

  [ Sara Safavi ]
  * [7d33db] add name to AUTHORS

  [ Ariel Núñez ]
  * [a3f268] geonode-user-accounts 1.0.13 (#2603)

  [ Daniel Berry ]
  * [edb11a] Fix for issue 2599. The issue was that apache was allowing directory browsing. Added the options directive to remove it from the current list of options enforced for that directory.

  [ Ariel Núñez ]
  * [9942a6] Use environment variables in settings.py (#2596)
  * [ce44b4] Missing migrations (#2604)
  * [8d5a83] Updated readme for docker (#2607)

  [ Jorge Martinez ]
  * [7c7442] Using docker images from hub

  [ afabiani ]
  * [7f9d37]  - (issue #2070) Layer name cannot be a style name already on Geoserver
  * [781fc7]  - (issue #2075) Add lxml back into paver win_install_deps

  [ Nicolas Dufrane ]
  * [f59fc0] adding missing trans for #1769

  [ julien collaer ]
  * [adf68d] sycing tsf

  [ Simone Dalmasso ]
  * [dd0ff0] use layer instance to revoke layer permissions, fixes #2531 (#2614)
  * [874041] include data files in downstream installations should fix #2452 (#2615)

  [ Ismail Sunni ]
  * [fc60a8] - Modify some settings and code to make geonode able to use QGIS Server as backend. - Add some views, templates and resources to make geonode able to use QGIS Server as backend. - Add sample setting to use QGIS Server backend.

  [ Simone Dalmasso ]
  * [28ae92] should fix #2464 (#2616)

  [ pjdufour ]
  * [b4ef9b] Fixed migrations, settings.py, and pavement for development
  * [528c8a] pavement: moved migrate_apps to yaml

  [ Simone Dalmasso ]
  * [7f31e7] fix #1718
  * [4ed20f] make debug default to true

  [ julien collaer ]
  * [63f885] sycing for #1769, after #2612 merge

  [ Simone Dalmasso ]
  * [10c051] fix upload issue, check if the js property exists first
  * [0bbfc8] hierarchical tags support
  * [7733aa] fix indentation
  * [77f99a] add freeboard to requirements.txt
  * [3355bd] bump taggit

  [ Ariel Núñez ]
  * [628959] Don't pin versions in setup.py use >= or <=

  [ Ariel Nuñez ]
  * [c24770] Pin versions in requirements.txt

  [ Daniel Berry ]
  * [894ec1] Set to 2.5 final version for release

  [ Simone Dalmasso ]
  * [a82f5e] update keywords integration test

  [ Jeffrey Johnson ]
  * [3aec8a] fix filename
  * [3efc3b] we dont use submodules anymore

  [ amefad ]
  * [a366b8] Updated instruction for configure ssl on geonode: with version 2.4 some path are changed (#2571)

  [ Ariel Nuñez ]
  * [f09453] 2.5.0 is out, move master branch to 2.5.1-dev

  [ Ariel Núñez ]
  * [45ee6e] Delete fig.yml
  * [e76d5a] Do not flake8 migrations
  * [e8cacd] python-properties is now usually pre-installed in Ubuntu

  [ Christian Mayer ]
  * [356758] Fix typos in installation dev docs

  [ Erik Merkle ]
  * [1d0ae8] Fix GeoGig stats/logs URL for Layer info page. (#2633)

  [ Ariel Núñez ]
  * [0b2797] Do not pin versions on setup.py

  [ Ariel Nuñez ]
  * [16bd03] Upgrade django mptt
  * [aff43c] Use a pattern for adding package data, fixes missing fixtures on packages
  * [626990] Set development version for 2.5.3

  [ Francesco Bartoli ]
  * [5e4e5d] Add volume data container to geoserver

  [ Craig Stephenson ]
  * [6609a4] Exclude remote services layers from map download feature.

  [ travislbrundage ]
  * [287a84] Make download links open in new tab (#2642)

  [ Erik Merkle ]
  * [6bc231] Fix race condition during Raster upload/import

  [ Francesco Bartoli ]
  * [6b24bf] Add variables for building base_url

  [ Ariel Núñez ]
  * [545564] local_settings.py should be called only once

  [ Way Barrios ]
  * [d588d5] Provide defaults for optional ogc_server_settings (#2647)

  [ Ariel Nuñez ]
  * [6cf89e] Move master to 2.5.4

  [ travis ]
  * [b3068d] Minor text fix for profile update

  [ Etienne Trimaille ]
  * [9b6329] fix QGIS path log when using qgis server backend (#2648)

  [ travis ]
  * [1f6578] Bugfix for updating style through UI
  * [0cfd4d] Clear comment modal after adding comment

  [ Alessio Fabiani ]
  * [f5f89b] Issue #2401: GNIP: GeoNode Backup and Restore (#2651)

  [ travislbrundage ]
  * [2856aa] Respond correctly when user removes the last related file for a layer upload (#2660)

  [ Simone Dalmasso ]
  * [08dd00] bump guardian and manage the anonymous pk internally
  * [0c78f3] use names instead of slugs for keywords

  [ Daniel Berry ]
  * [cf14e3] ini file was not an allowed file type for MANIFEST.in. This was causing the settings.ini file to not be included in the package.

  [ travis ]
  * [12c89c] Fix small bug where {{ repoUrl }} was being used as geogig email due to incorrect input type in HTML
  * [102584] Fixing missing and broken links to actions on the user's activity page

  [ Angelos Tzotsos ]
  * [fc5c4e] Updating pycsw to the latest released version 2.0.2

  [ Tom Kralidis ]
  * [503250] bump pycsw

  [ Alessio Fabiani ]
  * [6c7115] Update conf.py
  * [d12d16] Update setup.py
  * [697398] Update conf.py
  * [946359] Update conf.py
  * [203cbb] Update requirements.txt
  * [1c6446] Update conf.py

  [ afabiani ]
  * [0fd256]  - Fix the docs

  [ travislbrundage ]
  * [a6dd4c] Updating Choose Files button to allow user to reupload the same file again without having to use Clear (#2681)
  * [89224c] Use new UserActivity view (#2680)

  [ Sasha Hart ]
  * [0ebe41] truncate upload names over length to allow upload (#2671)
  * [03e242] remove mutable default values for kwargs (#2668)

  [ Jeffrey Johnson ]
  * [f684cb] first of many docs fixes (#2684)

  [ travis ]
  * [854fcf] Fix the Resources section on profile detail page to work when no data exists in the category yet

  [ Angelos Tzotsos ]
  * [99aca2] Incubation documentation fixes (#2687)

  [ travis ]
  * [962504] Fixed bug breaking Group Activity view

  [ Angelos Tzotsos ]

 -- Angelos Tzotsos <gcpp.kalxas@gmail.com>  Tue, 25 Oct 2016 22:17:23 +0300

geonode (2.4.0+thefinal0) trusty; urgency=high

  [ Tom Kralidis ]
  * [37c3d7] support XML metadata uploads with filenames like xyz.shp.xml (#2351)

  [ Simone Dalmasso ]
  * [9af583] hide the add to cart icon if there's no cart
  * [7c1932] the add to cart is now visible despite the user is logged in or not

  [ Paolo Pasquali ]
  * [13349d] Minor layout fixes in People and Group pages

  [ Simone Dalmasso ]
  * [388624] don't show the resource div if there are no resources in profile detail
  * [9ec815] limit title length in cart
  * [053135] Change cart default text
  * [fccfd2] updated few screenshots

  [ Paolo Pasquali ]
  * [de61c5] Documents Upload Page improvements

  [ Simone Dalmasso ]
  * [8a91d1] test doc build without readme

  [ ilpise ]
  * [a98a4b] Mobile Design / Extent Search #2171
  * [9bca62] fixed logs
  * [921084] changed map initial zoom to 0

  [ Pedro Dias ]
  * [642f19] Fixed the problem with DateTimeFields not accepting PM datetimes

  [ ilpise ]
  * [ee9320] Changed $scope to var

  [ Pedro Dias ]
  * [dc011d] Corrected flake8 violations

  [ Simone Dalmasso ]
  * [6f9ed4] bump owslib to 0.10

  [ Ariel Nunez ]
  * [17b343] Added instructions to build geoserver debian package

  [ Tom Kralidis ]
  * [04ddf1] make CSW GetDomain display facet counts

  [ Ariel Nunez ]
  * [2716c3] Updated geoserver's debian package building documentation
  * [09f892] Updated geoserver's debian package building documentation

 -- Ariel Nunez <ingenieroariel@gmail.com>  Thu, 19 Nov 2015 14:48:54 -0500

geonode (2.4.0+rc4) trusty; urgency=high

  [ x ]
  * UNRELEASED

  [ Ariel Nunez ]

 -- Ariel Nunez <ingenieroariel@gmail.com>  Wed, 18 Nov 2015 15:48:03 -0500

geonode (2.4.0+rc3) trusty; urgency=high

  [ Simone Dalmasso ]
  * [39f179] initial support for shopping cart
  * [69fbd5] add bulk permissions in cart
  * [bfcafa] removed unnecessary css rule
  * [696234] fix cart empty message

  [ gannebamm ]
  * [176eb2] added german as language

  [ Simone Dalmasso ]
  * [5c4005] fix dynamic to correctly use the basefile

  [ julien collaer ]
  * [07cd09] sycing
  * [fd80e8] sycing tsf

  [ Simone Dalmasso ]
  * [0b2ac3] add verbose name plural and set geomanager as default for dynamic

  [ pjdufour ]
  * [eca65b] Message posted to Slack after layer upload

  [ Gavin Reich ]
  * [0b75df] get doc_url extension using urlparse

  [ Francesco Bartoli ]
  * [357bec] Clear all SEVERE and ERROR messages from building docs

  [ Paolo Pasquali ]
  * [caad6f] Update
  * [e5775c] Fix People page layout

  [ Simone Dalmasso ]
  * [29ca8c] Revert category choice in upload, also fixes #2323

  [ Francesco Bartoli ]
  * [f5f6b8] fix more inconsistencies on docs source files

  [ Simone Dalmasso ]
  * [e6ceb5] set additional store parameters, fixes #2337. Thanks @afabiani

  [ julien collaer ]
  * [856e23] sycing
  * [62d4ba] sycing tsf

  [ pjdufour ]
  * [92d649] Message posted to Slack after layer upload

  [ Gavin Reich ]
  * [f14b3e] get doc_url extension using urlparse

  [ Francesco Bartoli ]
  * [262c52] Clear all SEVERE and ERROR messages from building docs
  * [ba3ce6] fix more inconsistencies on docs source files

  [ Paolo Pasquali ]
  * [4a56ac] Fix group and profile layout page
  * [887a19] Fix logo in group detail page

  [ Daniel Berry ]
  * [c672bc] 'added additional filetypes for geonode.importer - gdal specific'

  [ Paolo Pasquali ]
  * [e1da56] Fix keyword style in group page

  [ Jude Mwenda ]
  * [da22ec] Changes to include spherical projections and better error handling when logging

  [ Tom Kralidis ]
  * [f604af] add support for data.json output (#1022)

  [ Paolo Pasquali ]
  * [a466ac] Restore primary button in group list page
  * [ecdccd] Restore settings and search.js

  [ afabiani ]
  * [2e3870]  - Proposal Refactoring for GeoNode Documentation

  [ Simone Dalmasso ]
  * [401882] use sld_url to retrieve the correct sld location, fixes #2048
  * [1c5f7d] add cart button and add/remove behavior
  * [54b034] more fixed own the cart templates
  * [fe3402] add credentials on was statistics generation, fixes #1412

  [ capooti ]
  * [3be01b] Now bingmaps base layer will be enabled if a BING_API_KEY is defined. Refs #2314

  [ Paolo Pasquali ]
  * [013990] Fix cart templates

  [ Simone Dalmasso ]
  * [a1b744] body_href is a property then and bump gsconfig to 1.0.3

  [ capooti ]
  * [603b4f] Fixes #2301

  [ x ]

 -- x <x@x>  Wed, 18 Nov 2015 15:08:41 -0500

geonode (2.4.0+rc2) trusty; urgency=high

  [ Simone Dalmasso ]
  * [7ed091] make sure there are upload sessions before updating the user

  [ capooti ]
  * [29800b] Fixes html layout in some account pages

  [ Simone Dalmasso ]

 -- Simone Dalmasso <simone.dalmasso@gmail.com>  Thu, 22 Oct 2015 13:32:21 +0000

geonode (2.4.0+rc1) trusty; urgency=high

  [ Simone Dalmasso ]
  * [c60705] remove base layers from package local_settings.

  [ Ariel Núñez ]
  * [9bd18c] Added gsolat to AUTHORS

  [ capooti ]
  * [62e706] Fixes #2310
  * [0c3c13] Better handles topic category pick in layer upload form
  * [71da95] In layer upload topic category must be passed as string
  * [e7097e] Adding geonode version number to static files in order to force reload in browser every time there is a new geonode version

  [ Tom Kralidis ]
  * [d0362d] bump pycsw / OWSLib

  [ Simone Dalmasso ]
  * [896f62] fix some text search issues, special characters, positioning and free search

  [ capooti ]
  * [541d8e] Fixes layout for some pages

  [ Simone Dalmasso ]
  * [ab009d] add owner autocomplete in metadata page
  * [3f9a7a] assign upload session to owner on metadata save, fixes #2222

 -- Simone Dalmasso <simone.dalmasso@gmail.com>  Wed, 21 Oct 2015 11:37:46 +0000

geonode (2.4.0+beta28) trusty; urgency=high

  [ Charles Cosse ]
  * [994e60] 1. Pass category_form from views.layer_upload to layer_upload.html 2. Require user to choose category before uploading (upload.js) 3. Pass chosen category via cookie (cookie.js, upload.js) 4. Parse category_id from cookie in POST section of views.layer_upload
  * [b88195] 1. Pass category_form from views.layer_upload to layer_upload.html 2. Require user to choose category before uploading (upload.js) 3. Pass chosen category via cookie (cookie.js, upload.js) 4. Parse category_id from cookie in POST section of views.layer_upload
  * [cc3844] Chage "//" to "#" for .py comment
  * [71bf5d] Coding style fixes based on Travis CL output
  * [7e19e1] Whitespace fixes as per Travis Cl output:
  * [8d6fb5] More whitespace nonsense
  * [d11feb] Whitespace hell
  * [ae591f] Whitespace hell 4real
  * [643d64] Consistent use of whitespaces

  [ capooti ]
  * [de29e6] Correctly aligned "Your selections" and "Clear all filters" button to the rest of the page

  [ Stefano Menegon ]
  * [49334c] fixed issue with years before 1900
  * [a9d794] removed unused package
  * [6dbce4] added comment on strftime issue

  [ Charles Cosse ]
  * [206165] Added explicit import of cookie.js

  [ Tom Kralidis ]
  * [d08265] add support for preserving XML metadata with upload (#2250)

  [ Jeffrey Johnson ]
  * [4801a8] Revert "(Hold for 2.5.x) add support for preserving XML metadata with upload (#2250)"

  [ Charles Cosse ]
  * [c2ee05] Using geonode-supplied {% static %} to accomodate non-root install

  [ Daniel Berry ]
  * [dbb214] add wgs84 map viewer support

  [ afabiani ]
  * [9822c1]  - Adding afabiani among AUTHORS list

  [ Charles Cosse ]
  * [801c03] removal of old references to form.cleaned_data["category"] which are not used (yet) because passing chosen category via cookie rather than adding category form to formset at submission.
  * [c9b386] remove logging statements ... ooops.

  [ Simone Dalmasso ]
  * [3ae8de] explicitly create the uploaded directories and assign them to apache
  * [f2707e] exclude bing until we figure out what changed

  [ pjdufour ]
  * [9891f5] More resilient layer delete

  [ Simone Dalmasso ]
  * [09c0c2] fixed issues with alternative map projection

  [ Tyler Garner ]
  * [04ff6d] PEP8 fixes.
  * [0f31fc] Bump Django to include latest security patch.

  [ capooti ]
  * [8b4e46] Includes a API_INCLUDE_REGIONS_COUNT setting to enable region facets count. It also add region code to the api filtering fields

  [ Simone Dalmasso ]

 -- Simone Dalmasso <simone.dalmasso@gmail.com>  Wed, 14 Oct 2015 11:34:35 +0000

geonode (2.4.0+beta27) trusty; urgency=high

  [ Simone Dalmasso ]
  * [355de3] add owners api, faster version of profiles for filtering purpose

  [ capooti ]
  * [d2db06] Added storeType as filter in layer admin page
  * [b1913a] Fixes #2269 in layers and documents metadata pages

  [ Stefano Menegon ]
  * [e775a6] Case insensitive search on GeoExplorer Find Layers

  [ root ]
  * [c17fa0]  - Fix for Issue #2273

  [ julien collaer ]
  * [dac658] sycing with transifex and removing 5 unused translations fr_FR us_US

  [ afabiani ]
  * [3a856c]  - Improvements for the management of the Importer Session next ID

  [ root ]
  * [1382e8]  - fix pep8 violations and typos
  * [d66de1]  - removing celery kwargs, need more investigation

  [ Jonáš Veselka ]
  * [17b6b2] Fix LOCKDOWN_GEONODE not working

  [ afabiani ]
  * [fdcdff]  - Fix for 2279

  [ Sarin Kesphanich ]
  * [084b50] Fix When choose Window-cp-874 encoding Use 'cp874' https://docs.python.org/2/library/codecs.html#standard-encodings

  [ capooti ]
  * [c779f2] Moving the category field label to the correct place in the layer metadata form
  * [32d5e1] Upgrade font awesome to 4.4.0
  * [3317a1] Fixing a string concatenation for pycsw description in settings

  [ Ariel Nunez ]
  * [38e2cf] Upgrade gsconfig and gsimporter to 1.0.0

  [ Simone Dalmasso ]

 -- Simone Dalmasso <simone.dalmasso@gmail.com>  Tue, 29 Sep 2015 15:08:39 +0000

geonode (2.4.0+beta26) trusty; urgency=high

  [ Matt Bertrand ]
  * [468086] Filter out any user permissions that are not in the PERMISSIONS_TO_FETCH list
  * [d58fdf] Fix issue with permissions filter when HAYSTACK_SEARCH = True and SKIP_PERMS_FILTER = False

  [ Simone Dalmasso ]
  * [e58d92] fix map_download permissions check, fixes #2145

  [ = ]
  * [39d86b] Reversing some url that were hard coded

  [ Simone Dalmasso ]
  * [d49556] add back the GroupInvitation send method
  * [d38e02] fix remove deb package
  * [1e1e83] convert indentation to spaces

  [ Matt Bertrand ]
  * [096684] Proxy for API - use appropriate search method depending on whether haystack is enabled or not
  * [db6635] Revert "Proxy for API - use appropriate search method depending on whether haystack is enabled or not"

  [ = ]
  * [e6a6ff] Fixes an unicode issues with a logged string

  [ Matt Bertrand ]
  * [ebeac4] Make haystack search results look more similar to standard API search results

  [ Simone Dalmasso ]
  * [7867e8] demo.geonode.org management script
  * [b89809] fix errors and add single build
  * [d7acd0] make it pep8 compliant and fix small issues
  * [e9a7c3] add some inline documentation to the demo_site script
  * [5f3c0d] update home page mailing list ref
  * [757bd4] assign geonode/uploaded to the apache user in post installation
  * [9e0947] don't translate link names
  * [549c2a] update level mailing list in readme
  * [85e635] add geonode support in Readme

  [ Tyler Garner ]
  * [98d398] support GeoJSON upload through importer. Relies on 2.6+ fix https://github.com/geoserver/geoserver/commit/a7efe793d3b1025eceb41c899f381a5b16df5b9b

  [ Matt Bertrand ]
  * [7fd2d6] Add owner filter to haystack search

  [ Alessandro Sarretta ]
  * [ca97f2] Update base.txt

  [ Simone Dalmasso ]
  * [e089d0] some optimizations to the api

  [ julien collaer ]
  * [31f61e] latest sycing with transifex.com

  [ Simone Dalmasso ]
  * [e06c89] don't use class attributes to store api filters
  * [9bb1bb] fix flake8...

  [ Matt Bertrand ]
  * [9fd28b] Make Haystack search indexes more consistent across layers, maps, documents

  [ Jeffrey Johnson ]
  * [1348ef] Update jenkins script
  * [ec8c38] more work on jenkins setup
  * [6def1c] more work on jenkins

  [ John Jediny ]
  * [4857c6] Fix for autocomplete for Search UI Issue #2152

  [ Matt Bertrand ]
  * [1f0bf7] Fix silent failure of cascading_delete when a PostGIS datastore is being used.

  [ Tom Kralidis ]
  * [7f0be6] Update pycsw_local_mappings.py

  [ = ]
  * [a49f96] Updated the mailing lists endpoints
  * [b19842] Updated the mailing lists endpoints

  [ Tom Kralidis ]
  * [afc6a9] hardwire dates (#2170)

  [ capooti ]
  * [9b8e9c] Now people list page is paginated
  * [5b9f07] Fix a potential error

  [ Simone Dalmasso ]
  * [8f7d16] make set_default_permissions respect settings

  [ Matt Bertrand ]
  * [c4d457] Fix Haystack search issue with regions containing spaces.

  [ pjdufour ]
  * [8edcd9] Fix #2175

  [ Cristian Zamar ]
  * [3c3b50] fix encoding problem when using Spanish lang (accents)

  [ julien collaer ]
  * [73025e] sycing with Transifex

  [ Stefano Menegon ]
  * [40f1d7] Fixed checking for keywords

  [ Paolo Corti ]
  * [41a054] Readding South Sudan to region list. Fixes #2117

  [ capooti ]
  * [9cbeca] Readding South Sudan to region list. Fixes #2117

  [ Tom Kralidis ]
  * [8a9a87] update gmd:dateStamp on metadata save (2187)

  [ Matt Bertrand ]
  * [bb3afc] Make lazyloading code consistent between layer detail and new map views

  [ Stefano Menegon ]
  * [2944e0] allow admin user to edit other users profiles

  [ pjdufour ]
  * [62d63d] incorporated suggestions
  * [1b59c4] Translation fixes
  * [87cd42] Added SRID Flag
  * [4b5b23] Initial twitter work

  [ capooti ]
  * [411394] Handling Wand fails. Refs #2194

  [ Tom Kralidis ]
  * [9dd12b] fix keyword_csv (https://github.com/geopython/pycsw/issues/339)
  * [0e9d73] update ordering in csv test
  * [197049] fix flake8

  [ Ariel Núñez ]
  * [51a42a] Updated instructions for static development
  * [e1cfbf] Added more grunt modules to the docs.

  [ Guillermo Solano ]
  * [f9dbd9] Fixed paver static task and removed unneeded Makefiles

  [ pjdufour ]
  * [de3be8] OpenGraph meta

  [ Simone Dalmasso ]
  * [67a48b] use binary in save thumbnail

  [ Guillermo Solano ]
  * [0f4409] Only grunt production generates the correct CSS

  [ Ariel Nunez ]
  * [da3573] Updated all assets after running grunt production

  [ Matthew Hanson ]
  * [c2cb55] import geonode.celery_app instead of celery_app as it fails in production

  [ pjdufour ]
  * [02e405] Refractored

  [ capooti ]
  * [13bd98] agon rating can be blank in admin

  [ Stefano Menegon ]
  * [8f91a6] added filter by owner and SEARCH_FILTERS configuration

  [ etj ]
  * [7627e5] Fix log message in upload.js. Closes #2199.

  [ Stefano Menegon ]
  * [392d09] reused ProfileResource

  [ Tom Kralidis ]
  * [289843] update pycsw dependency

  [ pjdufour ]
  * [da4f63] Added twittercard and opengraph support to profiles and groups
  * [d78d3a] added to docs

  [ Patrick Dufour ]
  * [1cd2b1] Added pjdufour to AUTHORS

  [ pjdufour ]
  * [49265e] Added regions and tarfile support to importlayers

  [ Tyler Garner ]
  * [00a2fb] Fix JS error that causes the upload to forward the user to /upload/undefined after configuring time.

  [ pjdufour ]
  * [2e1856] initial schema.org implementation

  [ Simone Dalmasso ]
  * [d78469] fix wrong apache ownership assignment

  [ pjdufour ]
  * [a19092] Fix #2209

  [ Simone Dalmasso ]
  * [525c0e] make sure the thumbnails links always use forward slashes

  [ Clarence Davis Jr ]
  * [31e38d] port Favorites from MapStory to GeoNode contrib module.  see readme.txt for more info.

  [ Tom Kralidis ]
  * [78c14d] add OpenSearch and OAI links [ci skip]

  [ etj ]
  * [892c69] Fix for upload of zipped shapefiles. Closes #2220.

  [ pjdufour ]
  * [35a299] EXIF Support

  [ Tom Kralidis ]
  * [9bce33] comment out unused values for default CSW

  [ capooti ]
  * [a663ed] Uploadsession can be empty under certain circomstancies, ie layer cascade delete when removing an user

  [ pjdufour ]
  * [bd3a64] Initial Slack integration via contrib app

  [ Simone Dalmasso ]
  * [740af8] added geosites as contrib module

  [ nathanhilbert ]
  * [9a32f3] expose geoserver in docker

  [ Matthew Hanson ]
  * [45cca1] geosites settings updates

  [ pjdufour ]
  * [9ab7e1] Initial NLP work

  [ Matthew Hanson ]
  * [9f40f7] removed old code from geosites site_template
  * [0aff80] updated GeoSites documentation

  [ Simone Dalmasso ]
  * [9f963a] no flake 8 on gusset local settings
  * [08ef6e] update demo site ip in jenkins script
  * [119f7f] added resources and users management to the geosites doc

  [ julien collaer ]
  * [3c367c] latest sycing with transifex.com

  [ Jeffrey Johnson ]
  * [4baca0] dont enable contrib apps by default

  [ Matthew Hanson ]
  * [0a3e2e] updated GeoSites README

  [ Tom Kralidis ]
  * [659a43] implement OpenSearch autodiscovery
  * [1bd369] implement OpenSearch autodiscovery

  [ pjdufour ]
  * [58b5ff] fix to exif
  * [0a1b3c] Added NLP hook for layer upload

  [ Patrick Dufour ]
  * [7441e5] Added README to Slack Contrib App

  [ Tom Kralidis ]
  * [4f7ec9] fix flake8 errors

  [ Patrick Dufour ]
  * [156e20] Add README to NLP Contrib App

  [ Matthew Hanson ]
  * [a3da40] geosites settings adjusted

  [ Simone Dalmasso ]
  * [e73078] fix flake8

  [ pjdufour ]
  * [1d6969] Extract regions from ISO metadata
  * [38de64] Fix #2166
  * [6f6d9b] minor ui fix for announcements

  [ Tom Kralidis ]
  * [70cb5f] add region support for FGDC and Dublin Core uploads (#2237)
  * [e62a82] fix ref
  * [0b8f83] s/PyCSW/pycsw/

  [ Matthew Hanson ]
  * [fda8d1] geosites, properly adjust gs location in post_settings
  * [dd4fa5] geosites - add GS url and project name to auto-generated site directory
  * [30909f] fixed geosites reading settings template
  * [624573] geosites readme update

  [ etj ]
  * [b28ead] Cleanup fix for #2220.

  [ Tyler Garner ]
  * [93a21d] Profile index can directly access user methods.

  [ Ariel Núñez ]
  * [6732b9] Added missing import

  [ Simone Dalmasso ]
  * [30c6e3] fix indentation to spaces

  [ Ariel Nunez ]
  * [920d41] Switch to black and white geoexplorer

  [ jwood ]
  * [3d9345] doc only change - update readme file.

  [ Maungu Oware ]
  * [8afd5f] added hyperlinks to downstream projects

  [ Matthew Hanson ]
  * [8a0280] fix template and static folder paths

  [ Patrick Dufour ]
  * [a478df] Create README.md
  * [859da4] update to exif readme

  [ Ariel Núñez ]
  * [80c220] Update changelog

  [ Simone Dalmasso ]
  * [6e455d] update the permissions layer instead of loop over permissions, fixes #2247

  [ Ariel Núñez ]
  * [c01c6f] Added missing PROJECT_ROOT in local_settings.py

  [ Craig Stephenson ]
  * [0d33bd] Validate remote service name to comply with GeoServer workspace name restrictions.

  [ Simone Dalmasso ]
  * [950ca9] add missing ul

  [ Matthew Hanson ]
  * [9ed64f] remove resetting of geoserver url
  * [93cb6e] WCS should use internal geoserver location not public url

  [ Dimitri Justeau ]
  * [e40d4a]   [doc] Only one datastore name in custom_install

  [ Syrus Mesdaghi ]
  * [d242c3] fixes issue 2254 where any file type that has and ext longer than 3 characters cannot be uploaded into a geogig repo

  [ Simone Dalmasso ]
  * [845cee] fix api detail url for non resourcebase

  [ Craig Stephenson ]
  * [41dfbe] Use workspace name in namespace URI for WMS services to avoid collisions.
  * [33b75f] Delete remote services from GeoServer when they are deleted from GeoNode.
  * [16313e] Made indentations multiples of four to fix PEP8 violations.

  [ Simone Dalmasso ]
  * [fb1fa1] support the 102113, old esri definition for 3857

  [ GistdaDev ]
  * [948a28] Change language name

  [ afabiani ]
  * [05195d]  - Issue #2258

  [ Simone Dalmasso ]

 -- Simone Dalmasso <simone.dalmasso@gmail.com>  Mon, 14 Sep 2015 06:37:52 +0000

geonode (2.4.0+beta25) trusty; urgency=high

  [ Nicolas Dufrane ]
  * [235d80] Fix issue 2022, layer searcher is back
  * [6f9267] fix typo

  [ Matt Bertrand ]
  * [b8cd4f] Add options to specify layer category and restricted view permissions

  [ capooti ]
  * [1bcdf7] Truncates category description in categories filter. Otherwise the menu is messed up from long category names

  [ Simone Dalmasso ]
  * [623f05] check whether the ip has changed in update layers and fix the metadata links
  * [fe2a73] don't load announcements tags in 500.html
  * [90344b] check both for boolean and string as gsconfig can return either one or the other. (will be cleaned out when gs is fixed). fixes #1889
  * [48c1de] listen for pagination on the outer element

  [ Matt Bertrand ]
  * [ea2d49] Add option for specifying title
  * [35aa6d] Get rid of return line
  * [90ff92] Formatting
  * [b8bec9] use self.stdout; fix newline
  * [5cc937] Update commands.txt
  * [73027a] Update commands.txt
  * [366fd8] Update options for importlayers command

  [ Simone Dalmasso ]
  * [56406c] add missing closing paragraph
  * [71ac63] don't apply the map height to all leaflet maps
  * [fbff59] restrict the spatial filter listener to the filter map

  [ Matt Bertrand ]
  * [255cb1] Fix error with keyword filtering when settings.SKIP_PERMS_FILTER=True

  [ TeamGeode ]
  * [37e3ed] add and custome announcement_confirm_delete.html

  [ Simone Dalmasso ]
  * [4d96ee] update template 500
  * [875949] Delete object permissions on resource delete and simplify some queries
  * [db452c] make flake8 happy
  * [c906a6] forgot ContentType
  * [f22948] rewrite the guardian get_users_with_perms
  * [dac4f8] rename to remove_object_permissions

  [ capooti ]
  * [7d8599] Now the keywords and regions in resource info panel are linkified with the api search string
  * [997f8d] Added a script to generate a full GeoNode instance to test performance with

  [ Simone Dalmasso ]
  * [e8b123] do post process counts instead of per resource count
  * [3e2f50] remove resource base from admin
  * [183dbd] optimize some queries
  * [a91b1d] fix typo
  * [116aeb] make better use of gsconfig to avoid too many geoserver calls
  * [ff0611] fix permissions management
  * [cf0849] no need to call remove_objet_permissions twice anymore
  * [20aa44] improve layer_acs performances
  * [e1d92a] fix indentation

  [ Ian Schneider ]
  * [6752f9] add missing libraries for DEBUG_STATIC mode

  [ Simone Dalmasso ]
  * [451c98] call gsconfig with the store in cascading delete
  * [67bf0c] fix the no_custom_permissions check

  [ TeamGeode ]
  * [df1bfd] improve visual of document_detail page

  [ Simone Dalmasso ]
  * [c82a82] optimize resources faceting
  * [5a9f00] use values instead of values_list, thanks @ischneider
  * [c6ca25] add direct link to map view in map snippet

  [ TeamGeode ]
  * [86479b] add responsive tag

  [ Simone Dalmasso ]
  * [edc374] override the gs_config get_store to avoid request of all the stores
  * [2d4b55] reuse the gs_resource between signals if available
  * [b4db40] reuse the workspace in geoserver_upload
  * [567c4b] fix error and better use of workspace
  * [75ad7e] add the featured name to featured maps urls

  [ Matt Bertrand ]
  * [a7e295] Fix issues with Haystack search (date, regions)

  [ Simone Dalmasso ]

 -- Simone Dalmasso <simone.dalmasso@gmail.com>  Mon, 04 May 2015 14:12:34 +0000

geonode (2.4.0+beta24) trusty; urgency=high

  * [30dc9e] add back the geonode.zip install step

 -- Simone Dalmasso <simone.dalmasso@gmail.com>  Tue, 07 Apr 2015 09:14:17 +0000

geonode (2.4.0+beta23) trusty; urgency=high

  [ Allan Oware ]
  * [92c13c] allowed document types list
  * [caf46e] replaced numbered list with bullet points

  [ Simone Dalmasso ]
  * [c6dca9] calculate map extent based on a standard screen resolution
  * [f78fb1] update comments and add an assertion in map tests

  [ Geode Team ]
  * [749872] Correct proxy fail for specifics characters

  [ Allan Oware ]
  * [1ffa10] passed array as context parameter in view

  [ Simone Dalmasso ]
  * [4eceea] use full url in thumbnail link generation, fixes #2074
  * [603ce6] don't save document twice on metadata save
  * [7c1d0b] don't consider the port in the link sanitizing loop (preserve the thumbnail remote link)
  * [f1962f] bump gsconfig, fixes #2050
  * [fdbd27] better sniff whether a layer is remote to not execute the signals
  * [664e0b] DRY metadata forms
  * [ea1d9d] fix new flake8 complains
  * [31cda0] specify pep8 version to avoid continuous updates
  * [d3d069] fix notification import for now

  [ Geode Team ]
  * [0768a0] Checking and editing column names for layer upload

  [ Simone Dalmasso ]
  * [4c9c66] add autocomplete for keywords, fixes #1325
  * [170844] sorry flake8
  * [f2b6c8] add o/c server log_file also in local settings sample

  [ Geode Team ]
  * [c04cb3] add awesome-slugify on pip install
  * [6387dc] some correction for Travis
  * [232835] flake8 correction

  [ Tom Kralidis ]
  * [561ece] fix ref (#2082)

  [ GeodeTeam ]
  * [0f9f04] remove print qry

  [ Simone Dalmasso ]
  * [c757ab] add awesome-slugify to deep packages and use it for groups name, fixes #2073
  * [4e7d02] add autocomplete keywords in admin
  * [e6bc8b] update the ubuntu_config_file to do more tasks and update docs
  * [74b226] Add zip upload

  [ julien collaer ]
  * [1c5362] sycing with transifex month 2-2015

  [ Simone Dalmasso ]
  * [098c2f] fix permissions form js to reflect the default permissions

  [ CORTI Paolo ]
  * [0773d8] Notifications urls enabled only when necessary

  [ capooti ]
  * [558674] Notifications urls enabled only when necessary
  * [836bc2] Sorry flake8!

  [ Simone Dalmasso ]
  * [df225a] fix js behavior on permissions widget when the anonymous user has no permissions at all
  * [1d6277] re-trigger travis build

  [ Stefano Menegon ]
  * [1781dc] Fixed FieldError on admin search

  [ capooti ]
  * [6599d7] Now using the internal test client instance in tests instead than instantiating the client at every test
  * [5ba7a3] Now flake8 does not complain of unused imports

  [ Tom Kralidis ]
  * [6b3bcb] update package descriptions

  [ TeamGeode ]
  * [64def6] adding extra_user_menu into user menu

  [ Tom Kralidis ]
  * [6223e5] add ability to override pycsw server settings in settings.py (#2099)
  * [e7e59a] fix flake8 error

  [ TeamGeode ]
  * [1587a3] Resolve malformed XMLHttpRequest from in IE11
  * [16f4f1] add has_key HTTP_USER_AGENT
  * [84f11a] flake8

  [ capooti ]
  * [fbf520] Load categories, regions and keywords only if relative filters are available in the page

  [ state-hiu ]
  * [395cac] Added group to homepage facets

  [ Matt Bertrand ]
  * [db482d] Fix importlayers command for zip files

  [ Ian Schneider ]
  * [bd4e02] fix for case-sensitive extension comparison

  [ Simone Dalmasso ]

 -- Simone Dalmasso <simone.dalmasso@gmail.com>  Tue, 07 Apr 2015 06:40:13 +0000

geonode (2.4.0+beta22) trusty; urgency=high

  [ capooti ]
  * [111ace] In layer details page displaying the attributes label and description in place of WPS indicators when OGC WPS_ENABLED is set to False. By default, WPS_ENABLED is now set to False. Refs #1412
  * [09c2ad] We always need to display label and description for layer attribute

  [ Simone Dalmasso ]
  * [ade9da] fix the wrong autocomplete box positioning in metadata pages

  [ Jeffrey Johnson ]
  * [2df84d] Initial work on describing GeoGig OSM functionality
  * [d1f173] Added a new reference page on supported browsers and testing in IE

  [ Simone Dalmasso ]
  * [16c3a7] bump flake8 versions (2.2.5 seems to be available anymore) and fix pep8 violations

  [ capooti ]
  * [fba8d9] Removed the pyshp dependency, now using OGR

  [ Simone Dalmasso ]

 -- Simone Dalmasso <simone.dalmasso@gmail.com>  Mon, 09 Feb 2015 15:34:03 +0000

geonode (2.4.0+beta21) trusty; urgency=high

  [ state-hiu ]
  * [c515cc] Initial support for region filter
  * [36fcb3] Collapsed on page load
  * [3eebf4] removed binding
  * [465c13] fixed count

  [ menegon ]
  * [606dd6] Added menegon to AUTHORS

  [ Simone Dalmasso ]
  * [8d0dd4] add pyshp to deb dependencies

 -- Simone Dalmasso <simone.dalmasso@gmail.com>  Fri, 06 Feb 2015 09:13:18 +0000

geonode (2.4.0+beta20) trusty; urgency=high

  [ Julien Collaer ]
  * [503c96] adding an edit data link pointing to new map
  * [4354fa] adding check to show edit data only when stortype is datastore"
  * [84c74f] adding a check for the change_layer_data permission"

  [ nathanhilbert ]
  * [ec60bf] removed some required win_install_dep packages since wheels are now used

  [ Julien Collaer ]
  * [bb05ec] change_layer_data should be given to someone without change_resourcebase granted.

  [ Paolo Pasquali ]
  * [575922] Add some style to explore people page

  [ capooti ]
  * [bcf0b7] Fixes #1307 by avoiding invalid column names when uploading shapefiles

  [ Julien Collaer ]
  * [3d324e] changing links in homepage for registred and unregistred users

  [ Simone Dalmasso ]
  * [359692] add badges filter to respect the title search, fixes #1122
  * [a80106] add conditional colon in search result

  [ Nicolas Dufrane ]
  * [d5328f] styler does not show up when not logged

  [ capooti ]
  * [11d54d] Now regex include "_"

  [ nathanhilbert ]
  * [5de107] added ms install instructions and scripts

  [ Nathan Hilbert ]
  * [8cd200] Update to readme for windows install build instructions

  [ capooti ]
  * [ffa5b9] Relaxing the regex for column names to include some more extra character such as #, :

  [ Paolo Pasquali ]
  * [e1ee2e] Truncate long title strings with ellipsis (CSS)

  [ Simone Dalmasso ]
  * [a12ebd] workaround for iso xml geoserver links

  [ julien collaer ]
  * [a32e21] latest sycing with transifex.com

  [ Matteo Nastasi ]
  * [f37500] refactored 'geonode.updateip' script to accomplish #1199 github issue

  [ Geode Team ]
  * [62252a] add required value

  [ Simone Dalmasso ]
  * [9a78cd] remove confusing id in edit doc metadata

 -- Simone Dalmasso <simone.dalmasso@gmail.com>  Thu, 05 Feb 2015 16:58:12 +0000

geonode (2.4.0+beta19) trusty; urgency=high

  [ Nicolas Dufrane ]
  * [0e3955] Fix PEP8 Violations in Pavement.py #2002

  [ Paolo Pasquali ]
  * [a8e6df] Improve explore page for layers, maps and docs

  [ eomwandho ]
  * [c58ee4] Editing developer mode installation manual

  [ Paolo Pasquali ]
  * [5a760e] Fix IE9 45 rotation

  [ eomwandho ]
  * [b285d2] Added postgresql installation in devmode installtion

  [ ilpise ]
  * [757e8a] no create gropu button for no auth users

  [ eomwandho ]
  * [33826b] Added some titles to list

  [ Jeffrey Johnson ]
  * [c02e26] Remove print statements

  [ ilpise ]
  * [7426fe] fixed spaces

  [ Simone Dalmasso ]
  * [726264] add multi-select to grunt ad assets css
  * [4b0bd4] remove the unneeded css rule for style manage page
  * [f5892a] fix the legend update on layer detail page

  [ Daniele Viganò ]
  * [7f7a2d] Add SITEURL and CATALOGUE to local_settings.py.sample

  [ Ariel Núñez ]
  * [7dd349] Added incompatibility notice for IE users (before IE10)

  [ Vivien Deparday ]
  * [11a3e0] Update geoexplorer.txt

  [ Simone Dalmasso ]

 -- Simone Dalmasso <simone.dalmasso@gmail.com>  Wed, 04 Feb 2015 16:30:08 +0000

geonode (2.4.0+beta18) trusty; urgency=high

  [ julien collaer ]
  * [1275b8] refreshed from tx and compiled

  [ capooti ]
  * [a1481a] Added remote services sources in GXP

  [ Paolo Pasquali ]
  * [f22642] Add style to edit layer modal
  * [568c3c] Close the edit layer modal when opening the styler
  * [c6ca90] Add style to edit document modal
  * [5c5ce2] Add style to edit map modal

  [ julien collaer ]
  * [43bf43] fr translations integrated'

  [ ilpise ]
  * [d8c3a3] moving the logo from file field to image field

  [ Paolo Pasquali ]
  * [028dc7] Remove html if group logo does not exist

  [ menegon ]
  * [4eeb1f] remove files and session if an upload error occurs
  * [5b059f] added integration test in order to check if -uploaded- directory is clean

  [ julien collaer ]
  * [98ccb9] link added to accounts

  [ Julien Collaer ]
  * [c61274] Update contribute_to_translation.txt

  [ nathanhilbert ]
  * [07dfb5] Windows quick install update
  * [5214a9] added some additional checks and messages for java_paths
  * [23e4fb] adding logic to settings.py to check for GEOS and GDAL
  * [01f604] updating based on PR #1996

  [ state-hiu ]
  * [9c8b45] CKAN Intents.  Added support for: date, caveats.
  * [9c1c21] fix typo
  * [c5e313] added jetty runner option to setup_geoserver
  * [2975cd] Fix for document metadata links

  [ Jeffrey Johnson ]
  * [b6552f] Remove/rewrite some incredible stupidity from @jj0hns0n

  [ capooti ]
  * [3a6aad] Correctly set LOG_FILE in settings and handle the case where a LOG_FILE is not found

  [ Ariel Núñez ]
  * [495d2c] Added creation of geonode_data database.
  * [86b6ad] Set 'geonode_data' as the 'datastore' for GeoServer

  [ menegon ]
  * [e4cf01] reverted changes

  [ Ariel Núñez ]
  * [cc8e35] Improved GeoServer performance

  [ Jeffrey Johnson ]
  * [a7c24c] Use the title in the Layer Style Manage page vs the name

  [ Simone Dalmasso ]
  * [b93fa0] rework the geoserver_pre_save signal to avoid upload every time, also fixes #1926

 -- Simone Dalmasso <simone.dalmasso@gmail.com>  Wed, 04 Feb 2015 11:40:40 +0000

geonode (2.4.0+beta17) trusty; urgency=high

  [ Tyler Garner ]
  * [a21884] Minor profile page enhancements.  Fixes #1975.

  [ Jeffrey Johnson ]
  * [e34875] Add an inner try/except block when trying to clean up and delete_from_postgis. Closes #1058

  [ Tyler Garner ]
  * [c2e6b6] Bump `geonode-user-accounts` version to 1.0.10.  Fixes #1856.

  [ Simone Dalmasso ]
  * [d705ff] add missing comma

 -- Simone Dalmasso <simone.dalmasso@gmail.com>  Tue, 03 Feb 2015 16:33:57 +0000

geonode (2.4.0+beta16) trusty; urgency=high

  [ Tyler Garner ]
  * [433cf0] Propagate exceptions from tasks when CELERY_ALWAYS_EAGER is True.
  * [75d256] Catch exception when deleting a layer from a layer group.  Fixes #1671.

  [ Simone Dalmasso ]
  * [9dcab3] fix #1341

  [ Tyler Garner ]
  * [556698] Rename 'Profile Menu' to 'Menu'.  Fixes #1898.

  [ Simone Dalmasso ]
  * [7cbf3f] fadd back the print service to map detail, fixes #1779
  * [ce7429] update keywords before layer form save, fixes #1196

  [ Ariel Núñez ]
  * [20a3a2] Added LOG_FILE to local_settings.py in packages

  [ Simone Dalmasso ]

 -- Simone Dalmasso <simone.dalmasso@gmail.com>  Tue, 03 Feb 2015 15:26:42 +0000

geonode (2.4.0+beta15) trusty; urgency=high

  [ Paolo Pasquali ]
  * [c92f17] Revert layers upload buttons to correct style
  * [9eaeb7] Fix group logo image responsiveness in group list page

  [ Jeffrey Johnson ]
  * [27f372] Add config["queryable"] = True to the layer detail view so the Identify tool works. closes #1865

  [ capooti ]
  * [c4139d] Bumped geonode-user-messages 0.1.2

  [ Jeffrey Johnson ]
  * [f16853] Actually get a user with importlayers. Closes #1953

  [ Paolo Pasquali ]
  * [f7d05f] Some improvements in people layout and style

  [ Simone Dalmasso ]
  * [2b946b] add option to specify remote services name, partially helps for #1961

  [ Daniele Viganò ]
  * [2ba7b5] Users should not be able to edit other users profile

  [ Jeffrey Johnson ]
  * [b7373f] Moving test_configure_time to geonode.upload.tests.integration and re-enabling. The tests in geonode.upload.tests.integration are not currently run. @ischneider has proposed to replace this entire module Closes #1767

  [ Simone Dalmasso ]
  * [990c88] make groups selection by title in permissions widget, fixes #1961

  [ Ariel Núñez ]
  * [27e341] Added a context field to UploadSession
  * [85e5c3] Better information on the traceback
  * [0723a2] Added a LOG_FILE key to OGC_SERVER
  * [90378a] Removed help fields on UploadSession

  [ Jeffrey Johnson ]
  * [1f4650] Fix up some imports in the upload integration tests

  [ Ariel Núñez ]
  * [80a593] Better error reporting

  [ Simone Dalmasso ]
  * [60b4f7] fix pep8

 -- Simone Dalmasso <simone.dalmasso@gmail.com>  Tue, 03 Feb 2015 11:50:19 +0000

geonode (2.4.0+beta14) trusty; urgency=high

  [ Allan Oware ]
  * [d4d668] modified about page

  [ d3netxer ]
  * [ee28e4] fixed #1803

  [ state-hiu ]
  * [871e53] quick pep8 fix
  * [12efdf] support for local geoserver binary

  [ machakux ]
  * [f21944] Fix image references in translation contribution docs

  [ Simone Dalmasso ]

 -- Simone Dalmasso <simone.dalmasso@gmail.com>  Tue, 03 Feb 2015 09:00:45 +0000

geonode (2.4.0+beta13) trusty; urgency=high

  [ Paolo Pasquali ]
  * [310a6c] Fix #1960

  [ Simone Dalmasso ]
  * [7737d4] disable html5 mode in explorer in search
  * [284206] disable notification by default

  [ Jeffrey Johnson ]
  * [12c995] Dont use ^ in autocomplete (this means starts with)

  [ Paolo Pasquali ]
  * [666036] Add links to homepage facets. And some padding improvements. Fix #1901
  * [ca486f] Remove text-center class from homepage

  [ capooti ]
  * [7a71de] Hack to fix #1932

  [ Paolo Pasquali ]
  * [881c43] Add some profile layout fixes

  [ capooti ]
  * [9fccf0] Removing stale links when updating layers. Fixes #1090
  * [6818a9] Making flake8 happy

  [ Simone Dalmasso ]
  * [97493c] fixes #1888

  [ Tyler Garner ]
  * [e1c1ab] Include step to install `sphinx_rtd_theme` when building docs.

  [ capooti ]
  * [1b769b] Fixes #1966

  [ Simone Dalmasso ]
  * [84e8cd] obscure thumbnail urls

  [ capooti ]
  * [944446] Reading THEME_ACCOUNT_CONTACT_EMAIL in context processor

  [ Paolo Pasquali ]
  * [c2ec51] General minor layout improvements

  [ Jeffrey Johnson ]
  * [f0828e] Check if the store.type is None before checking its value

  [ Paolo Pasquali ]
  * [6a93e3] Fix form width

  [ Simone Dalmasso ]
  * [2dc741] add back the print middleware for private layers fixes #765

  [ Jeffrey Johnson ]
  * [c1c5cc] Delete geoservers store (deleting the postgis table) when doing layer replace (fixes #1860)

  [ capooti ]
  * [67f28d] Bumped geonode-avatar 2.1.4

  [ Simone Dalmasso ]
  * [5f1f81] add default configurable permissions for anonymous user

  [ Jeffrey Johnson ]
  * [6189f7] Add new logic to detect changing layer types (raster/vector) when replacing layers vs letting geonode handle this
  * [06aac1] Use 400 error code vs 500

  [ Simone Dalmasso ]

 -- Simone Dalmasso <simone.dalmasso@gmail.com>  Mon, 02 Feb 2015 17:21:05 +0000

geonode (2.4.0+beta12) trusty; urgency=high

  [ state-hiu ]
  * [ef373f] Initial support for Share with CKAN (HDX as prototype)
  * [936b0b] Disable CKAN by default
  * [51342f] PEP8 fixes

  [ Tyler Garner ]
  * [129000] Enable XFrameOptionsMiddleware for clickjacking prevention.

  [ state-hiu ]
  * [a069c7] Do not include admins in view counts
  * [0e39c0] layout changes for group members and avatar change

  [ Stefano Menegon ]
  * [c20130] Fixed issue with non ASCII characters

  [ state-hiu ]
  * [6fc90a] Fix #1847; anonymoususer fix; layout fixes

  [ Daniele Viganò ]
  * [b2246b] Fix the README contained in the zip file created by a map download

  [ Simone Dalmasso ]
  * [e002a3] use link to docs in readme for installation devmode
  * [67b61b] fix link

  [ menegon ]
  * [27057b] improved layer_acls performaces

  [ John Jediny ]
  * [c85974] Adding blank extra_tab block

  [ menegon ]
  * [edb815] PEP8 fixes
  * [2fb7d8] used set operations - as suggested by @ischneider
  * [f3385a] fixed test_layer_acls issue

  [ Geode Team ]
  * [4634b5] research user-group insensitive and exclude AnonymousUser
  * [9fbd6b] fix pep8

  [ state-hiu ]
  * [76e43b] Fix dropdown; Prevent duplicate group members

  [ Simone Dalmasso ]
  * [a3472c] compile css

  [ state-hiu ]
  * [30b305] added documentation to settings.txt
  * [2114cb] fixes fakepath issue on document upload
  * [785a73] category links to search; more info button

  [ Simone Dalmasso ]
  * [94ebf1] simplify notifications

 -- Simone Dalmasso <simone.dalmasso@gmail.com>  Mon, 02 Feb 2015 10:22:57 +0000

geonode (2.4.0+beta11) trusty; urgency=high

  [ state-hiu ]
  * [153fdd] Social Origins List; SOCIAL_BUTTONS fallbacks to False
  * [f941e2] PEP8 Fixes; Documented settings.SOCIAL_ORIGINS
  * [a60b7a] Refractor.  Added function to utils.py

  [ Jeffrey Johnson ]
  * [cf24b5] Added John Jediny (nepanode) to contributors.
  * [02f724] Adding slack config to travis.yml

  [ George Silva ]
  * [340d6e] Fix bug that causes paver_start to fail on windows.

  [ Geode Team ]
  * [bf2353] add perm choice for #1922
  * [4e5c81] replace is_layer_list by is_layer

  [ capooti ]
  * [9e0b8d] This fixes #1908
  * [9519d3] Oops, forgot about the display_order in previous commit
  * [e74388] Default value for display order cannot be null
  * [5a3d35] Added an integration test for set_attributes, used by updatelayers

  [ Tyler Garner ]
  * [65e191] Minor improvements to the `groups` tests.

  [ state-hiu ]
  * [e1ce41] Fix #1849
  * [986a9d] Fix #1934
  * [63726b] PEP8 Fix
  * [1300c6] Activity Filters (All, Layers, Maps, Comments)
  * [bcc714] PEP8 Fixes

  [ Simone Dalmasso ]
  * [e79ce7] add celery to debian dependencies

 -- Simone Dalmasso <simone.dalmasso@gmail.com>  Fri, 23 Jan 2015 13:55:26 +0000

geonode (2.4.0+beta10) trusty; urgency=high

  [ Mila Frerichs ]
  * [996276] Add foreground option to startup script to start django in foreground
  * [889056] Add Dockerfile and fig for easier developement/deployment

  [ Ariel Nunez ]

 -- Ariel Nunez <ingenieroariel@gmail.com>  Thu, 15 Jan 2015 10:10:36 -0500

geonode (2.4.0+beta9) trusty; urgency=high

  [ Tom Kralidis ]
  * [143a06] update pycsw docs ref [ci skip]

  [ Tyler Garner ]
  * [8bb675] Bump Django to 1.6.10.

  [ Ariel Nunez ]

 -- Ariel Nunez <ingenieroariel@gmail.com>  Thu, 15 Jan 2015 10:09:39 -0500

geonode (2.4.0+beta8) trusty; urgency=high

  [ Simone Dalmasso ]
  * [c8f5f5] add initial thumbnail logic
  * [b63a85] add thumbnail to map save
  * [79d6d4] cleanup map thumbnails files on regen
  * [63c5c4] formalize thumb name

  [ Ariel Nunez ]
  * [fe1e18] Fixed short version of account requested
  * [c4cb6d] Renamed capital PNG to png in docs
  * [fe5b5f] Renamed capital PNG to png in docs

  [ Tom Kralidis ]
  * [e62edb] add CSW bbox query test

  [ Simone Dalmasso ]
  * [b64467] simplify thumbnail management
  * [1fef11] save layer only once
  * [af42b6] fix tests and folder creation
  * [227934] Save the remote thumbnail url on layer load
  * [ae6eea] move the create logic in helpers
  * [007573] make the http_client not tied to gs

  [ Paolo Pasquali ]
  * [608773] Change the profile dropdown in bootstrap modal

  [ Tyler Garner ]
  * [c13513] Return the user's full name in the resolve_user and layer_acls views.

  [ Paolo Pasquali ]
  * [52bf1d] Add links to profile page

  [ Tyler Garner ]
  * [f7f9c7] Update skip_unadvertised logic to not run when advertised is "false".

  [ Ariel Núñez ]
  * [12b3fb] Update ec2.py

  [ Tyler Garner ]
  * [5a89f6] Update the upload progress bar to use bootstrap 3 class names.  Fixes #1797.
  * [595a8f] Bump django-forms-bootstrap to 3.0.1 for bootstrap 3 classes.
  * [112222] Minor style improvements and code cleanup.
  * [b1e95a] Fix autopep8 shenanigans in the url routes.
  * [f1f783] Improve upload button styles.
  * [e27326] Improve style of the attribute table on the layer metadata route.

  [ George Silva ]
  * [e00168] corrigindo algumas traduções.

  [ Tyler Garner ]
  * [9b82d7] Use client-side polling (instead of server-side) polling when using the importer upload.

  [ menegon ]
  * [8ab593] fixed the pluralization of translated strings

  [ Tyler Garner ]
  * [c38352] Fix a bug where clicking 'Clear' on the upload page would fail to clear the actual files.
  * [b44281] Use a single paver task to execute all of the tests.
  * [91a9c1] Fix a broken url on the upload layer page.
  * [b4e47a] Rename GeoGit to GeoGig.
  * [1000ca] Initial celery integration.
  * [fb2973] Use an SLD's name instead of text from a name element when saving styles in GeoNode.

  [ Simone Dalmasso ]

 -- Simone Dalmasso <simone.dalmasso@gmail.com>  Wed, 14 Jan 2015 07:30:09 +0000

geonode (2.4.0+beta7) trusty; urgency=high

  [ Ariel Nunez ]
  * [1790e4] Updated setup.py based on ppa versions

  [ Andres Lemon ]
  * [f9af9d] Corrected some of .txt documents
  * [bd017f] Removed images with PNG in capital letters

  [ Ariel Nunez ]
  * [83dcee] Added dependency on python-geolinks needed by latest pycsw

 -- Ariel Nunez <ingenieroariel@gmail.com>  Sun, 07 Dec 2014 16:31:30 -0500

geonode (2.4.0+beta6) trusty; urgency=high

  [ capooti ]
  * [a965cf] For some reasons this file was not merged in PR #1811

  [ Julien Collaer ]
  * [673ead] Update views.py

  [ capooti ]
  * [986468] Added the test required by @ingenieroariel in #134

  [ DHohls ]
  * [beecfe] Bumped version dependency for OWSLib

  [ Andres Lemon ]
  * [266053] Minimal modifications to the comm_bylaws file

  [ capooti ]
  * [d511e1] Fixes #1858, also for maps and documents

  [ Simone Dalmasso ]
  * [531afc] move ng-cloak css out from extra-head, fixes #1871
  * [ec22fa] add border and margin to manage styles
  * [d25101] make style manage boxes to be adjacent, fixes #1863
  * [0cacda] unify _action in all templates, fixes #1781
  * [ef86e5] remove some lad and unused templates
  * [274842] remove django_templatetags from dependencies
  * [39f43b] remove unneeded tags (fix tests)

  [ capooti ]
  * [7eec87] Bump geonode-user-accounts 1.0.8, fixing #1857

  [ Andres Lemon ]
  * [776af0] Modified some images in tutorial

  [ Simone Dalmasso ]
  * [3a1a88] hide the_eom from attributes, fixes #1859

  [ Andres Lemon ]
  * [889e03] Fixed .png

  [ Ariel Nunez ]
  * [b5429f] Add missing messages block to base.html
  * [418177] Support activating accounts by admin users.

  [ Andres Lemon ]
  * [57a9a0] More screenshots added in tutorial

  [ Ariel Nunez ]

 -- Ariel Nunez <ingenieroariel@gmail.com>  Fri, 05 Dec 2014 15:19:06 -0500

geonode (2.4.0+beta5) trusty; urgency=high

  [ Ariel Núñez ]
  * [c7941b] Update ec2.py

  [ state-hiu ]
  * [6a2781] added update button to top.  Updated page headers for documents and maps

  [ Paolo Pasquali ]
  * [766414] Work on Responsive header

  [ Simone Dalmasso ]
  * [2cc2f2] fix the document upload link to resource

  [ Paolo Pasquali ]
  * [c38c25] Fix header dropdown sign in form style

  [ Matt Bertrand ]
  * [5dc0b5] "Manage Layers" and "Replace this Layer" should not be available for remote service layers

  [ Simone Dalmasso ]
  * [23f21b] make search by title case insensitive
  * [492c3a] hide some fields from the layer metadata, fixes #1850

  [ Geode Team ]
  * [29626b] adding rule for controls>div

  [ Andres Lemon ]
  * [8c1e7b] Removed ubuntu version in pdf instructions

  [ Simone Dalmasso ]
  * [1aaf3b] add local geoserver to map thumbnail create

 -- Simone Dalmasso <simone.dalmasso@gmail.com>  Thu, 27 Nov 2014 14:33:12 +0000

geonode (2.4.0+beta4) trusty; urgency=high

  [ capooti ]
  * [614930] Restored the notification app and adding some more notification types
  * [f5b19e] Added support for i18n

  [ state-hiu ]
  * [82fdb4] fixes #1830
  * [52c3ab] whitespace fixes
  * [51e468] Fixes #1835

  [ Simone Dalmasso ]
  * [6a0a27] show categories if they have records

 -- Simone Dalmasso <simone.dalmasso@gmail.com>  Tue, 25 Nov 2014 14:22:18 +0000

geonode (2.4.0+beta3) trusty; urgency=high

  [ Matt Bertrand ]
  * [b8a96c] Always convert to web mercator coordinates

  [ state-hiu ]
  * [d9101e] fixes #1783
  * [ab667c] fixes #1723
  * [d516ef] fixes #1785
  * [7158b9] fixes #1807

  [ Ariel Nunez ]
  * [171649] Updated locale files

  [ Matt Bertrand ]
  * [15e948] pep8

  [ Simone Dalmasso ]
  * [0152f1] order keywords alphabetically and fix typo

  [ Paolo Pasquali ]
  * [0c9feb] General improvements in page layouts
  * [76659d] Improving page layouts

  [ state-hiu ]
  * [fe49f5] fixes #1768 and #1777
  * [e44ec3] Fixes #1780

  [ Paolo Pasquali ]
  * [3f8a75] General Style fixes on page templates

  [ Tom Kralidis ]
  * [27519e] bump pycsw/OWSLib dependencies
  * [b6a47f] fix CSW test
  * [b43a9d] fix indent

  [ Simone Dalmasso ]
  * [2a6a9c] few fixes to the search results

  [ Paolo Pasquali ]
  * [9b0855] Style fixes
  * [13eb90] Fix .fa class margin in filters

  [ Simone Dalmasso ]

 -- Simone Dalmasso <simone.dalmasso@gmail.com>  Mon, 24 Nov 2014 14:40:21 +0000

geonode (2.4.0+beta2) trusty; urgency=high

  * [ea214b] Added Sinhala and Tamil
  * [8f10e3] Added languages that are not well supported in Django

 -- Ariel Nunez <ingenieroariel@gmail.com>  Wed, 19 Nov 2014 17:55:40 -0500

geonode (2.4.0+beta1) trusty; urgency=high

  * [ec9bf4] The thumbnail url can be longer than 255 chars

 -- Ariel Nunez <ingenieroariel@gmail.com>  Wed, 19 Nov 2014 13:13:21 -0500

geonode (2.4.0+alpha38) trusty; urgency=high

  [ Paolo Pasquali ]
  * [d6a8bb] Fix Layer Style Manage Page Layout and HTML Select Style

  [ Ariel Nunez ]

 -- Ariel Nunez <ingenieroariel@gmail.com>  Wed, 19 Nov 2014 12:36:37 -0500

geonode (2.4.0+alpha37) trusty; urgency=high

  * [2c8ea7] Fixed E126 continuation line over-indented for hanging indent
  * [6f7d2d] Added link to PUBLIC_LOCATION in map save

 -- Ariel Nunez <ingenieroariel@gmail.com>  Wed, 19 Nov 2014 12:29:21 -0500

geonode (2.4.0+alpha36) trusty; urgency=high

  * [febb21] Fixed map thumbnail saving
  * [0ccd95] flake8

 -- Ariel Nunez <ingenieroariel@gmail.com>  Wed, 19 Nov 2014 11:51:35 -0500

geonode (2.4.0+alpha35) trusty; urgency=high

  [ state-hiu ]
  * [39f5a4] Levels, V2

  [ Matt Bertrand ]
  * [e1157c] Fix lazy loading in geoexplorer detail pages, fix service layer issues

  [ Simone Dalmasso ]
  * [d7616d] bump announcement version and update css

  [ Geode Team ]
  * [224597] unstranslating name var for Remote Thumbnaill
  * [0d3276] Outsourcing css GeoExplorer

  [ Ariel Nunez ]
  * [47d576] Improved logic on gxp configuration

 -- Ariel Nunez <ingenieroariel@gmail.com>  Wed, 19 Nov 2014 10:31:58 -0500

geonode (2.4.0+alpha34) trusty; urgency=high

  [ Ariel Nunez ]
  * [9d30a6] Fixed pyflake issues.

  [ Jeffrey Johnson ]
  * [a6fcee] Fix map.zoomToExtent

  [ Ariel Nunez ]

 -- Ariel Nunez <ingenieroariel@gmail.com>  Tue, 18 Nov 2014 15:15:31 -0500

geonode (2.4.0+alpha33) trusty; urgency=high

  [ Paolo Pasquali ]
  * [5124a6] Fix paneltbar margin in maps page
  * [29657f] Fix geoexplorer body font

  [ Ariel Nunez ]
  * [317651] Disabled lazy loading, refs #1795
  * [197477] Zoom to extent instead of bbox (temporary), refs #1795

 -- Ariel Nunez <ingenieroariel@gmail.com>  Tue, 18 Nov 2014 14:14:12 -0500

geonode (2.4.0+alpha32) trusty; urgency=high

  [ Geode Team ]
  * [c53480] corection 1771
  * [893255] put last modification on less file

  [ capooti ]
  * [c44d5a] Added a request download button in layer and document detail pages. The request will be sent to resource owner using django-notification
  * [6f5abc] Making flake8 happy. Using get_object_or_404 for getting the resource
  * [0a419a] Refactored the RESOURCE_PUBLISHING setting, now it is not activated by default

  [ state-hiu ]
  * [26bee7] initial levels support

  [ Humanitarian Information Unit ]
  * [e21c49] Fix minor typo in comment

  [ Simone Dalmasso ]
  * [c45b9b] update integrations tests for resource publishing
  * [bca79e] update base.css
  * [bec1d9] bump announcements version

  [ Ariel Nunez ]

 -- Ariel Nunez <ingenieroariel@gmail.com>  Tue, 18 Nov 2014 09:20:21 -0500

geonode (2.4.0+alpha31) trusty; urgency=high

  [ Simone Dalmasso ]
  * [8303b2] fix search by date using datetimepicker

  [ Ariel Nunez ]
  * [ef614b] Set LAYER_PREVIEW_LIBRARY = 'geoext' as default, refs #1528

 -- Ariel Nunez <ingenieroariel@gmail.com>  Mon, 17 Nov 2014 09:19:21 -0500

geonode (2.4.0+alpha30) trusty; urgency=high

  * [7a4155] Updated translations

 -- Ariel Nunez <ingenieroariel@gmail.com>  Fri, 14 Nov 2014 13:41:02 -0500

geonode (2.4.0+alpha29) trusty; urgency=high

  * [7c4cfd] flake8 on services/views.py
  * [fb4b2e] Updated locale files
  * [69012d] Updated locale

 -- Ariel Nunez <ingenieroariel@gmail.com>  Fri, 14 Nov 2014 10:35:54 -0500

geonode (2.4.0+alpha28) trusty; urgency=high

  [ capooti ]
  * [b37a1b] First raw implementation of published/unpublished resource
  * [7dc3e3] Refuse from previous commit
  * [0128bf] Returning 404 for an unpublished resource
  * [c42312] Testing the search API with unpublished layers
  * [c0e177] Testing that layer_detail returns 404 for an unpublished layer
  * [d0a8c3] Added some basic documentation on publishing/unpublishing resources
  * [050c6b] Forgot a documentation image from previous commit
  * [a774d4] Making flake8 happy
  * [b58499] Added a RESOURCE_PUBLISHING to enable/disable resource unpublishing for django staff members
  * [715d8b] Now when unpublishing the layer is unadvertised in GeoSever. Users with publish_resourcebase can still access the layer detail page.
  * [842242] Moved integration permissions test to its appropriate TestCase

  [ Simone Dalmasso ]
  * [8a1675] add ngcloak to resource base snippet, fixes #1768

  [ capooti ]
  * [7520e3] Fixed a couple of strings in permission forms and updated IT messages related to permissions

  [ Ariel Nunez ]
  * [1bf35f] Take countries out from translations
  * [1f9817] Updated translation strings

 -- Ariel Nunez <ingenieroariel@gmail.com>  Fri, 14 Nov 2014 10:04:22 -0500

geonode (2.4.0+alpha27) trusty; urgency=high

  * [bce0ed] Make flake8 happy

 -- Ariel Nunez <ingenieroariel@gmail.com>  Thu, 13 Nov 2014 15:27:33 -0500

geonode (2.4.0+alpha26) trusty; urgency=high

  * [086481] Disable test_configure_time temporarily, refs #1767
  * [2fcb1d] Make flake8 happy
  * [b6cc3d] Pass geoserver variable to map download to avoid incorrect redirection
  * [4f6121] Pass geoserver variable to map download to avoid incorrect redirection

 -- Ariel Nunez <ingenieroariel@gmail.com>  Thu, 13 Nov 2014 13:13:21 -0500

geonode (2.4.0+alpha25) trusty; urgency=high

  * [6fa68e] Adedd python-django-bootstrap3-datetimepicker to the control file

 -- Ariel Nunez <ingenieroariel@gmail.com>  Thu, 13 Nov 2014 11:37:21 -0500

geonode (2.4.0+alpha24) trusty; urgency=high

  [ Ian Schneider ]
  * [99e8db] upload cleanup + tests
  * [b12ad5] uploader integration tests running and passing
  * [2c1272] continued upload fixes
  * [dfb20f] uploader client-side fixes

  [ Ariel Nunez ]
  * [263622] Upgrade to gsconfig 0.6.11
  * [d52294] Updated integration tests to try to fix timezone issue
  * [60c077] Updated integration tests to try to fix timezone issue (second time)
  * [8a75a7] Fixes map download

 -- Ariel Nunez <ingenieroariel@gmail.com>  Thu, 13 Nov 2014 11:33:15 -0500

geonode (2.4.0+alpha23) trusty; urgency=high

  [ Simone Dalmasso ]
  * [9b32f6] comment the amharic language
  * [4cf5ad] limit the model translation language to english by default. Add the settings for translated languages.
  * [c5f49c] add missing...space
  * [92de8f] clear map thumbs logic

  [ Ricardo Garcia Silva ]
  * [c4c42d] changed temporal extent fields to DateTime
  * [6a04a4] fixed temporal extent formatting in the xml template
  * [a7c49a] fixed some pep8 errors reported by flake8
  * [f350f6] added datetime support for temporal extent fields in layers, maps and documents

  [ Ariel Nunez ]

 -- Ariel Nunez <ingenieroariel@gmail.com>  Wed, 12 Nov 2014 14:48:35 -0500

geonode (2.4.0+alpha22) trusty; urgency=high

  [ Simone Dalmasso ]
  * [1bc5a7] save the system assigned name for uploaded file and use it for the rest

  [ Ariel Nunez ]
  * [e4e6bc] Added requested languages from transifex
  * [1e7d1f] Updated translations
  * [4930f6] Added messages for new languages
  * [27e8dc] Updated .mo
  * [888705] Updated .po from transifex
  * [42f63f] Updated locale with dummy data so they are picked up by tx push
  * [65bb12] Used google's workbench to translate 30% of arabic
  * [262e39] Manual fixes to arabic django.po
  * [b8a60f] Updated arabic

 -- Ariel Nunez <ingenieroariel@gmail.com>  Tue, 11 Nov 2014 18:45:53 -0500

geonode (2.4.0+alpha21) trusty; urgency=high

  [ CORTI Paolo ]
  * [fea76b] Added geonode custom permissions definition for ResourceBase and Layer

  [ capooti ]
  * [08ba0c] Added geonode custom permissions definition for ResourceBase and Layer

  [ CORTI Paolo ]
  * [f5b43e] Now we manage custom perissions from the user interface

  [ capooti ]
  * [3cf149] Now we manage custom perissions from the user interface
  * [996e81] An user without the download_resourcebase permission cannot download a layer, map or document
  * [5347fe] An user without the download_resourcebase permission cannot download a layer, map or document
  * [051f1f] Display correct options in edit window (edit metadata, styles...) given the permissions the user has for the layer
  * [3c6088] Display correct options in edit window (edit metadata, styles...) given the permissions the user has for the layer
  * [6eda03] Returning a 401 if user want to modify metadata but has not a change_resourcebase_metadata permission
  * [54e3ee] Returning a 401 if user want to modify metadata but has not a change_resourcebase_metadata permission
  * [fcaf51] Returning a 401 if user want to view a layer but has not a view_resourcebase  permission. Using ugettext messages
  * [f6058f] Returning a 401 if user want to view a layer but has not a view_resourcebase  permission. Using ugettext messages
  * [2e1bf7] Enable edit in gxp if user has change_layer_data permission on the layer
  * [415894] Enable edit in gxp if user has change_layer_data permission on the layer
  * [ed3090] Now the document details page is update with the new custom permissions structure
  * [c565ff] Now the map details page is updated with the new custom permissions structure
  * [06ab3b] Returning a 404 if user want to view map but has not a view_resourcebase permission
  * [7ff857] Returning a 401 if user want to view a layer but has not a view_resourcebase permission
  * [d18385] Permissions form must display edit layer data and styles fields only if resource is a layer
  * [cd1a6c] Fixing a bug: we were incorrectly removing specific layer permissions from resource base instead than from layer
  * [3e4950] This is to implement, from django, the change_layer_style permission application, by intercepting the requests to GeoServer REST API
  * [298453] Lets have any authenticate user able to create a style
  * [accff2] Now the change_resourcebase, delete_resourcebase, change_resourcebase_permissions, publish_resourcebase are managed from a single access field in permissions form
  * [42f059] Rendering the standard 401 page for an unauthorized acces to the edit metadata page
  * [69ff43] Updates default permissions with new custom permissions and test them
  * [61769b] Added a is_layer template variable in order to show/hide custom layer permissions in upload layer/document
  * [9b5fe0] Managing default layer permissions causing a problem when uploading
  * [c84803] Download links must be sent to template only if user has download_resourcebase permission
  * [26beb0] Rendering the standard 401 page for an unauthorized acced to the replace layer page
  * [1f783c] Make resolve_object correctly working when the permission must be checked on the original object (layer) and not on the resourcebase
  * [cd39f5] The layer_style_manager view must return a 401 if the user has not the change_layer_style permission
  * [0b45e5] Added a bunch of tests for testing new custom permissions when the user is authenticated but not a superuser
  * [dd7adb] Layer replace view must pass is_layer for permission form to works correctly
  * [1d8512] Adding tests on permission for anonymous user
  * [d0db4c] Removing default layer permissions, as they should be never used
  * [d09fcd] We need to remove view_resourcebase from anonymous group when testing it on anonymous user
  * [4e9964] Added integration tests for view_resourcebase
  * [07551b] Fixed permission checks on views after master sync
  * [aba65c] Restore a previous unwanted line removal
  * [5966c5] Now integrations test are properly running
  * [c1df98] Updated document views with new permission system
  * [f0874b] Moved all permissions tests from layers to security
  * [0cc0b3] Updated acls and its relative test with new change_layer_data permission
  * [8b40c4] Updated documentation relative to permissions (more to be done!)
  * [6c73bc] Updated maps views and template to new custom permissions
  * [8a9e0f] Syncing with master
  * [c1008b] Syncing with master. Forgot locale files
  * [fed6b2] Syncing with master. Forgot locale files (2)
  * [1c3619] Reverting to master version for this file
  * [8452b2] Removed an unused try/permissiondenied block, and uniformed the request variable name to the same way as in other views
  * [b888ab] Removed an unused try/permissiondenied block
  * [509e9d] Removed unused permissions from layer permission check
  * [886003] Had to set this again, otherwise tests are failing. Will investigate later
  * [c53296] Making flake8 happy
  * [2d29b7] Making flake8 happy on a last file

  [ Ariel Núñez ]
  * [72ae02] Disabled paver static in Travis

  [ Ariel Nunez ]

 -- Ariel Nunez <ingenieroariel@gmail.com>  Wed, 05 Nov 2014 10:30:00 -0500

geonode (2.4.0+alpha20) trusty; urgency=high

  [ x ]
  * UNRELEASED

  [ Ariel Nunez ]

 -- Ariel Nunez <ingenieroariel@gmail.com>  Wed, 05 Nov 2014 08:58:25 -0500

geonode (2.4.0+alpha19) trusty; urgency=high

  [ x ]
  * UNRELEASED

  [ Ariel Nunez ]

 -- Ariel Nunez <ingenieroariel@gmail.com>  Wed, 05 Nov 2014 08:55:39 -0500

geonode (2.4.0+alpha18) trusty; urgency=high

  [ Tom Kralidis ]
  * [4a29cb] s/TC211/ISO/ as per https://groups.google.com/forum/#!topic/geonode-users/e7LnCtPBdKs
  * [3c27c1] fix flake8 error

  [ Raphael Sprumont ]
  * [eb3f4d] fix order translate js

  [ Simone Dalmasso ]
  * [f42ca8] correctly use the filename ad fallback in document title
  * [c49ca3] vix the err403 handler for non allowed users and the admin_contact method for resourcebase
  * [684606] fix integration test to respect the new error code

  [ Jeffrey Johnson ]
  * [d0ccfe] adding screenshot of demo site to organizational/about.txt

  [ Stefano Menegon ]
  * [e24ce6] Fixed some layout  issues on GeoExplorer

  [ Geode Team ]
  * [0b7726] corection_1718

  [ Ariel Nunez ]
  * [6e9b8c] Avoid inifite .git symlink when applying workaround for git-dch bug

 -- Ariel Nunez <ingenieroariel@gmail.com>  Wed, 05 Nov 2014 08:28:09 -0500

geonode (2.4.0+alpha17) trusty; urgency=high

  [ Ian Schneider ]
  * [29c726] safer,complete sync of emailaddress/profile, tests

  [ giohappy ]
  * [eef970] enable Edit styles menu item only if geoext is set as preview library

  [ Simone Dalmasso ]
  * [147bd5] remove the files on layer delete.

  [ Julien Collaer ]
  * [4a3fcc] tags

  [ Simone Dalmasso ]
  * [1dd85f] remove the ng directive in profile detail fixes #1744
  * [c8d60b] fix flake8
  * [5c1858] fix flake8
  * [c4f571] avoid on load date query trigger
  * [f96fad] bump angular to 1.3.0 and leaflet-directive to 0.7.9
  * [8c13e9] prevent default event on bulk perms form

  [ Raphael Sprumont ]
  * [9f4521] correction issue 1743 Geonode

  [ Simone Dalmasso ]
  * [8ca828] fix service url reverse

 -- Simone Dalmasso <simone.dalmasso@gmail.com>  Wed, 29 Oct 2014 14:54:26 +0000

geonode (2.4.0+alpha16) trusty; urgency=high

  [ x ]
  * UNRELEASED

  [ Ariel Nunez ]

 -- Ariel Nunez <ingenieroariel@gmail.com>  Fri, 24 Oct 2014 11:40:11 -0500

geonode (2.4.0+alpha15) trusty; urgency=high

  * [e4f9cd] Bumped django-user-account
  * [570894] geonode-user-accounts is now version 1.0.5
  * [620997] Replace urgency correctly

 -- Ariel Nunez <ingenieroariel@gmail.com>  Fri, 24 Oct 2014 11:35:33 -0500

geonode (2.4.0+alpha14) trusty; urgency=high

  [ Simone Dalmasso ]
  * [7de1b9] remove the navbar-form class from  search form

  [ Julien Collaer ]
  * [7ba57e] adding translations items
  * [8e5c04] using interpolate syntax for incrusting var into translables texts

  [ Ariel Nunez ]

 -- Ariel Nunez <ingenieroariel@gmail.com>  Fri, 24 Oct 2014 10:15:18 -0500

geonode (2.4.0+alpha13) trusty; urgency=high

  * [9e4552] Fixed missing dash in pip install

 -- Ariel Nunez <ingenieroariel@gmail.com>  Wed, 22 Oct 2014 23:35:11 -0500

geonode (2.4.0+alpha12) trusty; urgency=high

  * [e2d977] Decrease verbosity level in installer
  * [02217c] Removed unused popd

 -- Ariel Nunez <ingenieroariel@gmail.com>  Wed, 22 Oct 2014 23:08:05 -0500

geonode (2.4.0+alpha11) trusty; urgency=high

  * [08f7dd] Fixed recursive .git symlink
  * [9451d4] Move to postgis2 on Ubuntu 14.04

 -- Ariel Nunez <ingenieroariel@gmail.com>  Wed, 22 Oct 2014 22:30:07 -0500

geonode (2.4.0+alpha10) trusty; urgency=high

  [ x ]
  * UNRELEASED

  [ Ariel Nunez ]

 -- Ariel Nunez <ingenieroariel@gmail.com>  Wed, 22 Oct 2014 22:05:10 -0500

geonode (2.4.0+alpha9) trusty; urgency=high

  [ Ian Schneider ]
  * [608fe9] fix order of arguments to metadata_links
  * [2931e6] some navbar tweaks for small devices

  [ Julien Collaer ]
  * [b618b2] adding fr translations

  [ Ariel Núñez ]
  * [f20ec7] Update setup.py

  [ cristinao ]
  * [cae3b8] Update tour.txt

  [ Ariel Núñez ]
  * [454a1c] Added Cristina Ospino to AUTHORS
  * [1c9052] Added Patrick and Derek to the PRIMARY AUTHORS
  * [7bebbf] Don't enable the default site after removal

  [ Ariel Nunez ]

 -- Ariel Nunez <ingenieroariel@gmail.com>  Wed, 22 Oct 2014 21:55:45 -0500

geonode (2.4.0+alpha8) trusty; urgency=high

  * UNRELEASED

 -- Simone Dalmasso <simone.dalmasso@gmail.com>  Tue, 21 Oct 2014 14:24:39 +0000

geonode (2.4.0+alpha7) trusty; urgency=high

  [ Simone Dalmasso ]
  * [e43839] fix css for dropdow
  * [c98091] set the map local geoserver url after the local_settings import

  [ Ian Schneider ]
  * [9d5b24] rename angular search components for clarity

  [ Simone Dalmasso ]
  * [ab5dc8] add bulk permissions for registered users
  * [c3b4d7] use the valid layer name as file name on the disk
  * [545cdf] fix the group member add, use join. Fixes #1717
  * [8f4dae] don't trigger save twice in update layers, set correctly the bbox.
  * [c66526] remove erroneous MAP_BASELAYERS definition in local_settings.

  [ Ian Schneider ]
  * [bf2e9a] remove container width breaking responsive layout

  [ Simone Dalmasso ]
  * [a4a11b] use bootstrap alerts to notify the bulk perms submit, and better resource select method
  * [940a26] fix test

  [ Julien Collaer ]
  * [de8176] adding translation tags

  [ Minpa Lee ]
  * [2f0b85] added korean language support

  [ Simone Dalmasso ]
  * [daba02] remove unwanted ng-if in keywords list
  * [319726] wrap profile items in a div

  [ Ariel Núñez ]
  * [6b9738] Update settings.py

  [ Ariel Nunez ]
  * [a87921] Updated locale files with makemessages and compilemessages
  * [03b303] Another translations update
  * [daa3eb] Added some target languages for the next release before contacting the translators
  * [32edf2] Updated list of languages

  [ Simone Dalmasso ]
  * [580c9f] add back the ng-if in the right place in keywords
  * [af884e] comment out the tl language for the moment, add myself to the travis mails
  * [3b2eb9] fix comment, for pep8
  * [de5ba2] add permissions filter to resources counts in profile list

 -- Simone Dalmasso <simone.dalmasso@gmail.com>  Tue, 21 Oct 2014 14:19:29 +0000

geonode (2.4.0+alpha6) trusty; urgency=high

  [ Matthew Hanson ]
  * [526dfe] fix remote services thumbnail creation
  * [4b385c] fixed layer id in remote service create thumbnail

  [ Tyler Garner ]
  * [6360db] Fix unclosed and orphaned markup elements.
  * [ce48dc] Resource contact elements should not overflow the sidebar.
  * [648492] Apply more restrictive selector to date picker styling.
  * [69727a] Allow profiles to be ordered by the username and join date.  Fixes #1608.

  [ Simone Dalmasso ]
  * [5233b9] remove model translation version for now and add the fallback language setting

  [ Tyler Garner ]
  * [140a97] External service views should use consistent GeoNode style.
  * [98bb59] Fix typo in the service model.
  * [9c045c] Close an unclosed <ul> element in the layer_remove template.
  * [2b5b68] Fix the travis error.

  [ Matt Bertrand ]
  * [598b84] Fix layer lookup (specify service=None for local layers)

  [ capooti ]
  * [4a3b21] Added the --skip-geonode-registered option in updatelayers.

  [ Matt Bertrand ]
  * [55a723] Don't cascade delete from geoserver for remote layers.  Fixes #1619, #1620.

  [ Tyler Garner ]
  * [dc3422] Move the Register link inside of a navbar list.  Remove unneeded </ul> tag.

  [ Micah Wengren ]
  * [676b17] Add a the Leaflet.Fullscreen plugin as a default with Leaflet preview on layer_detail view

  [ menegon ]
  * [5aaac2] made some strings translatable
  * [cb7265] Other strings marked as  translatable

  [ mwengren ]
  * [c91276] Use Javascript to detect plugin presence
  * [1a4360] Modify Links model to generate GetCapabilities links for WMS, WFS, WCS services
  * [548938] Restored 'OWS' link, but with added params for GetCapabilities response

  [ Matthew Hanson ]
  * [a9ae42] fixed permission check for publishing wms

  [ Ian Schneider ]
  * [3f5a00] make flake8 happy except long lines

  [ state-hiu ]
  * [85ad7a] added license_help_text
  * [f33a85] document type (subtype) search
  * [2ed2af] added doc file types
  * [904cfc] added archive facet

  [ capooti ]
  * [264e3b] Satisfying a pep8 recommendation.

  [ state-hiu ]
  * [bf5106] PEP8 Fixes for E128
  * [e63f28] small PEP8 fix

  [ Brylie Christopher Oxley ]
  * [941162] Moved populate_maplayers, adjusted import statement in tests.py.

  [ state-hiu ]
  * [21e823] final pep8 fixes
  * [976653] fixed a few license layout issues

  [ Ian Schneider ]
  * [9e76ca] minor search changes to support reuses

  [ state-hiu ]
  * [0a2da5] added download button and linked images
  * [d29186] minor change to html5 data attributes
  * [4d644c] fixes to document views
  * [cf6ae0] PEP8 fix
  * [253bad] add group email, hide manage commands, group logo css
  * [771714] revert css change b/c of less issues
  * [34a770] PEP8 fix
  * [a59375] fixed whitespace
  * [6b739b] added error messages.  fixed title
  * [f1bb5f] suggested changes made
  * [07e17b] group activitu feed, members layout, help_text, fixes
  * [8ab3ee] PEP8 fixes

  [ mwengren ]
  * [a51e43] Revert to bare WMS, WFS, WCS URLs in base_link, update gmd:protocol and other element values in ISO template

  [ Tom Kralidis ]
  * [10d776] remove query string prefix

  [ state-hiu ]
  * [a4b1e2] reworked profile contact info and layout
  * [3fadaa] added in groups section to profile page
  * [c88c92] PEP8 fixes
  * [eb0997] added in user activities link
  * [0005c6] added pptx
  * [31a19d] PEP8 fix
  * [12db36] updated upload layout for documents and layers
  * [751ddd] PEP8 fix

  [ Tom Kralidis ]
  * [5bf7df] add tests, remove erroneous link add __str__ for Link class
  * [f8aadd] remove commented out code
  * [b43bfa] remove unused var
  * [6ce22f] remove unused var

  [ Ian Schneider ]
  * [08d150] provide postgis as dbtype for datastore
  * [d920a5] upload - log unexpected exceptions

  [ mwengren ]
  * [24dfb7] Don't assume a 'local' MapLayer has been added to GeoNode from GeoServer
  * [96497f] Make flake8 happy, remove unused import

  [ Ian Schneider ]
  * [237f2c] reformat logging settings

  [ Tom Kralidis ]
  * [a15f86] Update models.py

  [ state-hiu ]
  * [288825] fixed geoext preview map center

  [ Tyler Garner ]
  * [bfa4a6] Remove the AUTH_PROFILE_MODULE setting.

  [ mwengren ]
  * [afdbb1] Change Foreign Key relationship for ResourceBase and Thumbnail

  [ Tyler Garner ]
  * [16aa73] Update comment functionality to work with Bootstrap 3.

  [ Brylie Christopher Oxley ]
  * [1be8a4] Updated documentation steps. Fixes #1194

  [ Matthew Hanson ]
  * [7de084] cleaned up redundant code for resolving map permissions

  [ Ian Schneider ]
  * [e0bc74] announcements as template include fragment

  [ Simone Dalmasso ]
  * [85607b] don't load assets.min.css in debug_static mode
  * [fbbd18] fix css minification order
  * [0ce0b5] make the url sync back to work
  * [d42fa9] DRY the address logic
  * [3125b6] use anonymous group to manage anonymous permissions, fixes permissions for newly created users
  * [6b62f5] make flake8 happy
  * [6f521d] add test for new anonymous group permissions, fix set_default_permissions and group tests

  [ Jean Jordaan ]
  * [eec65f] Note docs on geoserver auth; also some typos

  [ joebocop ]
  * [5c08e1] Modify wording of index.txt

  [ Simone Dalmasso ]
  * [673215] distance profile resources count. Fixes #1651
  * [8664aa] check if the user has the perms to save an existing map. fixes #1645
  * [8f5b08] keep in sync the emailaddress between profile and django accounts
  * [f417d5] don't trigger email address registration with tests, they do it already
  * [5ea27c] add back the create map link in layers snippets
  * [7928b4] add back popular_count and fix create map icon
  * [505bd7] make flake8 happy
  * [b85446] exclude AnonymousUser from autocomplete fixes #1653

  [ npmiller ]
  * [c0c8bc] Wrap tabs in a block in the base template

  [ Simone Dalmasso ]
  * [3333f8] don't trigger the save on popular_count update, fixes #1631
  * [14e8fc] don't run replace in grunt tasks, it breaks the css
  * [3dbf3a] remove no longer needed bootstrap 2 css
  * [3c195a] small groups bugs fixing

  [ Stephen Mather ]
  * [3921c8] add-apt-repository not installed by default 12.04

  [ Luiz Vital ]
  * [012ba5] Fixes geoserver_rest_proxy view to be able to send non-ascii chars

  [ Taro Matsuzawa ]
  * [3a4b48] save map use unicode chars
  * [4873af] fixes config file name

  [ Stephen Mather ]
  * [62a7fc] Update README
  * [eea74d] fix capitalization for Ubuntu
  * [9d1182] Clarifying language Ubunti 12.04 / 14.04 install

  [ Matt Bertrand ]
  * [4d520b] Don't allow import of ArcGIS MapServer layers that aren't in a projection compatible with web mercator.

  [ state-hiu ]
  * [3b567f] fixed location for document popular_count

  [ Micah Wengren ]
  * [d8239f] Add leaflet-fullscreen plugin resources to bower and grunt config files
  * [868b17] Update static resources with leaflet-fullscreen plugin files

  [ Simone Dalmasso ]

 -- Simone Dalmasso <simone.dalmasso@gmail.com>  Tue, 07 Oct 2014 14:40:24 +0000

geonode (2.4.0+alpha5) trusty; urgency=high

  [ Tyler Garner ]
  * [3181bf] GeoGit link logic only runs when the layer's store type is a dataStore.

  [ Simone Dalmasso ]
  * [10952b] make sure the signals are not attached when running geonode-updateip

  [ Tyler Garner ]
  * [d1af86] Update permission form select2 options to allow the input fields to be overridden in css.
  * [f8c6c2] Minor CSS fix for the filter elements.
  * [800990] Consistently use the SOCIAL_BUTTONS context to toggle social_link visibility on detail pages.

  [ Simone Dalmasso ]
  * [56cafb] use lat_lon instead of native projection in updatelayers

  [ Tyler Garner ]
  * [720b4d] Move Bootstrap higher in the compiled CSS.

  [ Simone Dalmasso ]
  * [bd11f4] use decimal in update layers and bump minor version to 2.4

 -- Simone Dalmasso <simone.dalmasso@gmail.com>  Mon, 28 Jul 2014 07:02:39 +0000

geonode (2.4.0+alpha4) trusty; urgency=high

  * [900e91] make flake8 happy and import Datasource in the method (install would break)

 -- Simone Dalmasso <simone.dalmasso@gmail.com>  Wed, 23 Jul 2014 10:08:42 +0000

geonode (2.4.0+alpha3) trusty; urgency=high

  [ Tyler Garner ]
  * [d03e07] Fix AttributeError in the ogc_server_settings configuration check.

  [ Simone Dalmasso ]
  * [83cf4f] further work towards 14.04
  * [1edb6e] make flake8 happy
  * [4008bf] fix apache sites on 14.04 and add arrest package
  * [49b6a7] fix the updatemaplayer ip location
  * [64997d] use the ogc_server internal location to create the thumbnail but save the link with the public location

 -- Simone Dalmasso <simone.dalmasso@gmail.com>  Wed, 23 Jul 2014 09:42:50 +0000

geonode (2.4.0+alpha2) trusty; urgency=high

  * [0960df] updates to support ubuntu 14.04

 -- Simone Dalmasso <simone.dalmasso@gmail.com>  Mon, 21 Jul 2014 09:39:06 +0000

geonode (2.4.0+alpha1) trusty; urgency=high

  [ mwengren ]
  * [13dc6c] Modified resource retrieval from gs_catalog in layers/models.py and added assumption that store exists within workspace in updatelayers to improve speed.

  [ Micah Wengren ]
  * [a24c9d] Updated code to obtain gs_resource in models(layers) to use gsconfig get_resource function with workspace and store passed.  Fixed issue with gs_slurp and error handling for nonexistent workspaces
  * [98b6c3] Remove some unnecessary debug lines
  * [cb9745] Fixed issue with var reference names in get_resource() call in Layer.store_type property function

  [ Simone Dalmasso ]
  * [ebed3f] make it working with django 1.6
  * [afe45e] initial work towards django 1.6

  [ Tyler Garner ]
  * [8873a4] Fix the importer upload. Fixes #1312.

  [ Jeffrey Johnson ]
  * [d58dc5] Initial add Groups redux
  * [15b749] geonode group security redux

  [ Tyler Garner ]
  * [093087] Clean up the groups tests.
  * [f63d69] Use is instance vs type when determining class type of an object.

  [ Jeffrey Johnson ]
  * [514532] Check group permissions in layer_acls
  * [a8279d] Check groups in search perms
  * [18b96c] Fix import in security/auth.py
  * [108a1a] Commenting out GroupLayer and GroupMap Foreign keys due to circular imports
  * [81a80a] use geonode.contrib.groups.models.Group vs geonode.contrib.auth.models.Group in layers/views.py
  * [1f39f9] use geonode.contrib.groups.models.Group vs geonode.contrib.auth.models.Group in search/search.py
  * [c03c64] use geonode.contrib.groups.models.Group vs geonode.contrib.auth.models.Group in security/auth.py
  * [c98b13] use geonode.contrib.groups.models.Group vs geonode.contrib.auth.models.Group in security/models.py

  [ Tyler Garner ]
  * [911858] Add a groups m2m field on the ResourceBase.

  [ Jeffrey Johnson ]
  * [e548d8] Initial support for groups in permissions widget. Return groups in geonode.views.ajax_lookup

  [ Tyler Garner ]
  * [ffec0e] Check a user's group permissions in objects_with_perm.
  * [4764b4] Add a post_save hook to create default permissions on new resource base objects.

  [ Jeffrey Johnson ]
  * [c9897e] add set_default_permissions and set_permissions to PermissionLevelImixin
  * [d9afb3] use group.slug in ajax_lookup
  * [4f7ca4] Move to using set_default_permissions and set_permissions from PermissionLevelMixin in Layers, Maps, Documents
  * [f264de] Move permissions views to geonode/security/views.py
  * [fc570e] Fix imports
  * [3405e7] Fix security tests to use new setup

  [ Tyler Garner ]
  * [75a177] Add signal to automatically set group permissions when groups are added to an object.
  * [76ec50] Fix a missing import.
  * [5ae168] Fix the group select box on the upload form.
  * [3e74e6] Populate groups in permissions input element.

  [ Simone Dalmasso ]
  * [9ca37f] basic rest api setting

  [ Tyler Garner ]
  * [fd8f92] Delete groups when they do not exist in the perm_spec.

  [ Jeffrey Johnson ]
  * [ce9873] Initial add geonode.contrib.services (from previous work of mine and worldmap)
  * [04705a] Removing migrations
  * [4df111] Initial work to make geonode.contrib.services work with 2.0 structure

  [ Simone Dalmasso ]
  * [295deb] add user api

  [ Jeffrey Johnson ]
  * [7f7d54] Update services templates
  * [6a7933] Update srid and bbox fields in services
  * [8bcfb0] Add service to Layer model
  * [85c6b4] Add services.service to ACTSTREAM_SETTINGS and add USE_QUEUE
  * [44cb5b] Fix services tests
  * [eb3690] Add services_base template
  * [b893c5] comment out activity.send while testing services
  * [a4e243] Fix url refs in service_detail.html
  * [4d33a9] Add settings for cascaded workspaces
  * [077ce4] More work in services/views.py (force cascaded for now for testing)
  * [0daf5d] Adding geonode/contrib/__init__.py

  [ Simone Dalmasso ]
  * [eb45a8] add basic granular authorization

  [ Tyler Garner ]
  * [d2ab70] Remove the groups m2m field from resource base and clean up the group detail page.
  * [e2fd44] Remove the add_layers/add_maps functionality from the groups app.

  [ Jeffrey Johnson ]
  * [e261a4] Remove print statements, convert layer.id to string and fix bbox refs

  [ Tyler Garner ]
  * [815ddf] Remove the crispy-forms dependency.
  * [225c57] Improvements to the group update and create views.
  * [317034] Add the Groups list view and tie it into geocode.search.
  * [70f20e] Include static file changes.
  * [8086dd] Improvements to the group list view.
  * [23419b] Add the last_modified column to the group_test_data fixture.
  * [b78763] Fix typo causing group detail context to be saved as a tuple.
  * [2bf441] Add the group remove route.
  * [c2d505] Remove hardcoded slug from the groups list item template.

  [ Jeffrey Johnson ]
  * [52f149] Fix indexed WMS so it works in the Layer Detail page

  [ Tyler Garner ]
  * [87e15f] Fix for failing tests.

  [ Jeffrey Johnson ]
  * [f61732] Switch to using layer.ows_url

  [ Tyler Garner ]
  * [a73667] Add the group_remove template to git.

  [ Jeffrey Johnson ]
  * [f6bde6] Minimal implementation of group membership management
  * [808dcc] Make AGS layers work in the Map Viewer

  [ Tyler Garner ]
  * [d7874d] Fix the upload Javascript to forward the window to the next upload step when appropriate.
  * [73610d] Reset the _create_time_form to use mostly the old code.

  [ Simone Dalmasso ]
  * [ed7d4c] make authorization apply the permissions based on the object type
  * [a81984] use the correct object in read list

  [ Tyler Garner ]
  * [2befb8] Highlight the group navbar item when the user is on the group detail page.

  [ Jeffrey Johnson ]
  * [e62713] Add OGP_URL to settings.py
  * [85fce8] Initial work to make groups optional
  * [6a36ea] Fix use of OGC_SERVER location
  * [a153c4] Handle for local layers without a service
  * [cecd8c] Reuse select2 stuff from permission form in group_members.html

  [ Tyler Garner ]
  * [a4eb92] Add a migration for the groups models.
  * [007d09] Fix breaking test case.

  [ Jeffrey Johnson ]
  * [017409] fix ptype references

  [ capooti ]
  * [dde455] Added migrations for security groups stuff.
  * [e96cb4] Added services in template if it is installed.
  * [b5900f] Added a link to register a new service.
  * [8d8c92] Removed service relation in layer, now we have a m-m relation via ServiceLayer.

  [ Simone Dalmasso ]
  * [fa77ae] split installed_apps and run tests on geonode_apps

  [ Jeffrey Johnson ]
  * [f28150] Fix a few things after applying @capooti's patch to use m2m for Service<->Layer
  * [323c1c] Make services optional
  * [a47701] Only include services urls if the module is enabled
  * [678d8e] Switch to GEONODE_APPS method for running tests

  [ Tyler Garner ]
  * [55c136] Safely handle activities with non-actionable parameters.

  [ Jeffrey Johnson ]
  * [309a23] Add arcrest to install_requires
  * [6f1222] Fix merge problem

  [ Simone Dalmasso ]
  * [b9b356] preserve the query set in authorization
  * [ada214] add faceting to meta
  * [98e2d5] add filtering in common meta
  * [9e9394] add resource base api
  * [5dd42c] make ResourceBase a polymorphic model
  * [159cd8] add django-polymorphic to setup.py

  [ Ariel Nunez ]
  * [ab4b5b] Create admin user before attempting to load data in cloud scripts

  [ Simone Dalmasso ]
  * [294ce1] api layer tests
  * [df0fb8] add api to installed apps
  * [332186] add keywords and category api and filtering
  * [b23281] add owner filtering
  * [943e0c] remove the default category logic as not used anymore

  [ Ariel Nunez ]
  * [950bf6] Removed allow_external from paver setup, if anyone is having trouble installing pycsw, please add those flags
  * [411c7a] Refactored document thumbnail handling to be flatter

  [ Simone Dalmasso ]
  * [daa0bb] add unicode for thumbnails

  [ Ariel Nunez ]
  * [4abcc5] Disable the share tab if SOCIAL_BUTTONS is False

  [ capooti ]
  * [50c860] Removed the leaflet config setting, not being used anymore.

  [ Simone Dalmasso ]
  * [e8ba77] add date filtering

  [ Jean Jordaan ]
  * [343a5f] Small fixes while reading

  [ Ariel Nunez ]
  * [9bc556] Fix failing tests in documents app
  * [0efb98] Removed line with partial image string
  * [7982a4] Fix failing document tests
  * [b98935] Properly handle redirects in proxy
  * [f83344] Removed pinax theme account context processor.
  * [fd3077] DRYed proxy's tests

  [ capooti ]
  * [2e2b74] Added a way to debug geoexplorer. Instructions included. Thanks @ingenieroariel.

  [ Ariel Nunez ]
  * [3ef9b3] Layer detail pages is n times faster, where n is the number of layers in your geonode
  * [f48b14] Added Evan Ricafort to AUTHORS (XSS vulnerability). Thanks!

  [ Simone Dalmasso ]
  * [06bab4] Update the complete install guide to manual install guide
  * [343bde] better handle faceting

  [ Ariel Nunez ]
  * [ff5e28] Do not use a requirements.txt file and call gsimporter from pypi
  * [c1013f] Enabled integration and csw tests in travis
  * [94a0a8] Add geoserver setup back to travis tests
  * [4ccc1f] Email the developers list if the tests are broken
  * [043959] Fixed merge conflict
  * [3f41f9] remove
  * [fb7fae] Fixed conflicts in groups and services integration
  * [7934ea] Removed print statement in services test
  * [630332] Added dependency on geonode-arcrest
  * [690758] Bumped gsconfig to 0.6.8

  [ Tyler Garner ]
  * [5733bc] Allow user to upload external documents.
  * [e8a4c3] Remove the base.css file from the less directory.
  * [09213c] Explicitly add the event parameter to the doGeoGitToggle function.  Fixes error in Firefox.

  [ Simone Dalmasso ]
  * [062964] fixes #117

  [ Ariel Nunez ]
  * [053e4b] Login and Logout do not redirect to homepage.
  * [50d35c] Added correct link to WMS GetCaps in layer group publishing, fixes #141

  [ Simone Dalmasso ]
  * [09cf28] Better errors handling in upload js

  [ Ariel Nunez ]
  * [a14ccf] Better support for different types of errors in javascript upload code
  * [969214] First steps is now easier to find, and complete install is buried down so it is harder to find
  * [3c4b6b] Use the readthedocs theme
  * [eca748] Added section where to put all the links to make it easier to find the right documentation entry the user wants

  [ Matt Bertrand ]
  * [4e4660] Integrate previous work on haystack/elasticsearch into current search/explore UI
  * [452433] Adjust boost values for title, abstract

  [ Simone Dalmasso ]
  * [09abc9] fix integration test

  [ Paolo Pasquali ]
  * [ae1534] Fix Group logo image style

  [ Ariel Nunez ]
  * [41c233] Removed read the docs theme

  [ Tom Kralidis ]
  * [a44046] Update architecture.txt

  [ Matt Bertrand ]
  * [2667a7] Remove 'iid' or rename to 'id', tweak search_indexes

  [ Mark Iliffe ]
  * [aa0c34] Followed the MacOSX instructions for geonode, corrected the documentation in the README file to include missing steps. These ammounted to ensuring pip installs all dependencies and ensuring pillow is installed.
  * [24dd88] Removed whitespace

  [ capooti ]
  * [21193e] This fixes #1026.

  [ Simone Dalmasso ]
  * [d893f2] fixes #640
  * [7b5e5a] fixes #779

  [ capooti ]
  * [23ee1b] This fixes #1430.

  [ Simone Dalmasso ]
  * [35ebd4] fixes #1306

  [ capooti ]
  * [66b89e] Fixes #1000.

  [ Ariel Nunez ]
  * [852ed4] Added Mark Iliffe to the AUTHORS list

  [ gamesbook ]
  * [0d63cc] Update README

  [ Matteo Nastasi ]
  * [db6b8d] Fix bug #1434

  [ Mark Iliffe ]
  * [b9e555] Integrated the comments and suggestions of ticket #428 (https://github.com/GeoNode/geonode/issues/428)

  [ Paolo Pasquali ]
  * [5dd389] One row header

  [ capooti ]
  * [e0fe9c] fixes #637

  [ Mark Iliffe ]
  * [ebac65] Have rewritten the introduction for the installation documentation to better reflect the actuality of how to install Geonode. Also included line by line information how to install for the various platforms.

  [ sbsimo ]
  * [8b8f8a] added Join Group button for joining public groups

  [ Mark Iliffe ]
  * [b07e3d] Added virtualbox instructions
  * [b76e50] VMware instructions.
  * [a397e6] References the quick installation docs
  * [16f0b5] Referenced the new name for custom installation
  * [f569b3] Referenced the new name for custom installation

  [ Simone Dalmasso ]
  * [14af18] bump to gsconfig 0.6.9

  [ Matt Bertrand ]
  * [df8b73] Make haystack/elasticsearch optional

  [ Mark Iliffe ]
  * [2cf012] Added documentation to facilitate the sharing of maps.

  [ Matt Bertrand ]
  * [5e8649] Redirect search API calls to Haystack if activated

  [ Tyler Garner ]
  * [5e30f7] Minor improvements to the sharing documentation.

  [ Yewondwossen Assefa ]
  * [f22dcc] Update production.txt
  * [5f9e7a] Update production.txt
  * [e893f5] Update production.txt

  [ Ariel Núñez ]
  * [b7dbdf] Added new authors.

  [ Simone Dalmasso ]
  * [e53128] added Simone Balbo to the list of contributors

  [ capooti ]
  * [cb013a] Moved South to latest version.

  [ Simone Dalmasso ]
  * [84eecf] refactor and fix the permissions management

  [ capooti ]
  * [2480d6] Resetting migrations from 2.0 tagged version.

  [ Simone Dalmasso ]
  * [d1ec5e] logout on home page and put back the login to the same location

  [ Mark Iliffe ]
  * [953f5c] Added a development roadmap info.

  [ Simone Dalmasso ]
  * [0d0b95] distinct objects and add search tests
  * [162c7d] add polymorphic migration

  [ capooti ]
  * [f83e57] Remove the edit permissions widget link from menu and not only from righ side bar.

  [ Simone Dalmasso ]
  * [28cf05] move the rating delete to the pre_delete layer signal

  [ Ariel Nunez ]
  * [57ed8c] OGC_SERVER setting can now be an empty dictionary

  [ Jean Jordaan ]
  * [db34a1] Fix whitespace

  [ Daniel Dufour ]
  * [70b587] autofill doc title on upload

  [ Tyler Garner ]
  * [068bff] Add the USE_DOCUMENTS context back to the resource_urls context processor.

  [ Ariel Nunez ]
  * [0f3395] Removed conditional imports in search_indexes.
  * [b4bece] Simplified thumbnail handling for layers
  * [7fc30f] Fixed missing import in proxy module

  [ Bart van den Eijnden ]
  * [68df8d] Update geoexplorer.txt
  * [0edd85] Update geoexplorer.txt

  [ Tyler Garner ]
  * [a76245] Safely check for settings.HAYSTACK_SEARCH and small PEP 8 improvements.

  [ Ariel Nunez ]
  * [00c75f] Removed unused imports
  * [3254b4] Fixed import in geoserver signals

  [ Tyler Garner ]
  * [3ea260] Fix one last check for settings.HAYSTACK_SEARCH.
  * [7a5e8d] Use the django static files finder to locate the document placeholder thumbnails.  Fixes #1447.

  [ Ariel Nunez ]
  * [daecfa] Fixes #1450

  [ capooti ]
  * [642c15] Formatted properly some doc pages in order to make it working properly with RTD theme.
  * [74cb89] Hack to avoid RTD to be confused, as per sphinx_rtd_theme documentation.

  [ Ariel Nunez ]
  * [eebe17] Moved geoserver upload out of save method
  * [b1a1ab] Moved management commands to relevant apps.
  * [7172ab] Do not ignore changes in geonode.geoserver
  * [674264] Created geoserver/context_processors

  [ Tyler Garner ]
  * [9b2df4] Remove the new layer verification since the verify method no longer exists.

  [ Jean Jordaan ]
  * [9b5114] Tidying while reading

  [ Simone Dalmasso ]
  * [b9081a] small update to the install doc
  * [9772e9] remove unwanted comma, was breaking the upload
  * [e25700] remove api from installed apps

  [ Ariel Nunez ]
  * [0fc037] Moved geoserver specific code to geonode.geoserver

  [ capooti ]
  * [db91c8] Readded the GeoServer section in the migration doc (not sure why it was removed).

  [ Ariel Nunez ]
  * [a3b5c7] Fix refs to geonode.utils.ogc_server_settings

  [ Tyler Garner ]
  * [a44880] Import the Layer model into geonode.geoserver.signals.
  * [a978dc] Add missing imports to the Geoserver views.
  * [584228] Bump Django.

  [ Ariel Nunez ]
  * [c5390e] Include uploaded file in paver reset
  * [79631e] Simplified handling of thumbnails.
  * [314387] Fixed map saving.
  * [782a9c] Missing imports

  [ Simone Dalmasso ]
  * [f5e23b] first work towards client api search
  * [bf73de] dry it and activate for maps docs and layers
  * [439a27] remove unwanted

  [ Tyler Garner ]
  * [2832fc] Pass in the style name as a string vs an object when settings styles on layers.  Fixes #1456.
  * [a78ec4] Fix typo'postigs'

  [ Ariel Nunez ]
  * [0228d0] Fixes #1458

  [ Jean Jordaan ]
  * [5cb6b9] Some more doc tweaks

  [ Simone Dalmasso ]
  * [9912c3] refactor and add categories counts
  * [87f0cd] add tags counts
  * [b061e6] update faceting
  * [0adc4e] update faceting
  * [171d23] simplify faceting
  * [8a65d9] add type filtering counts

  [ Tyler Garner ]
  * [0b4983] Small fixes to thumbnails.
  * [6ba07c] Refactor the last commit to fix broken tests.
  * [c98b7d] Moves geoserver-specific url routes to the geoserver app.
  * [daeac6] Remove the duplicate forward slash from the gs/rest/layers url route. Fixes #1457.

  [ Jean Jordaan ]
  * [f4f80a] Tidying while reading
  * [74f73c] Tidying while reading
  * [e24cd5] Some more doc tweaks
  * [7ce377] Tidying while reading

  [ Simone Dalmasso ]
  * [a82a1d] add multiple choice selectors
  * [a5dc79] add search
  * [0474d0] properly name the filter
  * [5d6f40] simplify faceting

  [ Tyler Garner ]
  * [fab5e7] The resolve_user function returns the user's full name and email regardless of authentication method.

  [ Ariel Nunez ]
  * [e881e6] Removed resourcebase signals

  [ Tyler Garner ]
  * [f56516] Update the body element's padding-top value to reflect the smaller navbar.
  * [ffaa4f] Fix the spacing between buttons on the Document detail page.  Fixes #1451.

  [ Ariel Nunez ]
  * [cffc51] Fixed maplayer saving in models
  * [f6cdfe] Fixed failing map tests
  * [0b21f0] Add a threshold to identify bounding boxes too tiny for thumbnailing

  [ Tyler Garner ]
  * [88e410] Add a signal to execute the set_missing_info method when Documents are saved.

  [ nathanhilbert ]
  * [de805e] Add Link from document to thumbnail

  [ Stefano Menegon ]
  * [e179d5] Add missing layers' sources in map composer

  [ Ariel Nunez ]
  * [020bcc] Use the map bbox in the thumbnail link generation

  [ Simone Dalmasso ]
  * [786a77] add faceting on categories and keywords
  * [6b8869] use category faceting

  [ Ariel Nunez ]
  * [8204ae] More explicit handling of bounds setting
  * [f9cb22] Added FIXME to tests that depend on a network connection
  * [ffbcfb] Moved methods for saving bbox, center and zoom to resource base
  * [af5139] Removed get_extent method in map in favor of map.bbox
  * [26849f] Make sure the bbox parameter is set in the map creation

  [ Jean Jordaan ]
  * [ea9a75] Make sure that MAP_BASELAYERS is current
  * [672e59] No reason to make the final settings non-overridable

  [ Simone Dalmasso ]
  * [80756a] only show keywords with count > 0

  [ Ariel Nunez ]
  * [96d4d0] Use intermediate LayerFile model during upload.
  * [86d3ca] Fixed keywords saving
  * [966e58] Show UploadSession in admin
  * [9becca] Moved layer_acls test to geonode/geoserver/tests
  * [1d73ba] Group applications related to geoserver
  * [107239] Set a default for the typename

  [ Simone Dalmasso ]
  * [f166a1] respect security in categories and keywords facets
  * [8b2455] add server side resources faceting with security
  * [659e30] just facet the needed type

  [ Ariel Nunez ]
  * [a2b2d9] Added get_base_file method to Layer
  * [bd2130] Fixed references to typename in tests.

  [ Simone Dalmasso ]
  * [63774d] add filter by type

  [ Tyler Garner ]
  * [5dacd6] Add missing imports to geonode/geoserver/helpers.py
  * [442978] Safely ensure indexes exist before lookups when building the attribute map.

  [ Simone Dalmasso ]
  * [881244] add filter type also for layers
  * [954e4d] respect the initial url in the results
  * [46869e] unify search_content
  * [c05ec2] add search_content
  * [aab8b9] remove unneeded tags
  * [54db2b] default order by date descending

  [ Tyler Garner ]
  * [854021] Prevent the cascade_delete geoserver helper from deleting entire GeoGIT stores.

  [ Simone Dalmasso ]
  * [67c868] add sorting
  * [26547f] activate filters for categories and keywords based on the input url
  * [8a5e9f] make sure the lists show the filters passed in the url
  * [1d1c91] add pagination
  * [d8063d] make pagination working
  * [0d6b29] better handling of pagination
  * [3012b9] remove the pagination limit for api and manage it client side
  * [a5b2a1] remove unwanted comma

  [ Tyler Garner ]
  * [f5dd38] Add missing imports in the Geoserver app.
  * [b9cc63] Add advanced search form link back to the navbar. Fixes #1468.

  [ Simone Dalmasso ]
  * [64f7a1] remove the advanced search form
  * [f8683c] add popular and share counts to base and allow ordering on them

  [ Jean Jordaan ]
  * [57c090] Fix thumbnail URL

  [ Simone Dalmasso ]
  * [4393fc] add angular to assets and turn  off debug static
  * [7b0f9f] some cleanup
  * [c2390b] fix missing tpl in index
  * [7fefe6] profile list now uses apis
  * [976409] fix avatar url
  * [0c3ee6] use ng-src to load the avatar

  [ state-hiu ]
  * [0ce2d7] Initial License Enhancement (Including Detail UI and Metadata.  No searching).

  [ Jeffrey Johnson ]
  * [e662d8] Fix after merge and import
  * [e5dbbf] Fix import for set_attributes

  [ Ariel Nunez ]
  * [30665f] Better error reporting on failures adding remote arcgis services

  [ Simone Dalmasso ]
  * [f9d4bd] add sorting for users
  * [35a3d1] small fixes

  [ Ariel Nunez ]
  * [62d9bd] Removed nested try/except blocks in favor of flatter code

  [ Simone Dalmasso ]
  * [1755fd] use template view in lists and remove the tag view

  [ Ariel Nunez ]
  * [290185] Added thumbnails to remote arcgis server.
  * [bddf57] Added legend as a link
  * [98213b] Added remote services link in admin dropdown
  * [e7b401] Added buttons for upload, help and remote services
  * [b4fc2b] Added legend creation in arcgis services
  * [1bc9ae] Avoid sending data to facebook and google in layer detail pages.

  [ Simone Dalmasso ]
  * [fbb2fd] adds group api and group list/management through them

  [ Ariel Nunez ]
  * [02faad] Implemented legend from arcgis services

  [ Simone Dalmasso ]
  * [2eded8] add spatial search in api
  * [879cf7] fix typo
  * [1d5df9] just call the categories and keywords api when needed

  [ Ariel Nunez ]
  * [edccfc] Added kmz download

  [ Simone Dalmasso ]
  * [430143] added frontend spatial search with leaflet
  * [c72fe0] fix gitignore
  * [952fb5] clear the spatial search
  * [0d968d] get rid of select2 for searching

  [ Ariel Nunez ]
  * [e1fc96] Improved bbox behavoir in new map for corner cases
  * [77525d] Save bbox in wgs84 for remote services
  * [a974f7] Do not use --all on syncdb

  [ Simone Dalmasso ]
  * [20e3f0] always load the leaflet directive
  * [65b91c] remove zoom control for search map

  [ Jean Jordaan ]
  * [dd3309] Juggle versions to make everyone happy

  [ Ariel Nunez ]
  * [752d46] Pegging pinax-theme-bootstrap-account to the latest pypi release

  [ capooti ]
  * [745340] Added a link to the invite user page.

  [ Simone Dalmasso ]
  * [44e6e8] add leaflet directive to assets.js

  [ Ariel Nunez ]
  * [e9cb6c] Removed migrations from master.

  [ Paolo Pasquali ]
  * [fc7054] Merge branch 'api-search' of https://github.com/simod/geonode
  * [9bf4bf] Fix home layout

  [ Ariel Nunez ]
  * [bfd99d] Pegged setup.py to last working versions of owslib and pycsw

  [ Paolo Pasquali ]
  * [d2d5d8] Initial layout fix

  [ Simone Dalmasso ]
  * [936126] make unit tests to pass

  [ Tom Kralidis ]
  * [87c90d] update tests

  [ Simone Dalmasso ]
  * [029c5a] don't put empty keywords when loading layers
  * [5a2e93] use stamen base layer in extent search
  * [9163eb] change attribution

  [ Ariel Nunez ]
  * [d72daf] Improved bbox calculation
  * [f47bad] Call saving only once and get bbox information using gdal
  * [3b9f05] Set center, zoom and bbox string from bbox_x0 and friends

  [ Paolo Pasquali ]
  * [c409c4] Some layout fixes
  * [58e639] Restore extent filter style

  [ capooti ]
  * [1ce32b] Now it is possible to edit the profile for current user without passing the username in the url (needed by geonode-user-accounts).

  [ Ariel Nunez ]
  * [966a73] Fixed metadata saving

  [ Tom Kralidis ]
  * [4a5b11] remove unused function
  * [3c32f1] safeguard wkt setter

  [ Paolo Pasquali ]
  * [ed89bc] Add some style in home page
  * [c5ffc2] Style fixes

  [ Simone Dalmasso ]
  * [5c7a67] fixed typo
  * [cb6b2b] add thumbnail url and date picker

  [ Paolo Pasquali ]
  * [91eaca] Fix nav filters style

  [ Simone Dalmasso ]
  * [ffdb1a] add date search

  [ Paolo Pasquali ]
  * [67d089] Fix bower, grunt
  * [929c1f] Fix font-awesome css links
  * [c98d97] Fix templates style

  [ Ariel Nunez ]
  * [517803] Remove README from static folder and add Makefile instead.
  * [3895e1] Added static handling to paver setup

  [ Paolo Pasquali ]
  * [759416] Fix some templates
  * [54c95b] Fix some layout
  * [4768ab] Fix header in maps view

  [ Ariel Nunez ]
  * [a758a2] Layer now keeps track of upload_session
  * [e23d15] Updated paver documentation

  [ Paolo Pasquali ]
  * [4137e1] Disable bootstrap responsiveness
  * [df275d] Add some content in index
  * [54f88d] Some layout fixes
  * [096c5a] Add menu style

  [ capooti ]
  * [5ba59b] Bump geonode-user-accounts

  [ Ariel Nunez ]
  * [2ce21f] Added python-gdal to .travis.yml
  * [efef82] Added python-gdal to README

  [ Paolo Pasquali ]
  * [13ec7d] Index layout
  * [39e291] Base layout fix

  [ Simone Dalmasso ]
  * [dc3187] update and clean the js
  * [fd5308] some css polishing
  * [8fb743] assets.css goes first
  * [19ac43] activate search in header

  [ Paolo Pasquali ]
  * [03b420] Add date to resourcebase_snippet

  [ Simone Dalmasso ]
  * [cdfb43] don't use jquery deprecated method
  * [3b98a7] clean 500 template
  * [6e097d] delete unneeded file
  * [990690] add back django pagination
  * [855ec8] update the 500 template
  * [c6df99] remove docs migrations
  * [8bd58e] remove the view by list/grid
  * [619aed] no more search in home page
  * [ed968f] don't list the profiles twice
  * [11e445] don't add the limit and offset in url unless they are specified by the user

  [ Paolo Pasquali ]
  * [f8bc8e] Some resource_base_snippet style

  [ Simone Dalmasso ]
  * [6e220a] return full categories and owner in apis
  * [e90a6d] revert the search limit and offset in search pages. we need that
  * [5f27f8] add featured field in resource base, add featured api, add featured logic to the homepage

  [ Ariel Nunez ]
  * [2506f5] Added geonode.contrib.dynamic
  * [7d0aee] Added accessor fields to layer
  * [eba6ee] Commented out dynamic by default

  [ Simone Dalmasso ]
  * [b63595] distinct on resources and try again to put the api in installed apps so the tests are ran

  [ Tyler Garner ]
  * [8a4063] Allow users create GeoGit repositories with underscores in the name.
  * [b38020] Remove apt-get step from the OSX instructions.

  [ Ariel Núñez ]
  * [ffed42] Update README
  * [fc257b] Update README
  * [286044] Update pavement.py

  [ Simone Dalmasso ]
  * [154250] fix url imports and hashlib for django 1.6

  [ Paolo Pasquali ]
  * [5d409e] Some layout fixes

  [ Simone Dalmasso ]
  * [497a19] add default value to map layer transparent

  [ Paolo Pasquali ]
  * [cfa2e8] Add fake links to items list actions

  [ Simone Dalmasso ]
  * [baac23] fixed proxy tests, thanks @ingenieroariel
  * [39aa98] add api url
  * [4dd867] add api url
  * [ab7235] save the layers even if the was is not available, by @ingenieroariel

  [ Paolo Pasquali ]
  * [8d5836] Fix some layer detail style

  [ Simone Dalmasso ]
  * [41f1ea] ad a wcs links test to integration
  * [1cb118] update setup.py to geonode django1.6 forks
  * [f6f977] put a help text for the featured field

  [ Ariel Nunez ]
  * [49d4ce] setup.py now supports Django from 1.6.1 to 1.6.5

  [ Jean Jordaan ]
  * [f87cbb] One name is enough for one thing

  [ Simone Dalmasso ]
  * [2bec65] better facet handling through a template tag
  * [06d2f7] add faceting template tag in layer list
  * [8b6467] don't use try except if there's no need as Ariel suggests

  [ Jean Jordaan ]
  * [dbcf13] Fix typo

  [ Ariel Nunez ]
  * [f20c2f] Preparation of setup.py for release

  [ Simone Dalmasso ]
  * [e5db50] add back services in header

  [ Paolo Pasquali ]
  * [2e01fd] Fixing Upload Layer page layout and other minor style fixes

  [ Simone Dalmasso ]
  * [6c7e29] let's keep the services in the user dropdown, apologize for adding and removing this

  [ Paolo Pasquali ]
  * [d4f5c7] Upgrade font awesome to version 4.1
  * [8472f5] Fixes font folder name according to font-awesome css

  [ Ariel Nunez ]
  * [3814af] Replaced placeholder text
  * [fe339e] Added users and layers count to facets for homepage use
  * [8b0d04] Fix facets for layer page
  * [b11582] Added count to homepage

  [ Simone Dalmasso ]
  * [29b5c9] fix the ratings

  [ Ariel Nunez ]
  * [2e390b] Committed outputs from paver static

  [ Simone Dalmasso ]
  * [baeb1f] avoid showing users faceting in search
  * [cc9b6a] initial work towards permissions on resourcebase

  [ Paolo Pasquali ]
  * [65e2f9] Improvements in map detail, layer detail layout. Fix document upload layout.
  * [b3c5a4] Fix Documents Upload extended template
  * [3d4627] Adding id to upload button (for styling purposes)

  [ Simone Dalmasso ]
  * [850aac] make upload working

  [ Paolo Pasquali ]
  * [09cc6e] Fix permission modal in layer detail

  [ Tim Welch ]
  * [66439f] Instruction fix

  [ Simone Dalmasso ]
  * [5c9d6b] make layers tests to pass
  * [6dd9d2] fix maps, docs and api tests

  [ Ariel Nunez ]
  * [e72089] Upgraded pycsw to latest
  * [81db05] An UploadError is acceptable when a layer does not have a good projection

  [ Paolo Pasquali ]
  * [e1581e] Fix doc detail and info panel layout
  * [959576] Fix dl-horizontal dt text-overflow

  [ Tim Welch ]
  * [453930] Added port to instruction

  [ Paolo Pasquali ]
  * [4a20e2] Fixes Filters active colors

  [ Simone Dalmasso ]
  * [32484f] some fixes and dropped the generic role mappings tables
  * [c03961] add guardian to setup

  [ Paolo Pasquali ]
  * [79a896] Improvements in profile detail layout
  * [2771a3] Move my activities link in profile detail

  [ Ariel Nunez ]
  * [343508] Disable temporarily CSW tests

  [ Jean Jordaan ]
  * [7f7d9d] Change to PRINT_NG, check for PRINTNG

  [ Paolo Pasquali ]
  * [3c8ebb] Improvements in Groups and profile list layouts

  [ Ariel Nunez ]
  * [eabadd] Added transparency to overlay in leaflet
  * [c56f7b] Fixed integration tests in my local box

  [ Jean Jordaan ]
  * [cc732e] Add second location to be updated

  [ Ariel Nunez ]
  * [967afa] Closing the db connection is not needed in Django 1.6
  * [a17ac9] Added bower install to static makefile
  * [31fae2] More results per page by default
  * [48c5ad] Exclude csw xml fields from the API
  * [331ef8] Fixed typo in index page

  [ Simone Dalmasso ]
  * [171077] use gravatar if no avatars are set in the profiles api
  * [bcaa2f] add back the edit metadata link
  * [23ce56] test default non polymorphic
  * [b5bd34] add polymorphic queryset to manager
  * [53aa96] make use of the polymorphic model only when needed
  * [3ea1d9] remove unwanted meta

  [ Ariel Nunez ]
  * [7af012] Upgraded bower.json
  * [5ebba3] Added resolutions to bower.json
  * [f48007] Added a better resolution for jquery
  * [efbb49] Another try at jquery resolutions
  * [f60d7c] Upgraded datatables
  * [f290f0] Updated static files

  [ Simone Dalmasso ]
  * [be7567] remove the default topic category
  * [a30f3e] fix api categories counts
  * [1c7c90] fix categories filter

  [ Tyler Garner ]
  * [4cb7c4] Fix #1472.  ACLS list is incorrect for layers assigned to a public group.

  [ Ariel Núñez ]
  * [e51302] Run the tests in the geoserver task.
  * [902f3d] Peg geoserver.war to the 2.4-SNAPSHOT

  [ Paolo Corti ]
  * [470198] Disabled test_register_csw
  * [3b7a5e] Disabled test_register_csw
  * [0fa8c3] Enabled latest geoserver to 2.5
  * [7f94d4] Moved django-geoexplorer 4.0.3 with classify

  [ Matt Bertrand ]
  * [c21d75] Add proxy url for geoserver sldService module; add additional gxp files for classifier

  [ capooti ]
  * [d16326] Removed paver static from paver setup but added it to the travis.yml so it is tested
  * [f9909e] Updated setup.py to use django-geoexplorer 4.0.4

  [ Ariel Nunez ]
  * [25e0dc] Let paver static install node in travis
  * [7c9c75] grunt-cli was missing from package.json

  [ Simone Dalmasso ]
  * [b8641b] link geonode groups to django groups
  * [69b3d2] remove the role mappings logic
  * [d89c6b] add basic set_default_permissions

  [ Ariel Nunez ]
  * [20027f] Re-enabled csw tests
  * [ec0f6e] Bumped owslib and pycsw

  [ Jeffrey Johnson ]
  * [53ff83] Initial work on hooking up haystack
  * [77c700] Hook up new search properly
  * [6ddab4] Hook up the query properly
  * [f39a75] more work on search
  * [42fb51] Hook up paging

  [ Tom Kralidis ]
  * [465782] safeguard non-null for language

  [ Tyler Garner ]
  * [dd2424] Check a datastore for additional resources before deleting.  Fixes #1510.
  * [d05380] Remove multiple if statements in the geoserver cascading delete logic.

  [ Matthew Hanson ]
  * [d3297a] updatelayers updates bbox, fixes #1514

  [ Ariel Nunez ]
  * [6ac947] Attempt to fix travis build error
  * [93bebf] Automatically accept the python-gdal installation
  * [cee015] python-gdal
  * [ea027f] Added libgdal1h
  * [826c34] Added libspatialite
  * [993574] Borrowing python-gdal install line from perrygeo/python-raster-stats
  * [2cf024] Still working on fix for Travis
  * [341bcc] Added comment about travis problem
  * [f63ed9] Added dev list back to travis
  * [b3202f] Added libjai-imageio-core-java to see if geoserver stack trace error disappears

  [ Simone Dalmasso ]
  * [27abc4] create a get resource method
  * [02f2a1] use the guardian tables to check the if there are permissions
  * [158df5] correctly check for the resourcebase_ptr

  [ Brylie Oxley ]
  * [a709cb] Additional installation steps.

  [ Simone Dalmasso ]
  * [a3fffa] fix the layers_acls
  * [8f9316] use guardian to get permission info

  [ Tim Welch ]
  * [671a09] add exception workaround

  [ Simone Dalmasso ]
  * [8d9d97] use resource in layer detail
  * [54c6c0] change the permission form and the set permissions function
  * [c52309] use AnonymousUser instead of anonymous
  * [f61cbb] use resource instead of layer
  * [0d6f73] use the guardian get_objects_for_user to filter permissions
  * [cb62a4] make layers test to pass
  * [23fc93] refactor of the api security including the anonymous user check
  * [2cf2a2] fix api and geoserver tests
  * [a315ff] move security filters to security app
  * [a5f782] first work to make groups inherit from django groups

  [ Jeffrey Johnson ]
  * [5e652e] Work on faceting
  * [dbdd1d] Include facets in json response, remove metadata_xml and csw_anytext from output
  * [b9502d] Change base fixtures to have auto-assigned IDs
  * [8f40ff] Initial work to add django-mptt
  * [c51c99] Add django-mptt to setup.py
  * [3e3284] Remove some errant chars
  * [10aa27] Hook up Regions Display in Maps and Documents
  * [9b20a8] Initial work to hook up autocomplete
  * [40e184] ucomment in map_detail.html

  [ Tyler Garner ]
  * [091d22] The member_remove route regex allows non-word characters.

  [ Simone Dalmasso ]
  * [b62eb0] explicitly assign permissions to users

  [ Ariel Núñez ]
  * [92ac59] Travis fixes

  [ Jeffrey Johnson ]
  * [67ecb1] Initial work on porting MapSnapshot against master
  * [a90baf] more work on custom and featured urls
  * [c18df0] use looser matching in maps/urls.py
  * [2e8822] Lookup maps by custom url if the mapid is not a number
  * [6576fe] Use snapshot to lookup config if passed

  [ Matt Bertrand ]
  * [5f4a8b] Work on services

  [ Ariel Núñez ]
  * [2cdd33] Another attempt to fix build errors
  * [08a11b] Do not prompt for authorization on add-apt-repo
  * [d8a70a] Update .travis.yml

  [ Jeffrey Johnson ]
  * [f5c5e2] Initial work to hook up autocomplete
  * [b4b3f7] ucomment in map_detail.html
  * [64930f] Show metadata help text form in bootstrap popup

  [ Ariel Núñez ]
  * [3e524d] Added Mark and Jean to PRIMARY AUTHORS

  [ Simone Dalmasso ]
  * [796add] move groups to core

  [ Jeffrey Johnson ]
  * [e0971f] Return fixtures to using pre-assigned primary keys.

  [ Simone Dalmasso ]
  * [0abbe1] first work towards profile as custom user model

  [ Jeffrey Johnson ]
  * [1e0e1e] Hookup autocomplete in base search

  [ Simone Dalmasso ]
  * [1208f1] make upload layers work

  [ Jeffrey Johnson ]
  * [bb850c] Initial work to add model translations
  * [88c413] Hook up forms to use TranslationModelForm
  * [e35613] Hookup tabbed translation in admin for Layers, Maps, Documents
  * [5f1aa3] Remove use of tabbed inputs and add admin to documents
  * [d04dcb] Use base MediaTranslationModel
  * [27f61b] Remove extraneous Media class from DocumentTranslationOptions
  * [f70809] Add django-modeltranslation to setup.py

  [ Simone Dalmasso ]
  * [20e09d] make layers, maps and documents to pass

  [ Jeffrey Johnson ]
  * [bec0b5] Move MediaTranslationAdmin to a more sensible spot and dont hook up ResourceBase for translation directly (only do it with Layer, Map, Document etc)

  [ Matthew Hanson ]
  * [a52a39] extent filter based on intersection rather than contains

  [ Jeffrey Johnson ]
  * [9d3ba4] Handle for unmatched searches (dont update search bar)
  * [291974] Submit search when selecting an autocomplete

  [ Simone Dalmasso ]
  * [4659ac] make group tests to pass

  [ Matt Bertrand ]
  * [9d36c0] make services a core module
  * [66b876] Add ESRI-leaflet plugin, use lazy loading for layers
  * [73d501] Fix layer lookup

  [ Simone Dalmasso ]
  * [82da54] fix social and geoserver tests
  * [3032f4] make services be resourcebase
  * [fa11d0] remove unneeded perms levels
  * [806ad9] make services a core app
  * [122209] fix integration tests
  * [b34d7f] add anonymous middleware
  * [2f3d7c] remove the middleware as not valid and fix permissions check in templates
  * [531c2e] fix profile snippets

  [ Jeffrey Johnson ]
  * [7c622c] Disable autocomplete for topic category (the list is short enough)

  [ Simone Dalmasso ]
  * [7ab022] added guardian to setup.py
  * [91ff42] add temporary requirements file for dependencies

  [ Matt Bertrand ]
  * [fb6e1d] Assign bounds of cascaded layers Set bbox to 4326 or web mercator depending on layer srid A few other bug fixes

  [ Tyler Garner ]
  * [04d2f5] Fix the form on the create group template.  Fixes #1525.

  [ Jeffrey Johnson ]
  * [5ed37e] Show categories as a radio list with popovers
  * [802696] Move CategoryForm to base/forms.py
  * [2369f2] Hook up category help in Map metadata form
  * [611a8f] Hook up category_help in documents

  [ Matt Bertrand ]
  * [e68250] New assets.min.js including esri-leaflet

  [ Simone Dalmasso ]
  * [d53f67] fix profile api
  * [6658ef] fix autocomplete for profiles
  * [93907a] make regions optional in metadata forms
  * [69ae7b] put back esri-leaflet out of assets.js
  * [6b170e] update requirements

  [ Ariel Nunez ]
  * [164b6a] Regions should be allowed to be empty

  [ Simone Dalmasso ]
  * [5e1075] remove unneeded security templates
  * [bacd49] fix query error

  [ Jeffrey Johnson ]
  * [c7faa0] Some changes to the People form and views now that we inherit from AbstractUser
  * [0a98ca] Some fixup after changes to User and Group models
  * [afff6d] Reconnect autocomplete
  * [4f8822] Make haystack respect permissions

  [ Simone Dalmasso ]
  * [c11acf] override tastypie to make it fast enough
  * [3d9ddc] fix the base tags
  * [3fd954] remove unused dehydrate fields
  * [ede98c] better category and keywords count

  [ nathanhilbert ]
  * [5f80fb] fixes issue 799-windows upload file locking

  [ Simone Dalmasso ]
  * [f1b0a8] add denormalized fields for apis
  * [bb3459] fix api for item detail

  [ Jeffrey Johnson ]
  * [4da31a] Remove oid filter

  [ Simone Dalmasso ]
  * [a0cb1c] try to fix it
  * [a9bbbe] make serialization to work

  [ DHohls ]
  * [d0e14f] Corrected default values for MODELTRANSLATION_LANGUAGES in settings
  * [1f540c] Patch for issue #1528
  * [0cd592] Documentation patch for issue #1528

  [ Matt Bertrand ]
  * [24bd52] Add layer attributes to remote service layers Recommit changes to layer_detail page A few bug fixes

  [ Simone Dalmasso ]
  * [1bbfa5] fix group list and group detail

  [ DHohls ]
  * [067daf] Added upstream library required for psycopg in dev install document

  [ Simone Dalmasso ]
  * [35d268] rename the activity template folder to actstream
  * [37de04] don't overwrite the store name in updatelayers fixes #1512
  * [f3c6ca] exclude the group from groupProfile in admin

  [ DHohls ]
  * [22f586] Added installation guide for GDAL in a virtual environment

  [ Matt Bertrand ]
  * [1aa65c] Cache map and layer configurations on a per-user basis Disable/turn off maplayer records that user does not have permission to view

  [ DHohls ]
  * [b6c0bd] Updated installation guide for GDAL

  [ Matt Bertrand ]
  * [f52ddf] Handle local vs remote use case

  [ nathanhilbert ]
  * [4766fa] fixes 1538

  [ Jeffrey Johnson ]
  * [0e3c0d] Hook up the filters properly so both orm filters and perms filters are working with haystack (NOTE: You need to up your index.query.bool.max_clause_count in your elasticsearch.yml to reflect the total number of layers you have in your system)

  [ Matt Bertrand ]
  * [fad2d0] Some refactoring
  * [efcdb6] Get rid of debug version

  [ Simone Dalmasso ]
  * [dc67d0] fixes #1559

  [ Tyler Garner ]
  * [b51926] Fix the group update form.

  [ nathanhilbert ]
  * [56b23a] The last file writing issue for Windows
  * [ad4f13] Open uploaded files in binary mode on Windows.

  [ Simone Dalmasso ]
  * [444951] don't count the anonymous user
  * [f18e0f] delete the associated group on group profile delete
  * [515aba] make service detail use guardian
  * [b6ccae] fix remote store filter in api

  [ Jeffrey Johnson ]
  * [1ea309] Put settings.py back to normal
  * [357264] Change the search URL and id based on whether haystack is enabled or not
  * [46a9b6] Remove haystack from INSTALLED_APPS by default
  * [da5b6a] Whitespace cleanup
  * [faba87] Fix reversed search URLs
  * [9e66c9] Dont prepend URLs if haystack is not enabled
  * [fbc2f3] Handle for the filter_set being empty

  [ Simone Dalmasso ]
  * [f81491] move the absolute creation to the layers post save

  [ Jeffrey Johnson ]
  * [cb7cc1] Uncomment haystack in setup.py
  * [728bcb] Comment haystack settings
  * [9952fd] Only import haystack in resourcebase_api if enabled

  [ nathanhilbert ]
  * [90db1b] Fix all Windows binary file opens

  [ Jeffrey Johnson ]
  * [4d197c] Fix up permissions in geonode/maps/views.py
  * [d2d20f] Fixup perms per new guardian stuff
  * [7f124d] Re-enable geoserver by default
  * [b5f30d] Fix references to old profile setup in map metadata:
  * [aef57b] Move encode/decode functions to utils and remove extraneous stuff?

  [ nathanhilbert ]
  * [9151a6] register geoserver signals in Layer tests

  [ DHohls ]
  * [171ddc] Added django-admin-bootstrapped as dependency

  [ Simone Dalmasso ]
  * [ffdfe5] move the absolute url logic to a resource base signal
  * [f65574] fix document form and view

  [ nathanhilbert ]
  * [7a2304] paver start and paver stop now work for windows
  * [14e5df] added new win_install_deps function in windows to be referenced in windows install documentation
  * [db0939] update to quick install for windows
  * [3289c8] Created win_devinstall doc
  * [4f70f1] Added reference to _install_win_devmode

  [ Simone Dalmasso ]
  * [0e6399] comment admin-bootstrapped as is clashing with model translation and assets.min.js in the admin
  * [468ef2] fixed autocomplete issue in layer admin
  * [e55aa2] fix thumbnail management and make it working also in debug mode
  * [c808a7] fix ajax lookup for users and groups fixes #1568, thanks @garnertb

  [ Tyler Garner ]
  * [fe67fb] Add missing <dd> tag.

  [ Matt Bertrand ]
  * [aecaf6] Use haystack to perform filtering; fix links in search/explore item list; fix vector/raster counts; use haystack if enabled on explore pages
  * [dcf4a5] New settings value for filtering by permissions in haystack

  [ Simone Dalmasso ]
  * [467542] merge mbertrand pr fixes #1569
  * [87586a] revert to absolute url in resource base snippet
  * [a05be6] change absolute_url to detail_url in resource base models for consistency with groups and ppl
  * [d59801] add thumbnail url to haystack search
  * [14287d] default sort by date
  * [cb5204] fix thumbnail url in activity list fixes #1526
  * [2dffe0] recompile the css to get back missing styles
  * [aca2bb] highlight selected sort filter
  * [3e36ea] fixes groups in permissions form and fixes #1552
  * [80be26] fix group management in permissions form
  * [a6951d] fix profile items
  * [1a724c] small fixes to the make release docs
  * [7d239f] add the average rating to resource base

  [ Matt Bertrand ]
  * [a3994e] Added optional setting to update facet counts based on filtering choices when using Haystack (HAYSTACK_FACET_COUNTS) Renamed optional setting to turn off security permission pre-filtering (SKIP_PERMS_FILTER) Simplified/fixed Haystack bbox filtering Fixed haystack indexing of keyword values

  [ Simone Dalmasso ]
  * [d13a54] remove the user api as unneeded and some fixes
  * [afb6d0] some api docs and small security update
  * [161818] update the permissions widget screenshot and some api doc

  [ Ariel Nunez ]
  * [1768d7] Fixes issue found in Ubuntu 14.04 with request.body

  [ Matt Bertrand ]
  * [7ad65b] Add a text filter to search/explore pages - indicate what text was searched for if any, and allow user to modify this filter.  Based on main search input form.

  [ Tyler Garner ]
  * [6d5af7] Add a GeoGit contrib package.
  * [ab0e29] Add a flake8 configuration to setup.cfg.
  * [033fdd] PEP8 fixes in the api app.
  * [b57cca] PEP8 fixes in the base app.  Fixes #1577.
  * [de74d6] PEP8 fixes for the catalogue app.  Fixes #1578.

  [ capooti ]
  * [16ec9c] Bump geonode-user-accounts 1.0.2

  [ Tyler Garner ]
  * [e3e8cb] Fix unresolved description variable in the base models.

  [ Matt Bertrand ]
  * [96db67] Fixed PEP8 violations

  [ Simone Dalmasso ]
  * [eafb5c] fix pep8 violations in api
  * [2557bb] correctly assign permissions when anyone is checked fixes #1595
  * [fab248] add correct admin for the Profile management fixes #1594
  * [0eb7f9] fix pep8 violations in people app fixes #1585
  * [0531ca] fix layers pep8 violations fixes #1583
  * [68eb4d] use the public location for ows url
  * [61dbe9] check if the q param is passed in js

  [ Brylie Oxley ]
  * [978387] Fixed broken pyscw tools link

  [ Tyler Garner ]
  * [22d0ff] Use the PickleSerializer so UploadSessions can be properly serialized.  Fixes #1601.
  * [f1c919] Remove get_or_create logic when creating layer POCs since all users have profiles now.
  * [e9f715] PEP8 fixes in the contrib app.  Fixes #1579.
  * [67066c] PEP8 fixes in the social app.  Fixes #1589.
  * [02d70a] PEP8 fixes in the proxy app.  Fixes #1586.

  [ Simone Dalmasso ]
  * [e0b812] fix pep8 violation in security fixes #1587
  * [3ff726] fix pep8 violations fr upload fixes #1590
  * [b73ff9] fix pep8 documents violations fixes #1580
  * [12dde9] fix map pep8 violations fixes #1584
  * [76107d] fix groups pep8 violation fixes #1582
  * [c3e225] fix geoserver pep8 violations fixes #1581
  * [477f6b] fix geonode pep8 violations fixes #1576

  [ unknown ]
  * [b388e1] Changed paver win binaries to consistent sources

  [ capooti ]
  * [ffd222] Bump geonode-user-accounts 1.0.3. Fixes part of #1600.

  [ Nathan Hilbert ]
  * [776269] Updated Win install instructions

  [ Simone Dalmasso ]
  * [9ade82] fix the failing smoke test

  [ Tyler Garner ]
  * [f0aa8f] Bump geonode-announcements to 1.0.3.  Fixes #1600.
  * [c55c21] Fix the last PEP8 warning and add flake8 test to travis.

  [ Simone Dalmasso ]
  * [9522dd] clean change log from missing final7 and update pavement to work on ubuntu 14.04

  [ Tyler Garner ]
  * [16e083] Load GeoNode CSS assets after vendor CSS when DEBUG_STATIC is true.
  * [fe679d] Move activity.less to base.less and add activity styling.  Fixes #1572.
  * [5b34d0] Date picker improvements.
  * [44bb72] Minor style fixes.
  * [9c385b] Add ZeroClipboard.min.js and moment.min.js to the gitignore.

  [ Simone Dalmasso ]
  * [c3da15] Revert "clean change log from missing final7 and update pavement to work on ubuntu 14.04"
  * [9e7dab] symlink the .git dir to make git-dch to work

 -- Simone Dalmasso <simone.dalmasso@gmail.com>  Mon, 21 Jul 2014 07:39:02 +0000

geonode (2.0.0+thefinal7) precise; urgency=high

  * UNRELEASED

 -- Ariel Nunez <ingenieroariel@gmail.com>  Fri, 04 Apr 2014 10:52:20 +0000

geonode (2.0.0+thefinal6) precise; urgency=high

  [ capooti ]
  * [b5be94] Added a geonode_type property in resourcebase and refactored some code.
  * [5e8a67] Removed a reference from doc to the ACCOUNT_ACTIVATION_DAYS setting, as we use django-user-acconts now an not django-registration anymore.
  * [6bacae] This fixes #1348.
  * [a2749c] Fixed #1339 for maps.
  * [f07d54] Fixed #1339 for documents.
  * [7de68a] Setting the sort order for profiles.

  [ mikefedak ]
  * [878f7d] Update geonode.updateip

  [ capooti ]
  * [66b4fb] Now the search text box works as expected. Fixes #1334.
  * [8917f3] Add configurations to let the GeoNode admin to select which data and metadata formats are available for donwload.
  * [fb7b45] Importing the settings from correct location and removing an unused import.

  [ Tom Kralidis ]
  * [a43952] s/geopython.github.com/geopython.github.io/
  * [261ead] s/geopython.github.com/geopython.github.io/

  [ Tyler Garner ]
  * [75f7b8] Default a new GeoGit repository's branch to master.

  [ capooti ]
  * [bc358a] Fixed some broken link in help page.

  [ Tom Kralidis ]
  * [4f29c6] Update setup.py

  [ capooti ]
  * [a1b248] Fixed the DOWNLOAD_FORMATS_RASTER setting.
  * [13826c] Now it is possible to add multiple keywords when using importlayers. Fixes #1361.
  * [2b8817] This fixes #1360.

  [ Tom Kralidis ]
  * [c28333] safeguard if value is None (#1260)
  * [68ce38] fix CSW SpatialRepresentationType output given model changes (#1362)
  * [4593e8] Update full_metadata.xml

  [ Brylie Oxley ]
  * [1212f1] Updated docs to include Geoserver default credentials.

  [ mwengren ]
  * [eb8df8] Change advertised property test in gs_slurp to account for various default values in different gsconfig versions

  [ Simone Dalmasso ]
  * [e8582c] fix the padding in search pages and make collapsed the spatial filter

  [ Vivien Deparday ]
  * [d7e211] Add comment for DEBUG_STATIC to avoid missing dependencies error

  [ Benjamin Adams ]
  * [a37ccd] Altered WCS link generation method width/height

  [ Michael Diener ]
  * [ab5784] added some web links

  [ Tyler Garner ]
  * [11424f] Ensure proper configuration when using the geonode.importer backend.

  [ Simone Dalmasso ]
  * [b8a368] Add comments on DEBUG and DEBUG_STATIC in the local_settings.py

  [ capooti ]
  * [28753b] Updatelayers -w option nows correctly skip any layer if the workspace does not exist.
  * [13cc84] This fixes #1378. We should refactor the whole thing, but for now it works.
  * [7d8131] Removed a small typo.
  * [5ad645] Enable resource link selection in document metadata form.
  * [4458c8] Added South Sudan to base COUNTRIES enumerator.
  * [f3d822] Now using GeoExplorer 4.0.2 and added back the MousePosition control. Thanks Ariel for packaging!
  * [d1b504] Manage the previously unhandled case of a document with unlinked contents.

  [ Daniel Kastl ]
  * [abcafa] 'Japanese' was wrongly translated as 'person' instead of 'language'

  [ Tom Kralidis ]
  * [e950e7] update pycsw
  * [5a1e86] bump pycsw

  [ Tyler Garner ]
  * [7edea2] Generate thumbnails for documents.

  [ Simone Dalmasso ]
  * [24ef97] make search extent map show up when not url params are present
  * [5ee5ea] include spatial search in every list page but the home
  * [8071ae] don't include the ext css in the spatial search

  [ Vikas ]
  * [92d52d] Add Tweet button Under share this layer
  * [7b1398] Created a new template social_links.html and incuded it in layer_detail, map_detail and document_detail
  * [7e1490] Added a template at /avatar/add/ which gives correct message when a avatar of size >1Mb is uploaded
  * [82fc69] Added a check whether user has uploaded a file or not before clicking on uploading and also improved the errors page to redirect them to the error div in documents_upload.html
  * [b5f691] Fixed download link at document_list.html so that now it points to the correct download link
  * [e9850b] Removed tweet button which used javascript, added new tweet button which does not use javascript

  [ capooti ]
  * [46a63c] Removing the import to geomodels search (using geodjango) for now, as it is breaking search.
  * [2b517e] Refuse from previous commit.
  * [26f0c3] Reverting last commits, as it is breaking things (sorry!).
  * [1981e5] Changing map position coordinates in map composer to 4326.
  * [6d08d0] Fixes #1338. Drawback: requires a small schema migration (included).

  [ Simone Dalmasso ]
  * [af2ef4] quick fix to avoid xss in the search widget
  * [b76e4a] clean search term in other select2 widgets

  [ Matt Bertrand ]
  * [71562f] Security fix for map composer title,abstract

  [ Tom Kralidis ]
  * [720ecc] bump pycsw

  [ npmiller ]
  * [2b9e9e] Fix inifinite redirection when trying to remove something without perms.

  [ state-hiu ]
  * [fd114a] changed show/hide to more info in response to issue 1399

  [ capooti ]
  * [6f3302] Removed the DOCUMENTS_APP setting. If documents is installed it will be used by geonode, no neet to set any setting.

  [ Ariel Nunez ]

 -- Ariel Nunez <ingenieroariel@gmail.com>  Fri, 04 Apr 2014 07:10:55 +0000

geonode (2.0.0+thefinal5) precise; urgency=high

  * UNRELEASED

 -- Ariel Nunez <ingenieroariel@gmail.com>  Tue, 21 Jan 2014 20:08:25 +0000

geonode (2.0.0+thefinal4) precise; urgency=high

  [ Matt Bertrand ]
  * [6291dc] Update ows_url of local MapLayers to match new IP

  [ Ariel Nunez ]

 -- Ariel Nunez <ingenieroariel@gmail.com>  Tue, 21 Jan 2014 19:27:56 +0000

geonode (2.0.0+thefinal3) precise; urgency=high

  * [2cd92c] Updated base.css with latest changes to base.less

 -- Ariel Nunez <ingenieroariel@gmail.com>  Tue, 21 Jan 2014 19:00:24 +0000

geonode (2.0.0+thefinal2) precise; urgency=high

  * UNRELEASED

 -- Ariel Nunez <ingenieroariel@gmail.com>  Tue, 21 Jan 2014 18:40:42 +0000

geonode (2.0.0+thefinal1) precise; urgency=high

  [ Ariel Nunez ]
  * [fc2701] Added Biboy to AUTHORS.

  [ Simone Dalmasso ]
  * [532f73] small update on the migrations doc

  [ capooti ]
  * [2b9150] Updated migrations for running from an effective 1.2 instance (WFP one was slightly updated).
  * [a7bb5e] Fixed the failing case of migrations with an empty layers table.
  * [d2d21e] Added the host in psycopg2 connection string as without it causes an error in installation procedure, even if default should be localhost.

  [ Simone Dalmasso ]
  * [d6965e] put back the correct content wrapper padding
  * [4e37e4] Add something on how to add spatial columns to the db
  * [b47d4c] add the geonode-updateip after migrations

  [ Ariel Nunez ]

 -- Ariel Nunez <ingenieroariel@gmail.com>  Tue, 21 Jan 2014 05:47:09 +0000

geonode (2.0.0+thefinal0) precise; urgency=high

  [ Matt Bertrand ]
  * [bdea4a] Add external services to user help doc

  [ menegon ]
  * [755521] Enable proxy for https connections

  [ Mike Fedak ]
  * [b00b19] \Adds static legend to layer detail

  [ Ariel Núñez ]
  * [b7e24a] Adding new AUTHORS

  [ Vivien Deparday ]
  * [d07643] Update AUTHORS

  [ Bebsher L. Salvio ]
  * [14fd20] Fix style of pagination pager.

  [ Ariel Nunez ]

 -- Ariel Nunez <ingenieroariel@gmail.com>  Fri, 17 Jan 2014 19:31:08 +0000

geonode (2.0.0+rc13) precise; urgency=high

  [ Elliot Bradbury ]
  * [5a6835] FGDC Topic Category extraction
  * [062b7e] Assigns TopicCategory to Layer using extracted metadata.
  * [c7b32c] Added category_list to advanced search context for category filter
  * [d1cca9] Added category filter
  * [3807cd] Added support for capturing multiple keywords from FGDC metadata.

  [ nathanhilbert ]
  * [425fb7] added OL to search
  * [2db0ba] added UI for search by extent
  * [54e8a3] UI cleanup for extent search
  * [e70db9] added extent filter to search results page
  * [c28c69] removed extra openlayers in favor of OL wrapped in ExtGeo
  * [07f06c] added geoexplorer JS packages in search templates and wrapped in Ext

  [ capooti ]
  * [7ec602] Some small update to the migration documentation.
  * [0be61b] Added a migration for adding the new base.license model.

  [ Tyler Garner ]
  * [8f9631] Add the SOCIAL_BUTTONS setting to context_processors.

  [ Ariel Núñez ]
  * [4cad1f] Added Nathan Hilbert to AUTHORS

  [ Tyler Garner ]
  * [a36f8f] Fix spelling error and remove duplicate entry in AUTHORS.

  [ Ariel Núñez ]
  * [876976] Added Elliot Bradbury to AUTHORS

  [ capooti ]
  * [27c8a5] Fixed the migration's documentation.
  * [45a141] Now title for documents can use lowercase chars. Something from css was conflicting with the field id.

  [ Ariel Nunez ]
  * [722b87] Added pyproj instructions when using pip 1.5
  * [a7653f] Added pyproj exception to paver setup

  [ mikefedak ]
  * [d79eda] Add details to fix pyproj install on Pip 1.5

  [ vdeparday ]
  * [ba34da] It is not required to create a new folder and it is actually not used after

  [ state-hiu ]
  * [fb7133] Added missing inbox link from admin dropdown in response to issue 1267

  [ warex03 ]
  * [24bd64] Fixed viewby padding and Search menu's content-wrap padding in base.css
  * [627890] Modified the base.less file

  [ Ariel Nunez ]

 -- Ariel Nunez <ingenieroariel@gmail.com>  Fri, 17 Jan 2014 01:28:16 +0000

geonode (2.0.0+rc12) precise; urgency=high

  [ Ariel Núñez ]
  * [438610] Update AUTHORS
  * [826578] Added cspanring to AUTHORS

  [ Ariel Nunez ]

 -- Ariel Nunez <ingenieroariel@gmail.com>  Tue, 14 Jan 2014 05:50:17 +0000

geonode (2.0.0+rc10) precise; urgency=high

  [ Micah Wengren ]
  * [b02aef] Changed Django get params used in wms_links lookup to move url to defaults dict.  Prevents duplicate WMS links via repeated updatelayers calls

  [ capooti ]
  * [b50b52] Refactoring migrations.
  * [4fa053] Added the migration for adding the resourcebase_ptr_id field in layer.
  * [ecdf77] Added the migrations to move layer stuff to base.
  * [6330d2] Some more steps added.

  [ Micah Wengren ]
  * [8f21ba] Decode name value into localized string before get_or_create query.  Now prevents duplicate WMS download links due to changed bounding box in url

  [ capooti ]
  * [56d44a] Intermediate commit for Simone.
  * [ac1088] Now resource_base is correctly populated with layers.
  * [4bdc09] Now importing spatial representations, restriction codes, topic categories and regions from layers to resourcebase.

  [ Jeffrey Johnson ]
  * [de9ce4] Update dns entry on jenkins-geonode-aws.sh
  * [ac623b] Use existing venv for aws task
  * [c4cd4a] Remove trailing slash in jenknis-geonode-aws.sh

  [ Matt Bertrand ]
  * [554fc9] Rename files inside zip to match new layer name

  [ Ariel Núñez ]
  * [aa650e] Added license to info panel

  [ Calvin Metcalf ]
  * [fa6080] use wgs84 for geojson

  [ Ariel Núñez ]
  * [f5f69e] Added Adam Ziaja to Contributors

  [ Tom Kralidis ]
  * [882505] add license back to ResourceBase (#1310)
  * [928848] fix constraints XML

  [ capooti ]
  * [2879a9] First working version for 1.2 to 2.0 migrations.
  * [4415c8] Now the permissions, styles and other notable stuff is migrated.

  [ Simone Dalmasso ]
  * [8050c7] don’t use the geonode settings
  * [2879cc] fix the missing one

  [ capooti ]
  * [e8da25] Last commit before doint the migration PR.
  * [c2b1e2] Added documentation for migrating from 1.2 to 2.0.

  [ Ariel Nunez ]

 -- Ariel Nunez <ingenieroariel@gmail.com>  Tue, 14 Jan 2014 05:09:52 +0000

geonode (2.0.0+rc8) precise; urgency=high

  [ Simone Dalmasso ]
  * [8ef921] add missing double quotes in layer detail
  * [b967ec] add missing slash in proxy url
  * [b45f00] fix the clear options button in advanced search
  * [4a9931] keep open the type filters

  [ capooti ]
  * [d0583a] This fixes #1311, thanks @bartvde!

  [ Tyler Garner ]
  * [ee93a7] Fix typo in the default PROXY_URL setting.

  [ Ariel Nunez ]

 -- Ariel Nunez <ingenieroariel@gmail.com>  Fri, 20 Dec 2013 13:57:55 +0000

geonode (2.0.0+rc7) precise; urgency=high

  [ Tyler Garner ]
  * [4ba656] Document the SOCIAL_BUTTONS setting.

  [ capooti ]
  * [8344d8] This fixes #1301.

  [ Tyler Garner ]
  * [9015d8] Fix ALLOWED_DOCUMENT_TYPES typo in the documentation.

  [ capooti ]
  * [dabffc] Added some more popular file extensions to ALLOWED_DOCUMENT_TYPES.

  [ Simone Dalmasso ]
  * [6242a8] add missing import in helpers for remove-deleted option

  [ Reinier Battenberg ]
  * [b2ab31] doUpload now returns false so the page does not scroll upwards when Upload is clicked

  [ Calvin Metcalf ]
  * [4c05f7] correct command

  [ Tyler Garner ]
  * [209717] Fix the quick start url to point to the users tutorial in the docs.

  [ capooti ]
  * [ba3d72] Layer type (vector/raster) on layer list page is back.

  [ Simone Dalmasso ]
  * [a5f4ec] use default type if not specified

  [ capooti ]
  * [8063d6] Reset the default_type to layer.
  * [1257b7] A couple of selection filters were not collapsed by default.

  [ Simone Dalmasso ]
  * [7afb0b] don’t run the integrations tests in travis.
  * [87ae0b] trigger a new build
  * [46d58f] don’t grab geoserver in travis
  * [5701db] just comment out the before script
  * [c73319] remove the old docs
  * [b5f404] remove the outdated customize doc page

  [ Jeffrey Johnson ]
  * [eb211c] Working on jenkins-geonode-master.sh during migration to new build server
  * [e1ad5a] More work on migrating build server (pointing to old server for downloads for now)
  * [f4c37c] Update java home for oracle jdk in jenkins-geonode-master.sh
  * [60cacc] Skip tests when building geoserver extension (temporary)
  * [a2942d] Disable deb building for now in build_geonode-geoserver-ext-deb.sh
  * [1981c5] Change back to normal build.geonode.org url in pavement.py
  * [0f3468] Dont try to copy the deb that we are not currently building.
  * [87fddb] Comment out one problematic rm for now
  * [cd7744] Reenable sourcing of ~/.bashrc now that the ec2 tools are configured
  * [ff8e90] Re-enable integration tests on jenkins server

  [ Tyler Garner ]
  * [26c157] Improve security for the proxy view.  Fixes #1308.

  [ Ariel Nunez ]

 -- Ariel Nunez <ingenieroariel@gmail.com>  Fri, 20 Dec 2013 03:29:25 +0000

geonode (2.0.0+rc6) precise; urgency=high

  [ Micah Wengren ]
  * [9f46d4] Add --remove-deleted option to updatelayers.  Remove layers from GeoNode that no longer exist in GeoServer (incl --skip-unadvertised filter). Log results in stdout and debug logs
  * [cd324c] Modified logic for GeoServer layer comparison for marking valid GeoNode layers
  * [3d56a5] Streamline debug logging statements for GeoNode resource comparison with GeoServer, cleanup
  * [061646] One more debug logging line for better reporting in matching iteration
  * [1d41ae] Added code to remove ratings and comments for a layer directly in gs_slurp. Avoid calling geoserver_pre_delete

  [ Tyler Garner ]
  * [19a9dd] Remove "or groups" from the upload template until group permissions are supported.  Fixes #1262.

  [ Micah Wengren ]
  * [081cc3] Removed cleardeadlayers command and updated documentation with descriptions for all updatelayers options

  [ Ariel Nunez ]
  * [6e6b03] Updated messages
  * [087339] Fixed translation problem in upload templates

  [ Simone Dalmasso ]
  * [b1dcfc] docs, add the port 8000 to paver start mode
  * [8fe84d] add django debug toolbar

  [ Micah Wengren ]
  * [5be24f] Delete layer tag (keywords) references when layer is deleted

  [ Jeffrey Johnson ]
  * [9ea397] Update domain name to demo.geonode.org in fabfile.py

  [ Tyler Garner ]
  * [44eed6] Remove the cleardeadlayers reference from the Django-apps page.
  * [e6049c] Improve the settings documentation.
  * [09fde6] Document the GeoNode paver commands (Fixes #1169).

  [ Simone Dalmasso ]
  * [dbd328] fix typos
  * [9d925c] small additions to the geonode_project usage
  * [4b3428] show complete extension for invalid files
  * [5e6efa] fix a not closed div
  * [6d96d4] add few lines on the issue tracker
  * [e0ebca] remove the devprocess reference
  * [5c571c] Add something on development tools
  * [674b21] add setup on vagrant guide

  [ Calvin Metcalf ]
  * [b90172] #1276 replace pil with pillow

  [ Tyler Garner ]
  * [b6495c] Add the document model to the actstream settings.

  [ Simone Dalmasso ]
  * [aefcfb] fix rating in detail pages for unauthenticated
  * [46bb06] add missing port in vagrant doc
  * [2af05b] add __init__.py file in the base commands folder

  [ Paolo Pasquali ]
  * [8602b3] Fix #1266
  * [c749fb] Some Upload Layers style
  * [b71696] More styles for Upload Layers template
  * [1c8a4c] Fix Layer Replace template
  * [761c64] Add icon placeholder in documents search list #1269

  [ Simone Dalmasso ]
  * [4d7f28] don’t delete the resource but the store recursively
  * [888e92] apply a patch to helpers

  [ Paolo Pasquali ]
  * [8d255b] indentation only
  * [883ae0] Fix Activity layout
  * [d903a9] Some style in Activity Feed page
  * [5deb67] Fix Activity Layout

  [ Tom Kralidis ]
  * [304427] add timeout configuration to handle long requests (#1279)

  [ Tyler Garner ]
  * [6fa8f8] Remove the GeoNode projects page from the documentation and redirect links to geonode.org/gallery/.  Fixes 1147.

  [ Paolo Pasquali ]
  * [6f7d9d] Add thumbs and style to activity templates

  [ Tyler Garner ]
  * [01ab69] Update javascript in GeoNode page to reflect current static setup.  Fixes #1175.
  * [1d431e] Fix TIMEOUT typo in the settings documentation and specify the time units as seconds.

  [ Simone Dalmasso ]
  * [66686c] Add just few pdb commands.
  * [1689a5] add missing __init__ file

  [ Paolo Pasquali ]
  * [6e9681] Add thumbs in profile resources

  [ Calvin Metcalf ]
  * [374b05] make social optional

  [ Ariel Nunez ]

 -- Ariel Nunez <ingenieroariel@gmail.com>  Wed, 04 Dec 2013 16:27:16 +0000

geonode (2.0.0+rc5) precise; urgency=high

  [ Ian Schneider ]
  * [9a94f3] partial fix for #1257, map download null.zip

  [ Ariel Nunez ]
  * [051088] Change priority of geoserver's package

 -- Ariel Nunez <ingenieroariel@gmail.com>  Wed, 13 Nov 2013 20:00:37 +0000

geonode (2.0.0+rc4) precise; urgency=high

  [ Tom Kralidis ]
  * [810cee] strip csw:GetRecordByIdResponse element if it exists
  * [71900a] no error message anymore

  [ Tyler Garner ]
  * [22eaac] Bumped the django-geoexplorer version to 3.0.5, fixes #1036.

  [ Ariel Nunez ]
  * [966e1c] Fixed 500.html
  * [57735d] Removed block in 500 template
  * [dce0a9] Fixed #1256
  * [be37d4] Stopped downloading a data.zip.
  * [eacd42] Do not rely on data.zip, use geoserver's
  * [8e220a] Raise exception if map download fails, do not fail silently.

 -- Ariel Nunez <ingenieroariel@gmail.com>  Wed, 13 Nov 2013 13:44:04 +0000

geonode (2.0.0+rc3) precise; urgency=high

  [ Ariel Nunez ]
  * [39640c] Pegging the setup.py file to Django 1.5.4.
  * [f4bff4] Django 1.5.5 is already out

  [ Simone Dalmasso ]
  * [49d125] use public url in the map download page
  * [326059] use an initial query in search

  [ Ariel Nunez ]
  * [399211] Added fixsitename command, refs #498
  * [630566] Added fixsitename call to updateip, fixes #498
  * [560df6] Fixed missing thumb behavior, fixes #998

  [ Bart van den Eijnden ]
  * [62ac08] when login is successfull, update the CSRFToken in OpenLayers.Request.DEFAULT_CONFIG.headers

  [ Ariel Nunez ]

 -- Ariel Nunez <ingenieroariel@gmail.com>  Fri, 08 Nov 2013 18:32:28 +0000

geonode (2.0.0+rc2) precise; urgency=high

  [ Simone Dalmasso ]
  * [fd4f94] use internal location where possible
  * [1cb336] fix thumbnail and links

  [ Michael Diener ]
  * [012050] update to reflect main github readme dev installation directions

  [ capooti ]
  * [9dddf0] Now in the categories list in layers and maps page the category with is_choice set to false are not displayed.
  * [00fc80] Added the MODIFY_TOPICCATEGORY to allow topic categories metadata customization when strictly necessary.

  [ mdiener21 ]
  * [79efbb] fixes to reflect 1 to 1 the  readme.rst  installation method

  [ Barbara ]
  * [ab68aa] add image to translation doc
  * [7370fa] add other options to translation docs

  [ Tyler Garner ]
  * [d169a6] Added the block.super variable to templates that use the extra_head block to fix #1241.
  * [e7a7da] Fixes javascript and styling problems in the replace layer view.
  * [12e8de] Fixes #1242.

  [ capooti ]
  * [10e654] Added the documentation for the MODIFY_TOPICCATEGORY setting, and reorganized some of the settings in a "Metadata Settings" section.

  [ Barbara ]
  * [8ca66b] add instructions on geonode project
  * [905a60] modified setup
  * [a20ccf] old setup
  * [b1a74a] added toctree

  [ b-angerer ]
  * [faf723] modify translation docs
  * [74a83f] added translation
  * [4c9f47] modified
  * [cdc9da] modified
  * [41aa56] modified po files - no translation added
  * [0a5dab] modified po files - no translation added
  * [38e0ab] modified po files - no translation added

  [ Ariel Nunez ]
  * [2fd7c1] Added on_delete=models.SET_NULL to thumbnails to prevent them from deleting layers, thanks Fuyou on #django

  [ capooti ]
  * [661fed] Now categories, keywords and date filters in layers, maps and docs page are collapsed by default. Thanks @ppasq!

  [ Simone Dalmasso ]
  * [60e07f] use the dot in the cdv and kml extensions in uploader

  [ Tyler Garner ]
  * [560bc9] Added support for Basic authentication end-to-end headers to the GeoNode proxy view.

  [ Micah Wengren ]
  * [84fcbe] Added parent template references for block extra_head in a couple templates where missing

  [ Tyler Garner ]
  * [9c49bd] Small js and html improvements to the incomplete uploads section of the upload page.

  [ b-angerer ]
  * [b73d28] added german translation

  [ mdiener21 ]
  * [f4ace9] update title text
  * [523b12] small text fix

  [ Tyler Garner ]
  * [38ccdd] Fixed a JS error and made strings translatable in the actor template.
  * [e68331] Replaces the JQuery UI progressbar with the Bootstrap progressbar and safely checks event targets.
  * [19ab7b] CSS and JS cleanup in in the map_download template.
  * [47088a] Set up all template strings for translation.  Fixes #617.

  [ Simone Dalmasso ]
  * [493146] fix the maps thumbnails internal url

  [ Ariel Nunez ]

 -- Ariel Nunez <ingenieroariel@gmail.com>  Wed, 06 Nov 2013 13:48:28 +0000

geonode (2.0.0+rc1) precise; urgency=high

  [ Tyler Garner ]
  * [7aa29e] Fixes #1229.

  [ Michael Diener ]
  * [475150] removed redundancy and added some more explanations
  * [db35e3] added step 1,2,3 text and alignment

  [ crabtree ]
  * [9403f1] using django url templatetag in map_remove.html instead of raw url path

  [ Michael Diener ]
  * [0ff51c] added downstream projects on github to the list
  * [fbb128] fix width of table
  * [ad2d51] removed librelist email for geonode-users@googlegroups.com

  [ vdeparday ]
  * [947ea5] Make sure the endpoint /gs/updatelayers pass a username

  [ Simone Dalmasso ]
  * [bdf927] use libxslt1-dev in the dependencies
  * [9dea3c] update also the readme

  [ mdiener21 ]
  * [d0a16e] added doc how to translate documentation
  * [595b8b] added doc how to translate documentation
  * [8d8be3] removed tabs to spaces

  [ Ian Schneider ]
  * [b89797] ensure mvn install target called for zip plugin

  [ Ariel Nunez ]

 -- Ariel Nunez <ingenieroariel@gmail.com>  Mon, 21 Oct 2013 13:24:29 +0000

geonode (2.0.0+beta64) precise; urgency=high

  [ Tyler Garner ]
  * [62408c] Added OGC_SERVER settings documentation.
  * [5fda6a] Added more apps to the documentation.
  * [af1e74] Fixes spelling errors/docstrings.
  * [fa1a02] Added more django apps and settings to the documentation.
  * [f7d0c7] Fixed spelling errors and added the geonode.security.middleware documentation.
  * [e0c3ea] More docs cleanup.

  [ mdiener21 ]
  * [9a70cf] added link to install Geonode for developers to Admin install tutorial
  * [231f6d] documentation install spelling fixes and streamlined workflow installation
  * [8dac6a] renamed manual installation to configure installation to reflect content, this was never a manual installation document
  * [15c0ec] fix toctree
  * [d216d0] small fixes
  * [a53fda] updated to recommend seeing postgis.net homepage for installation
  * [85c707] reorginize location
  * [dd84d9] renamed to reflect configuration documentation after geonode install
  * [5b22d9] fix toctree added dependencies configure_installation
  * [224319] updated links and structure
  * [6d8c4c] merged manual and complete install into one, still needs review
  * [798c5d] renamed manual install to configure after install to reflect doc content
  * [90d7ec] updated links to reflect new docs
  * [4743e0] updated links and title for clarity
  * [2dafa5] removed no longer needed files, moved img dir

  [ Michael Diener ]
  * [0ca464] Update settings.py

  [ Ariel Nunez ]
  * [b343e8] Upgrade gsconfig to 0.6.7

  [ mdiener21 ]
  * [a14f60] added level 5 header style to doc ref
  * [c31378] updated title style to conform to doc style guide
  * [8df973] fix style error
  * [00362e] removed duplicate old used dependancy django-user-accounts==1.0b7
  * [1ecb08] fixed structure remove duplicate text..still needs work

  [ Tyler Garner ]
  * [9f41cc] Fixed the regions attribute to only display when an object has regions in detail views.
  * [640b21] Fixed the announcements.
  * [67b952] Initial settings work.

  [ mdiener21 ]
  * [191c45] intro text updated to be more specific
  * [ed7c9c] cleared up some text and made it easier to read..ongoing work in progress
  * [f63b76] fix title tag
  * [816603] added link to configuration page to manual install
  * [b0b3d4] added ordered lists to instructions and cleaned up redundant text
  * [928aad] fixed ordered list to show proper numbering
  * [d2c5b0] moved reference links to index page and removed reference.txt
  * [1472a7] moved dependencies into complete install
  * [1b61c0] moved dependencies into complete install

  [ Guido Stein ]
  * [fbc5db] update dev install ubuntu in readme

  [ mdiener21 ]
  * [b0acb0] update developer install to reflect README updates

  [ Simone Dalmasso ]
  * [48253f] add dialogs template

  [ Tyler Garner ]
  * [9b6868] Don't try to delete default styles if they don't exist.

  [ Christian Spanring ]
  * [cead59] shows and saves default style on layer manage style page

  [ Tyler Garner ]
  * [c2aac3] Finished the settings documentation.
  * [c9235a] Spelling/docstring fixes.
  * [35cec7] Cleaned up spelling errors and capitalization inconsistencies in the docs.
  * [361246] Cleaned up spelling errors and capitalization inconsistencies in the docs, added the ROGUE project to the downstream GeoNode projects.

  [ mdiener21 ]
  * [c5cc87] fix title underline too short
  * [89bcd2] fix indent to short
  * [fad018] added settings to doc tree
  * [f646db] added settings ref to index

  [ Simone Dalmasso ]
  * [e0a7db] update the local settings
  * [27ba1c] enable WPS by default and let updatelayers to update statistics
  * [efcb92] use ogc server public url in ows links management

  [ Tyler Garner ]
  * [8ec335] Removes the layer styles tool from the GeoExt widget in the map detail page.  Fixes #1126.

  [ mdiener21 ]
  * [a5e542] reduce title redundancy
  * [41babe] fix title rst style reduce title redundancy
  * [09a6ed] fix title rst style

  [ Barbara ]
  * [ec281b] updated manual installation
  * [687ae8] updated index
  * [ebce68] more changes
  * [80df8e] update

  [ Tyler Garner ]
  * [432d48] Activity stream enhancements.

  [ Barbara ]
  * [84b4f4] updated
  * [ed11b5] updated index.txt
  * [15d561] updated configuration
  * [929e96] updated postgis
  * [c232d5] update
  * [1afffc] updated

  [ mdiener21 ]
  * [183ffe] complete install re-worked

  [ Barbara ]
  * [1c9fee] change link to configuration
  * [e1e00a] small fixes on shape
  * [b1612a] small fixes

  [ Tyler Garner ]
  * [ab6fc3] Small JS additions to allow the importer backend to finish CSV uploads. Fixes #1224.

  [ Barbara ]
  * [f35b19] did some todos

  [ Michael Diener ]
  * [c5ef8c] manual config using ubuntu config file updated for clarity
  * [537905] removed un-neccessary text

  [ Tyler Garner ]
  * [be906b] Uses the OSMSource plugin for the OSM layer in the default basemap. Fixes #142.

  [ Barbara ]
  * [5a6841] file deleted

  [ Ariel Nunez ]

 -- Ariel Nunez <ingenieroariel@gmail.com>  Thu, 10 Oct 2013 18:40:04 +0000

geonode (2.0.0+beta63) precise; urgency=high

  [ Tyler Garner ]
  * [3e55e0] Adds the GEOGIT_DATASTORE_DIR settings variable to specify a default location for geogit stores.
  * [7707c2] Remove PUBLIC_LOCATION from the OGC_SERVER settings test case.

  [ Ariel Nunez ]
  * [d36d16] GEOSERVER_BASE_URL should point to the public_url

  [ Simone Dalmasso ]
  * [70192f] put back the PUBLIC_LOCATION to 8080 for dev mode

  [ Ariel Nunez ]

 -- Ariel Nunez <ingenieroariel@gmail.com>  Wed, 25 Sep 2013 14:48:33 +0000

geonode (2.0.0+beta62) precise; urgency=high

  [ Tom Kralidis ]
  * [c2e4ec] add xsd:double (#1128)

  [ Tyler Garner ]
  * [7c4fc1] Added missing string formatter.

  [ Ariel Nunez ]
  * [fd3ff1] Fixed location of geoserver in settings.py
  * [935125] Fixed geoserver url retrieving in local settings
  * [59e100] Do not set a default for  PUBLIC_LOCATION, instead the code should default to LOCATION if PUBLIC_LOCATION is not set

 -- Ariel Nunez <ingenieroariel@gmail.com>  Tue, 24 Sep 2013 15:43:04 +0000

geonode (2.0.0+beta61) precise; urgency=high

  [ mwengren ]
  * [d1c9ca] Added an option to updatelayers to check for 'advertised' status of GeoServer layers and skip if false.  Requires modified gsconfig.py
  * [65d800] Change to --skip-unadvertised filter to accept 'None' values: in some cases there will be no 'advertised' property in REST API representations
  * [30f09e] Change --skip-unadvertised option help msg

  [ Christian Spanring ]
  * [a54a7d] adds group layer publishing for local map layers to maps
  * [931303] adds grunt watch for CSS development

  [ Micah Wengren ]
  * [c4f7a9] Change geoserver_post_save to use correct url reference
  * [3caae7] Bump gsconfig version requirement to 0.6.4

  [ Tyler Garner ]
  * [8497ef] Fixes issue 951.

  [ Ariel Nunez ]

 -- Ariel Nunez <ingenieroariel@gmail.com>  Fri, 20 Sep 2013 19:01:38 +0000

geonode (2.0.0+beta60) precise; urgency=high

  [ Ariel Nunez ]
  * [ab44b2] Added link to ticket in django-admin workaround

  [ Simone Dalmasso ]
  * [9f8ed9] make geonode.binary use the available django-admin
  * [1f89b6] use the geonode binary in the install script

  [ vdeparday ]
  * [8bbfb6] Moving most of the integration section to the relevant user and admin sections; fixes #1163

  [ Ariel Nunez ]
  * [081ff0] Added jetty speedups from #1071, thanks Ian.
  * [950e26] Bumped version to 0.6.4

  [ Michael Weisman ]
  * [946bf2] Don't hardcode git branch and ppa

  [ Ariel Núñez ]
  * [1c6182] Update AUTHORS

  [ Michael Weisman ]
  * [93887b] Check out  on geoserver-ext not geonode

  [ Jeffrey Johnson ]
  * [5662bd] More work on docs

  [ Ariel Nunez ]
  * [0eb192] Remove trailing slash in ALLOWED_HOSTS via updateip, fixes #1184

  [ Michael Weisman ]
  * [23408b] Stop building opengeo suite geondoe ext
  * [6a38e8] Build wars

  [ Simone Dalmasso ]
  * [4c455d] fix config file install

  [ Ariel Nunez ]
  * [876cca] Updated gsconfig to 0.6.6

 -- Ariel Nunez <ingenieroariel@gmail.com>  Fri, 20 Sep 2013 17:34:34 +0000

geonode (2.0.0+beta59) precise; urgency=high

  [ Vivien Deparday ]
  * [d4f7fb] Update quick_install.txt

  [ capooti ]
  * [96c757] Updated the users/layers/upload and users/layers/more doc pages as per #1132.
  * [a30562] Removed a screenshot uncorrectly added in last commit.

  [ Ariel Nunez ]
  * [602065] Fix django-admin reference in packages, it was breaking debian packages

 -- Ariel Nunez <ingenieroariel@gmail.com>  Fri, 13 Sep 2013 14:07:06 +0000

geonode (2.0.0+beta58) precise; urgency=high

  [ Tom Kralidis ]
  * [5a7ed0] Add blurb about metadata downloads to Layer Information page (#1152)
  * [93db6d] Add blurb about layer attributes to layer info docs page (#1154)

  [ Simone Dalmasso ]
  * [f6751c] move install demoed under developers workshop
  * [a96ecf] adjust a bit the install flow

  [ Tom Kralidis ]
  * [5bd5ac] make URL /ows for all, add wcs link

  [ capooti ]
  * [7ff5bd] Updated the "sharing layers" screenshots. Refs #1133.

  [ Tom Kralidis ]
  * [06ba55] add info on OWS

  [ Simone Dalmasso ]
  * [1d6295] Some testing doc
  * [ad121c] Add few lines

  [ Ariel Nunez ]

 -- Ariel Nunez <ingenieroariel@gmail.com>  Fri, 13 Sep 2013 13:18:37 +0000

geonode (2.0.0+beta57) precise; urgency=high

  [ mwengren ]
  * [59a333] Added support for 'proxy' OGC_SERVER config that allows secondary LOCATION config for public GeoServer access point
  * [b8181a] Remove redundant config in settings.py
  * [5dd544] Fix syntax error for check of 'CATALOG_WRITE_ENABLED' in layers/models.py
  * [2de7c8] Added back in the 'DATASTORE' key in OGC_SERVER OPTIONS dict that was dropped

  [ Christian Spanring ]
  * [7518ea] fixes waypoints dependency when DEBUG_STATIC is set.

  [ Jeffrey Johnson ]
  * [44a405] Comment out console.log in LayerInfo.js (closes #1087)

  [ Simone Dalmasso ]
  * [18237b] add release docs

  [ capooti ]
  * [7b868b] Added the gettext_compact option in conf.py file.
  * [30415b] Updated the -How to translate GeoNode's Documentation- file.
  * [d6100a] Added the initial .po files to git after a tx pull.
  * [ce51b8] Updated part of the admin panel section in the admin workshop. Added new screenshots.

  [ Simone Dalmasso ]
  * [11156e] some updates on the installation guide
  * [cc26e0] move deploy_config under manual installation

  [ Jeffrey Johnson ]
  * [eea21d] Move processing to users section
  * [9ad8d8] Move data section to users tutorial
  * [20dfe4] Moving data section to admin tutorial
  * [f3b839] change heading in admin/data/index.txt
  * [84633d] Add ssl to tutorials/admin/index

  [ Simone Dalmasso ]
  * [481753] fix some installation details
  * [80b0fb] use django-admin.py in the installer
  * [7f6023] some other small fixes in the installation process
  * [e5baa2] fix installation from config file

  [ Paolo Pasquali ]
  * [04acda] Fix items layout, home page IE8 bugs
  * [8438d2] Restoring scripts

  [ Simone Dalmasso ]
  * [8e5d41] add some other admin docs

  [ Ariel Nunez ]
  * [8586a7] ows url should link to /ows instead of /wms

  [ Simone Dalmasso ]
  * [5a0abb] Take out the geoserver installation from the install script
  * [d99367] further work on the admin doc
  * [16e906] add the geoserver deployment to the installation with config file
  * [24cfc0] fix failing test

  [ Tom Kralidis ]
  * [ea78f4] execute WPS statistics only if WPS is enabled on OGC_SERVER (#1128)

  [ mwengren ]
  * [bcfc86] Changed ogc_server_settings.ows to use PUBLIC_URL if present

  [ Simone Dalmasso ]
  * [541291] update the user registration

  [ capooti ]
  * [5fe1e6] Updated first part of the admin data tutorial.
  * [ce728d] Updated the admin OSM data tutorial.

  [ mwengren ]
  * [615299] Added test cases for PUBLIC_LOCATION, BACKEND_WRITE_ENABLED in OGC_SERVER config

  [ Ariel Nunez ]
  * [e4d775] Added service=WMS to get_wms method

 -- Ariel Nunez <ingenieroariel@gmail.com>  Thu, 12 Sep 2013 22:42:20 +0000

geonode (2.0.0+beta54) precise; urgency=high

  [ Simone Dalmasso ]
  * [ce9464] include raty in assets.min.js

  [ Christian Spanring ]
  * [e725bc] fixes regex in gruntfile

  [ mdiener21 ]
  * [109fe0] merged the files, deleted redundant links, dead links and updated to the new structure
  * [0a5318] updated how to transifex localization

  [ vdeparday ]
  * [7bd63b] Fixes #1107, the custom Manager was not instantiated and also correct a few type issues in the post_save

  [ Simone Dalmasso ]
  * [82d6c4] add admin panel section

  [ mdiener21 ]
  * [b1e69e] updated the install procedure
  * [20f5c9] finished documentation sphinx guidelines and add logo for example

  [ capooti ]
  * [f7b54f] Added a very basic workflow to manage the i18n documentation process. Refs #1099.

  [ mdiener21 ]
  * [ae8d99] documentation guidelines updated and completed

  [ Simone Dalmasso ]
  * [f9fdc1] reorganize the admin tutorial
  * [41792c] more doc install reorganization

  [ Tyler Garner ]
  * [b4a1b8] Changed the set_metadata function to safely check for the date key.

  [ Simone Dalmasso ]

 -- Simone Dalmasso <simone.dalmasso@gmail.com>  Fri, 06 Sep 2013 17:23:24 +0200

geonode (2.0.0+beta53) precise; urgency=high

  [ Michael Diener ]
  * [b6ea5b] Create quickstart.rst
  * [28a3ec] Update quickstart.rst

  [ b-angerer ]
  * [23f0fb] new img
  * [4dd017] Update tutorial_security.rst
  * [84762b] Update permissions.rst
  * [826018] Update permissions.rst
  * [8a5ac5] Update tutorial_security.rst
  * [28528b] Update contribute.rst
  * [a9d44f] Create index.rst
  * [b5d72d] Create index.rst
  * [0a7489] Create index.rst
  * [813561] Update permissions.rst
  * [93b20a] Create contribute_to_docu.rst
  * [9ca409] Create installation_devmode.rst
  * [c39d63] Delete install_geonode_in_devmode.md
  * [b91cf6] Delete config_geonode_dev.md
  * [d5c889] Create security
  * [a1b7ed] Create permission_and_security.rst
  * [10166a] Create How_to_change_default_db.rst
  * [afbf4b] Update How_to_change_default_db.rst
  * [6b8490] Update How_to_change_default_db.rst
  * [3c01d4] Update How_to_change_default_db.rst
  * [07cc86] Update How_to_change_default_db.rst
  * [18a18e] Create apache.rst
  * [8bc14a] Create tomcat.rst
  * [6c9e96] Update How_to_change_default_db.rst
  * [193681] Update apache.rst
  * [8c2f7f] Update tomcat.rst
  * [904373] Update tomcat.rst
  * [48bd6a] Update apache.rst
  * [788c7e] Update installation_devmode.rst
  * [e50002] Update installation_devmode.rst
  * [3a5203] Update How_to_change_default_db.rst
  * [35f0a9] Create deploy_install.rst
  * [28d55b] Update deploy_install.rst
  * [0a5433] Create deploy_config.rst
  * [ec2832] Update deploy_config.rst
  * [9a48b6] Create contribute_to_translation.rst
  * [c3d133] Update deploy_install.rst
  * [e29fae] Update deploy_install.rst
  * [92df47] Update deploy_config.rst
  * [4630c8] Update deploy_config.rst
  * [0c0d92] Update deploy_config.rst
  * [933edb] Update deploy_config.rst
  * [25ad12] Update deploy_install.rst
  * [4a1675] Update installation_devmode.rst
  * [ffc1f5] Update installation_devmode.rst
  * [e7acee] Update installation_devmode.rst
  * [14c9e6] Update deploy_config.rst
  * [51191e] Update installation_devmode.rst
  * [209dd6] Update deploy_config.rst
  * [225583] Update How_to_change_default_db.rst
  * [8d6a4f] Update deploy_config.rst
  * [167d81] Update deploy_config.rst
  * [aa4ee2] Update deploy_config.rst
  * [0dcc86] Update deploy_config.rst
  * [f54336] Delete tomcat.rst
  * [f151ec] Delete apache.rst
  * [2f2bb6] Delete How_to_change_default_db.rst

  [ Michael Diener ]
  * [5b95ef] Create index.rst

  [ b-angerer ]
  * [edc5d4] Update deploy_config.rst

  [ Michael Diener ]
  * [56ddf2] Update index.rst
  * [50b08e] copy of original wiki article in geonode wiki moving to main docs
  * [a8f1a6] how to contribute to docs from Barbara
  * [87ce3b] added link to how to contribute to docs
  * [35b931] Update how_to_contribute.rst
  * [05627c] Update how_to_contribute.rst
  * [55e2e7] Update how_to_contribute.rst
  * [ccdce6] Update how_to_contribute.rst
  * [3e9f47] Update how_to_contribute.rst
  * [0694d2] Update how_to_contribute.rst
  * [cebedd] Update how_to_contribute_to_docs.rst
  * [d6e2dc] Update how_to_contribute_to_docs.rst
  * [0920cc] Create index.rst

  [ root ]
  * [ba8c2e] move admin workshops to tutorials
  * [f6fa5d] move devel workshop to tutorials
  * [5c93ab] move user workshop to tutorials
  * [885f1f] modify index
  * [db5230] add file ref
  * [360a97] modify index
  * [8026a7] modify files
  * [f6e5d3] add new files to data
  * [73d908] add img
  * [2f270b] wiki docs
  * [0dcb84] modified
  * [907aa3] change img
  * [8a0bf2] add img
  * [0ec1e7] add img
  * [adeb98] new img
  * [10976c] change img path

  [ b-angerer ]
  * [b4e02d] Delete deploy_config.rst
  * [160a6d] Delete deploy_install.rst
  * [ad8745] Delete index.rst
  * [cb2ef2] Delete installation_devmode.rst
  * [3b663e] Delete permission_and_security.rst
  * [6c15f0] Delete index.rst

  [ mdiener21 ]
  * [8247e5] updated 2.0 structure and new files
  * [74d40c] updated 2.0 structure and new files

  [ Barbara ]
  * [6626c9] deleted
  * [dc7bd1] test
  * [cbe249] delete
  * [ebac0f] new test
  * [1f1c02] delete
  * [206266] add images
  * [9f0c72] new images
  * [d8bdbb] correct spelling mistake
  * [1482ff] replace security.rst
  * [2e4564] change security.rst

  [ b-angerer ]
  * [43e75a] Update security.rst
  * [21d916] Update permission_and_security.rst

  [ mdiener21 ]
  * [374ef6] documentation restructure and relink
  * [397d3f] documentation tutorials restructure and relink
  * [37264b] added images organizational other files
  * [a7b7c2] moved folder /users/ to old_docs  folder
  * [79ce91] moved postgis, postgres install into folder /tutorials/admin/install  plus  line space error fixed
  * [c1fc2b] updated to remove return char, moved one file to organizational
  * [a2c7fd] moved reference docs to ref section
  * [e99803] index update with references
  * [046ff6] moved all docs into new folder newdocs
  * [6ebf16] test doc
  * [20df58] Merge branch 're_org_docs' of https://github.com/b-angerer/geonode into golfgis
  * [957845] added new index organizational

  [ root ]
  * [d7470b] add text

  [ mdiener21 ]
  * [5734ab] move _ext into newdocs
  * [0955a2] added _ext files
  * [275159] remove api.txt problem, added  todo extension sphinx

  [ Barbara ]
  * [e08ce3] modify conf.py
  * [7fe55e] modified index

  [ root ]
  * [a3184d] add index
  * [c81973] add folder contribute
  * [ef8a9b] add files
  * [e33305] changes
  * [614997] deleted
  * [3ca23a] deleted
  * [f13b11] delete
  * [35bae7] deleted
  * [26de00] deleted
  * [60a1f3] deleted
  * [cdfc42] modify
  * [943d5f] modify
  * [c3123b] modify
  * [12fc5d] modify
  * [8ece91] modify
  * [f84aa6] modify
  * [21b9fd] modify
  * [edbd6c] modified

  [ Barbara ]
  * [4976e9] deleted

  [ root ]
  * [a78160] modified
  * [395c97] modified

  [ Barbara ]
  * [0eaa6d] deleted

  [ root ]
  * [71a050] modified
  * [77925a] modified

  [ mdiener21 ]
  * [cea114] lots of fixes to toc  doctree errors and warnings, text corrections and more
  * [9b1b3c] remove empty folder moreinfo in tutorial users with new link to organizational how to contribute

  [ Simone Dalmasso ]
  * [cf3b27] add the alternative path to raty

  [ capooti ]
  * [70cc24] Added some more static files, generated by paver update_static, to .gitignore.

  [ Simone Dalmasso ]
  * [a6b342] put rate stars even if there are less that 5 items

  [ capooti ]
  * [8ab588] This fixes #975. It avoids that a new instance of an existing profile external to GeoNode is created after saving again the form.

  [ Simone Dalmasso ]
  * [d6b89e] rate existing in in any case, avoids possible unrated items

  [ capooti ]
  * [1bb6fc] Fixed the profile about item template.

  [ mdiener21 ]
  * [b1119b] added guidelines how to write documentation and about
  * [a85ead] lots of index toctree corrections and links within the docs corrected

  [ capooti ]
  * [8a8584] Remove the 'Who can edit this data?' div if in the upload are there are only rasters. Refs #603.
  * [5f8e52] The select user ajax view now search, with the username, the individual and organization name as well.

  [ mdiener21 ]
  * [70b6a1] removed .idea files
  * [658182] fixed remaining warnings duplicate lables rst errors

  [ Jeffrey Johnson ]
  * [f4eaa5] some rearrange/cleanup
  * [575979] Moving things around back to normal docs dir
  * [451ad9] Update version in conf.py
  * [87fca3] remove old docs
  * [32ec47] remove errant new_docs in master
  * [5e5d76] clean add of old docs from master
  * [26435c] Removing _ext (not used here)
  * [7d3d6d] Moving docs stuff around
  * [54f777] Moving more docs stuff around
  * [193470] Remove .idea
  * [ef48d6] Move errant local_settings.py to local_settings.py.sample
  * [11e7c3] small docs changes

  [ capooti ]
  * [498c34] Slightly improved some admin pages.

  [ Christian Spanring ]
  * [582fd5] re-introduces jquery raty to static css and js assets. resolves #1073

  [ Jeffrey Johnson ]
  * [95a8c6] removing duplicate rst docs
  * [8b54b9] Move docs_old under old dirs in docs tree
  * [181185] move stuff out of docs/organizational/old
  * [b43e2b] move things out of docs/tutorials/admin/old
  * [166868] edits to docs/index.txt
  * [7f7832] edits to docs/index.txt
  * [47795b] More updates to index.html
  * [0362be] Remove doc path from tutorials/index
  * [b11303] minor edit to docs/index.txt
  * [3cd338] Moving more stuff around and some edits
  * [cce362] More docs changes
  * [292daf] Remove duplicate overview
  * [ca5a04] remove section about data for users workshop
  * [f41840] more small docs tweaks
  * [168b2b] more docs tweaks to get rid of warnings etc
  * [318461] Fix failing test
  * [9c4ed5] Finish fixing test
  * [bf343d] Add javascript to reference/index.txt
  * [6e3236] Remove _templates from workshops
  * [c88e0d] Initial i18n setup for docs
  * [dda7bd] Update spanish from transifex
  * [1b2694] Update after makemessages
  * [8549d0] Update from transifex
  * [739cbd] Update after compilemessages
  * [ad92f7] Small change in russian from transifex
  * [ec5dfb] Further work on docs i18n setup
  * [f82049] Initial add docs i18n
  * [5d244e] add docs/i18n/pot/.doctrees/ to .gitignore
  * [21a02b] Remove pot dir from tree
  * [b0dc14] adding zh_CN to docs i18n
  * [a626bc] Update es docs from transifex

  [ capooti ]
  * [422a64] Updated README file with instructions to build the documentation.

  [ Christian Spanring ]
  * [f7ca71] updates jquery raty depency to version 2.5.2
  * [55f406] change to non-minified version of jquery.ajaxQueue in gruntfile

  [ Tyler Garner ]
  * [7003bc] Fixes issue #1086.

  [ Ariel Nunez ]

 -- Ariel Nunez <ingenieroariel@gmail.com>  Thu, 05 Sep 2013 15:21:23 +0000

geonode (2.0.0+beta52) precise; urgency=high

  * [9ed9c9] Fixed typo in DATASTORE retrieval

 -- Ariel Nunez <ingenieroariel@gmail.com>  Sat, 31 Aug 2013 01:50:54 +0000

geonode (2.0.0+beta51) precise; urgency=high

  * [2a5371] Cosmetic fixes in layer upload page
  * [466e58] Added animaget overlay from jquery ui progress bar
  * [c099da] Added jquery-ui.css to .gitignore

 -- Ariel Nunez <ingenieroariel@gmail.com>  Fri, 30 Aug 2013 21:52:26 +0000

geonode (2.0.0+beta50) precise; urgency=high

  [ Tyler Garner ]
  * [39f4ea] Updated local_settings.py samples.

  [ Ariel Nunez ]
  * [021281] Disable GEOGIT by default
  * [d521f9] Improved handling of unicode files with non ascii characters. refs #1017
  * [40aa92] Added changelog commit to publish paver task
  * [8348a8] Updated changelog
  * [735142] Added better error message for non ascii encoding.\nThis only works in the development server and does not seem to work in apache
  * [f35f34] Added missing quotation mark in pavement.py
  * [9cca0d] Removed mention of 2.0b50

 -- Ariel Nunez <ingenieroariel@gmail.com>  Fri, 30 Aug 2013 21:28:39 +0000

geonode (2.0.0+beta49) precise; urgency=high

  [ vdeparday ]
  * [e57c92] Create /updatelayers hook, reformat output of gs_slurp to avoid code duplication

  [ Simone Dalmasso ]
  * [0400c0] use another way to check if the datastore is enabled in layer_edit_check

  [ capooti ]
  * [e16958] Now paver will install GeoNode with Python 2.6 too.
  * [e04557] Added the basic instructions to run tests after installing GeoNode.

  [ vdeparday ]
  * [91a382] Modify updatelayers command version to match the new output of gs_slurp
  * [d5b17f] Require to be superuser to run updatelayers

  [ Tyler Garner ]
  * [d850b8] Created a OGC_Servers_Handler and  OGC_Server class to make dealing with OGC Server settings less painful.

  [ Ariel Nunez ]
  * [50cbce] Updated .gitignore
  * [af7339] Updated OGC_SERVER settings in local_settings.py
  * [da1a91] Updated changelog

 -- Ariel Nunez <ingenieroariel@gmail.com>  Fri, 30 Aug 2013 20:22:53 +0000

geonode (2.0.0+beta48) precise; urgency=high

  * [ce0b6a] Harmonized source and production in gruntfile
  * [145e11] Updated changelog
  * [84fe76] Updated minified javascript to include jqueryui

 -- Ariel Nunez <ingenieroariel@gmail.com>  Fri, 30 Aug 2013 02:19:49 +0000

geonode (2.0.0+beta47) precise; urgency=high

  * [3be4ed] Updated German, Spanish and Italian translations
  * [284eed] Added some portuguese translations
  * [962acf] Updated translations
  * [1be776] Removed files that are automatically created and were ignored before
  * [6bbf9d] Added minified files to the repository
  * [1a5e6a] Added ajax progress to gruntfile
  * [8b1830] Updated assets.min.js
  * [d2d6e6] Updated changelog

 -- Ariel Nunez <ingenieroariel@gmail.com>  Fri, 30 Aug 2013 01:05:13 +0000

geonode (2.0.0+beta46) precise; urgency=high

  [ Simone Dalmasso ]
  * [3b9f2e] add basic charset choice to the upload form
  * [2d982e] handle charset on layer save

  [ Ariel Nunez ]
  * [6daa73] Added charset option to create_featurestore
  * [12d4c0] Added charset encoding to save method

  [ b-angerer ]
  * [762f09] Update AUTHORS

  [ Ian Schneider ]
  * [674fd5] remove curly dangling bracket

  [ Tyler Garner ]
  * [361300] Encode strings that may receive non-ascii characters to utf-8.

  [ Ariel Nunez ]
  * [6ee099] Get charset from upload form.
  * [c33428] Fixed merge conflict
  * [221bee] Added russian .po
  * [754749] Added missing .mo files
  * [ee0572] Added DEBUG_STATIC=False to default settings
  * [b8ff7f] Updated changelog

 -- Ariel Nunez <ingenieroariel@gmail.com>  Thu, 29 Aug 2013 22:10:57 +0000

geonode (2.0.0+beta45) precise; urgency=high

  [ Jeffrey Johnson ]
  * [64b9b9] Initial work on progress in upload
  * [8f3637] More work to make upload progress work with rest based uploads
  * [1aeb6f] Update javascript dependencies
  * [7788ba] Rework progress function
  * [209f3d] Adding ajax queue
  * [b44d3f] Adding ajax queue to base template in debug
  * [bc21ca] Use ajaxQueue in layer upload
  * [fd4435] Fix polling setup

  [ Michael Diener ]
  * [162b3e] added Michael Diener to authors

  [ Tyler Garner ]
  * [42fac6] Updated acls and resolve_user functions to use the user's profile setting.

  [ Ariel Nunez ]
  * [b1aba8] Updated changelog
  * [955c8b] Updated geoserver url in local_settings
  * [4c6c47] Updated compiled libs
  * [dcb1b9] Updated settings and local_settings to set DEBUG_STATIC to False

 -- Ariel Nunez <ingenieroariel@gmail.com>  Thu, 29 Aug 2013 12:19:19 +0000

geonode (2.0.0+beta42) precise; urgency=high

  [ capooti ]
  * [f8dc5e] Moved resourcebase_info_panel.html to its proper path.

  [ Simone Dalmasso ]
  * [27c527] use just 'postgis' instead of the full engine in _create_db_featurestore

  [ capooti ]
  * [e3a4a9] Fixes several broken metadata attributes in layer info page.

  [ Ariel Nunez ]
  * [d9c20e] Updated changelog

 -- Ariel Nunez <ingenieroariel@gmail.com>  Wed, 28 Aug 2013 12:37:54 +0000

geonode (2.0.0+beta41) precise; urgency=high

  [ Ariel Nunez ]
  * [1f303c] Updated changelog

  [ Tyler Garner ]
  * [805bdb] Reverted previous changes that were unnecessary.

  [ Ariel Nunez ]

 -- Ariel Nunez <ingenieroariel@gmail.com>  Wed, 28 Aug 2013 02:35:20 +0000

geonode (2.0.0+beta40) precise; urgency=high

  [ Tyler Garner ]
  * [8fe926] Fixes to make both the rest and importers work again.

  [ Ariel Nunez ]
  * [433dd6] Updated changelog

 -- Ariel Nunez <ingenieroariel@gmail.com>  Tue, 27 Aug 2013 21:56:20 +0000

geonode (2.0.0+beta39) precise; urgency=high

  [ Ian Schneider ]
  * [a0209e] follow up to c4dd8d9e, fix slop and add test

  [ Tyler Garner ]
  * [1387ab] Updated the GEOGIT_ENABLED and TIME_ENABLED items in resource_urls to use the UPLOADER setting dict.

  [ Matthew Hanson ]
  * [a3c732] fixed bug with datastore upload

  [ Ariel Nunez ]
  * [5d610e] Updated changelog

 -- Ariel Nunez <ingenieroariel@gmail.com>  Tue, 27 Aug 2013 19:05:41 +0000

geonode (2.0.0+beta38) precise; urgency=high

  * [6bf2f6] Fixed references to user and password in geoserver helpers
  * [d0f3c4] Comment out delete_from_postgis because it was part of a try/except block that was too general
  * [7553c4] Updated changelog

 -- Ariel Nunez <ingenieroariel@gmail.com>  Tue, 27 Aug 2013 16:00:08 +0000

geonode (2.0.0+beta37) precise; urgency=high

  [ Simone Dalmasso ]
  * [45ee45] indent with spaces in pavement
  * [13c80d] add missing settings in utils
  * [70fd79] read the missing indentation

  [ Ariel Nunez ]
  * [5dc0f1] Updated changelog
  * [a8ba91] Potential fixes for the missing thumbnails problem

  [ Tyler Garner ]
  * [ca9bb3] Fixes _ASYNC_UPLOAD function to work with new settings.

  [ Ariel Nunez ]
  * [2f828a] Enable saving shapefiles to postgis by default in packages, refs #1035

 -- Ariel Nunez <ingenieroariel@gmail.com>  Tue, 27 Aug 2013 14:40:27 +0000

geonode (2.0.0+beta35) precise; urgency=high

  * [a2d5fb] Added thumbnail creation fix to install.sh
  * [e1cb72] updated changelog

 -- Ariel Nunez <ingenieroariel@gmail.com>  Tue, 27 Aug 2013 03:14:33 +0000

geonode (2.0.0+beta34) precise; urgency=high

  * [03b3ac] Added missing comma to local_settings in packages
  * [740ecf] Released 2.0b33

 -- Ariel Nunez <ingenieroariel@gmail.com>  Tue, 27 Aug 2013 02:37:29 +0000

geonode (2.0.0+beta33) precise; urgency=high

  [ Ian Schneider ]
  * [dd77ae] fix for resolve_user w/ invalid credentials

  [ Tyler Garner ]
  * [b69282] Added the layer_resolve_user url to the login required whitelist.

  [ Ariel Nunez ]
  * [f18a19] Added tuple with possible charset encodings to enumerations.py
  * [5c680a] Tuples are supposed to be tuples, not lists. Thanks @tomkralidis.

  [ Tyler Garner ]
  * [be8687] Added UTF-8 encoding to the str class on the Style model.

  [ Matthew Hanson ]
  * [7b7082] moved DB_DATASTORE parameters into DATABASES dictionary; turn on/off through OGC_SERVER DATASTORE option

  [ Jeffrey Johnson ]
  * [df31a5] Use more verbosity in the install_sample_data fab task

  [ Matthew Hanson ]
  * [1b3b6e] Fixed OGC_SERVER context variables that were being overwritten by default

  [ Jeffrey Johnson ]
  * [521d26] Fix one more reference to GEOSERVER_BASE_URL

  [ Ariel Nunez ]
  * [eeb3fc] Updated changelog

 -- Ariel Nunez <ingenieroariel@gmail.com>  Tue, 27 Aug 2013 01:31:44 +0000

geonode (2.0.0+beta32) precise; urgency=high

  [ Jeffrey Johnson ]
  * [0ab954] Fix alignment of action buttons on layer detail
  * [99fd1a] Refactoring of GeoServer into OGC_SERVER settings and other touchup in settings.py
  * [3392e3] Change settings.GEOSERVER_BASE_URL to settings.OGC_SERVER['default']['LOCATION']
  * [edf958] Change ref to GEOSERVER_BASE_URL in pavement.py
  * [1825c4] Switch GEOSERVER_CREDENTIALS to use new OGC_SERVER dict from settings.py
  * [efb114] Fix OGC_SERVER reference in MAP_BASELAYERS
  * [0ff494] Fix missing : in geonode/layers/views.py
  * [dfc218] Fix typo in geonode/maps/models.py
  * [3f58bc] Temp fix in geonode/context_processors.py until @ingenieroariel fixes this for realz
  * [db86c6] Adjust to changes in DB_DATASTORE in settings.py
  * [1ce752] More temp fixes in context_processors.py
  * [4dd097] Fix DB_DATASTORE references
  * [1e1969] Hide perms widgets if GS_SECURITY_ENABLED = False
  * [500d36] set printService to empty string if MapFish is not enabled

  [ Tyler Garner ]
  * [ca93ab] Changed the upload function to use the case insensitive get_files function vs shp_files.

  [ Matt Bertrand ]
  * [d896c7] Fix layer attribute form on metadata page
  * [9317c3] Handle invalid attribute form

  [ Jeffrey Johnson ]
  * [7083c6] Switch bower to grunt-cli for travis
  * [1c4f4f] Switch bower to grunt-cli for travis

  [ Ariel Nunez ]
  * [f3af7e] API design document moved to GNIP as with number #1042

  [ Tyler Garner ]
  * [b81208] Allow user to select destination GeoGit repository.

  [ Simone Dalmasso ]
  * [85c323] initial work on documents respecting permissions

  [ Tyler Garner ]
  * [cc78cb] Provides new middleware that allows administrators to require users to be authenticated before accessing a majority of the application.

  [ Simone Dalmasso ]
  * [069363] adjust the db_datastore lookup
  * [e62f13] enforce the check on the permissions structure
  * [bf74fc] remove the inline contactrole from layer admin and the custom action
  * [034d5f] don't assign the owner as poc and metadata_author if they already exist
  * [91061d] move import to the top of the page
  * [c85f03] hide counts and thumbs in maps and docs metadata

  [ Tyler Garner ]
  * [2a5d1a] Ugly fix to make the LoginRequiredMiddleware test case work correctly.
  * [a98f82] Added documentation for the new LoginRequiredMiddleware settings.

  [ Ian Schneider ]
  * [9d7940] user w/ specific perm unable to see in search

  [ Simone Dalmasso ]
  * [409e0d] fix error in dependency
  * [b06de8] use 403 to benefit from redirect

  [ Ian Schneider ]
  * [c4dd8d] add fullname and email to acls

  [ Jeffrey Johnson ]
  * [2f00b3] Use DB_DATASTORE dict

  [ Tyler Garner ]
  * [51a329] Forced UTF-8 encoding on strings that may receive  unicode input.  Fixes character encoding problems in updatelayers and in the attributes model.

  [ Ariel Nunez ]
  * [a2affc] Added dependency on python-django-downloadview for debian package
  * [7a65f7] Added changelog'

 -- Ariel Nunez <ingenieroariel@gmail.com>  Fri, 23 Aug 2013 21:25:23 +0000

geonode (2.0.0+beta31) precise; urgency=high

  [ Simone Dalmasso ]
  * [fee8f2] first draft on wcs link creation

  [ Paolo Pasquali ]
  * [8c445b] New list/grid doc, layer and map layout (to be fixed). Add page-title and space word-wrap
  * [3affea] Profile grid/list new layout
  * [5e7073] Search list with thumbnail redesigned
  * [a1adb6] Moved comments h3 inline style to base.less
  * [ad91ad] Comments CSS fixes
  * [7bc15f] Fix for multiple comments

  [ Ariel Nunez ]
  * [0f9cd0] Better 500 error
  * [603d5b] Committed changelog

  [ Paolo Pasquali ]
  * [b16a4e] Add simple text if user is not logged in
  * [f34a08] Remove Paolo Corti duplication and correct username
  * [1674e1] Fix closing tag
  * [a3b4b7] Home page latest maps css fix
  * [ef3b34] Fix the about section css and grid search page css. Minor fix in comments.
  * [4ef97c] Fix list layout (must be improved)

  [ Simone Dalmasso ]
  * [5e7f74] prepare document detail for metadata links

  [ Paolo Pasquali ]
  * [63a2c8] Minor fix in page title

  [ Simone Dalmasso ]
  * [6c756c] don't hide page numbers, can break pagination

  [ Paolo Pasquali ]
  * [3ea30f] Minor fix in Activity feed

  [ Bart van den Eijnden ]
  * [0a8a14] automatically create a thumbnail when people save their map in the composer

  [ Paolo Pasquali ]
  * [54a7a8] Add badge to keyword search

  [ Simone Dalmasso ]
  * [b89c05] move map view to the top in map detail

  [ Paolo Pasquali ]
  * [fb12f6] Minor fixes in map and profile layout

  [ Micah Wengren ]
  * [267357] Remove block 'extra_head' from template layer_upload.html
  * [0f262d] reverted pavement.py

  [ Paolo Pasquali ]
  * [3409d5] Fix to Login page Template
  * [891d13] Fixing Profile Edit page template
  * [680f39] Restore profile edit title
  * [38efb7] Add links to data list details

  [ Tom Kralidis ]
  * [89e911] fix LogoURL href [ci skip]

  [ Simone Dalmasso ]
  * [25f16d] connect the catalogue to the document save
  * [0e9d88] remove the unwanted tag
  * [f59615] fix documents models
  * [2fc827] update search tests to reflect the new documents global bbox

  [ Ariel Nunez ]
  * [0932aa] Updated install script from svn

  [ b-angerer ]
  * [ebd9ac] Create contribute_docu.md
  * [320c24] Update contribute_docu.md
  * [231988] Update contribute_docu.md
  * [bd2b0f] Create contribute_to_docu
  * [cb9b5e] Delete contribute_to_docu
  * [bb027a] Create index.txt
  * [f04793] Create contribute_docu.md
  * [f15603] Update contribute_docu.md
  * [662e81] Create install_postgresql.md
  * [333b22] Update install_postgresql.md
  * [0049f8] Update install_postgresql.md
  * [9c7e54] Create install_postgis.md
  * [7f0a38] Create install_geonode_in_devmode.md
  * [52ad35] Update install_geonode_in_devmode.md

  [ Angelos Tzotsos ]
  * [421ce3] sync install script with OSGeoLive 7.0beta1

  [ b-angerer ]
  * [c9eafe] Update contribute_docu.md
  * [1af2bb] Update install_geonode_in_devmode.md
  * [a7cf1a] Create config_geonode_dev.md
  * [3d82e2] Update install_postgresql.md
  * [a7b3e5] Update install_postgis.md
  * [1082a5] Update install_postgis.md
  * [2888e1] Update index.txt
  * [ad63cd] Create test.rst
  * [8e21e8] Create testmd.md
  * [020435] Update contribute_docu.md
  * [285413] Update contribute_docu.md

  [ Syrus ]
  * [902046] when uploading a layer, it might take longer than 4 seconds in which case the previous code would add the layer to geoserver but all steps that followed in geocode would fail. this code checks every 2 seconds and waits as long as 1 min for upload to complete. needed for slower server, busy server, or larger data.

  [ b-angerer ]
  * [5f7a86] Added images
  * [bf99d1] Create contribute_docu.rst
  * [823ea3] Update contribute_docu.rst
  * [0da9b9] new images for contrib_docu
  * [c54cd1] add image
  * [bf23d9] add images
  * [ff9a09] add images
  * [22a864] Update contribute_docu.rst
  * [d4b3d7] Update contribute_docu.rst
  * [857ea7] Update contribute_docu.rst
  * [50ce04] Update contribute_docu.rst
  * [981349] Update contribute_docu.rst
  * [1b1e7d] Update contribute_docu.rst
  * [7c56bf] Create contribute.rst
  * [8a601c] Update contribute.txt

  [ Jeffrey Johnson ]
  * [2ed8ea] Changes made by new bower version (also fix new raty path)
  * [9bf049] Update bower.json to peg jquery-ui version
  * [f49011] Update base.css
  * [4d49af] remove hack to remove jquery-timago recursive symlink (no longer needed)

  [ b-angerer ]
  * [a110d6] Delete contribute_docu.md
  * [a325e0] Delete index.txt
  * [3f6e18] Delete test.rst
  * [c62c19] Delete testmd.md
  * [ede27c] Delete contribute_docu.md
  * [9bd181] Create install_devmode.rst
  * [662ada] Create contribute_docu.rst
  * [74484c] new images
  * [f6f646] Update contribute_docu.rst
  * [5bc392] new image
  * [b23091] Update install_devmode.rst

  [ Jeffrey Johnson ]
  * [c443b9] Add bower-installer config for bootstrap-datepicker
  * [2c67bc] Fix qunit path in bower.json

  [ Christian Spanring ]
  * [1182ba] starting grunt integration
  * [5973e7] updates readme with grunt-cli install instructions
  * [475773] removes orphaned CSS blocks from base and 500 templates
  * [9f645f] removes bower and grunt dependency from package.json
  * [1bab4e] updates grunt configuration
  * [6f7918] adds DEBUG_STATIC condition for assets in base template
  * [594c1c] adds production-ready assets to repository

  [ b-angerer ]
  * [20f405] Update config_geonode_dev.md
  * [a59ca7] Update install_postgresql.md
  * [95cef0] Update install_postgresql.md
  * [bc4c2a] Update install_postgresql.md
  * [71245e] Update install_postgresql.md
  * [409dcb] Update contribute.txt

  [ Angelos Tzotsos ]
  * [b78182] fix for postgres issue and permissions #938
  * [e06eca] second try: fix for postgres issue and permissions #938
  * [66c54b] third try: fix user permissionfor postgres #938
  * [473b23] added host to local_settings.py #938

  [ Christian Spanring ]
  * [74ea14] updates gruntfile with improved bootstrap build rules

  [ Angelos Tzotsos ]
  * [d5aa4d] starting GeoServer during build to update layers #938
  * [e5ff54] added start/stop scripts #938
  * [c6453a] minor fixes #938
  * [93dc88] give more time to GeoServer to start-up (#938)

  [ b-angerer ]
  * [05020d] Update contribute.rst
  * [f26056] Update contribute_docu.rst
  * [285010] Update contribute.rst
  * [e4c054] Update contribute.txt
  * [ea2a18] Create contribute_docu.txt
  * [e35997] Update contribute_docu.rst
  * [c05981] Update contribute_docu.rst
  * [f56e27] Update install_devmode.rst
  * [995ab6] Update contribute_docu.rst

  [ Christian Spanring ]
  * [672dd3] bootstrap re-organization
  * [0b59ee] .gitignore
  * [ae3ec6] adds bootstrap-datepicker to grunt build process
  * [5f154f] adds require.js to grunt build process
  * [aeb71a] adds jquery-tinysort to grunt build process
  * [568fe9] adds jquery-raty to grunt build process
  * [a51491] adds jquery-waypoints to grunt build process
  * [d4b2e7] adds all "other" assets from bower-installer to gruntfile
  * [931406] updates qunit testrunner with new lib location
  * [5fa89b] updates production-ready static js and css assets
  * [d28822] removes grunt dependency from paver setup_static task
  * [385f43] removes setup_static paver tastk from setup_task
  * [de2ec3] adds bower and grunt dependency to static files node package

  [ Ariel Nunez ]
  * [886a3e] Moved gisdata to Recommends, refs #1015

  [ b-angerer ]
  * [39daad] Update contribute_docu.rst
  * [c5ef60] Update install_devmode.rst
  * [5d0736] Create permissions.rst

  [ capooti ]
  * [4df326] Removed the reference to the unneeded METADATA_DOWNLOAD_ALLOWS in the layer info template.

  [ b-angerer ]
  * [d7bc2b] Update permissions.rst
  * [cc8165] Create tutorial_security.rst
  * [aeb7e6] Update tutorial_security.rst
  * [078f55] Update tutorial_security.rst
  * [37b555] Update tutorial_security.rst

  [ Tyler Garner ]
  * [2d2bc2] Add the map object to the map_view response.
  * [a00dfb] Fixes typo in cloud deployment script.

  [ Jeffrey Johnson ]
  * [2c28ad] Rebuild base.css
  * [d11b54] Remove committed libs
  * [5e6789] Adding minified assets
  * [d4443a] update base.css again
  * [0c4f54] add images from dependencies

  [ Christian Spanring ]
  * [3438d1] integrates rate.js with global_search.js
  * [643ab8] adds jquery.raty to assets.min.js
  * [44ea52] adds waypoints.js to assets.min.js
  * [0622b7] removes require.js dependency from global_search.js
  * [1c7838] removes hogan.js
  * [1a098d] removes minified waypoints.js from grunt
  * [d1e993] replaces jQuery UI with Bootstrap progressbar
  * [ce8648] removes jQuery UI from bower/grunt
  * [17606d] removes jQuery minicolors from bower/grunt
  * [45b58a] fixes duplicate geonode_auth template tags loader
  * [e0fafb] adds multi-select to assets.min.js and fixes some inline javascript on layer_style_manage template.
  * [6265d9] removes wysihtml5 from bower/grunt
  * [0e74cf] minor gruntfile re-organization
  * [712f38] removes loadmore from bower/grunt
  * [4512d2] adds client-dependencies for uploader to repository
  * [2e0c2d] adds missing select2 images to repo. closes #1023
  * [0a6d7c] adds regex to grunt and fixes CSS image urls
  * [59ad45] remove obsolete css/*.png|gif
  * [4d6ece] adds lib/img/spinner.gif to repository
  * [48e551] add spinner.gif to gruntfile
  * [95917c] cleanup: removes obsolete bower-installer config

  [ Tyler Garner ]
  * [f0281a] Safely check settings for DEBUG_SETTINGS.

  [ Ariel Nunez ]
  * [880685] Running paver update_static changed the files in my local checkout. I am committing them assuming they are newer

  [ Tyler Garner ]
  * [94154a] The post_delete signal should only delete the default_style if the style is not linked to any other layers.

  [ Ariel Nunez ]
  * [a9183a] Ask user to use ascii characters in the upload.,refs #989

  [ Tyler Garner ]
  * [4b73f6] Fixed test failure and improved post_delete_layer logic.

  [ Jeffrey Johnson ]
  * [f27cd6] Update base.css and assets.min.js after paver update_static

  [ Ariel Nunez ]
  * [3212c4] Log uploader exceptions aside from passing them back to the user
  * [7bcae3] Removed pip instal imaging from OSX setup instructions

 -- Ariel Nunez <ingenieroariel@gmail.com>  Fri, 09 Aug 2013 22:10:31 +0000

geonode (2.0.0+beta29) precise; urgency=high

  [ Paolo Pasquali ]
  * [241654] Disabling Less minify option
  * [49fd32] Merge branch 'master' of https://github.com/GeoNode/geonode
  * [c62dfd] Added myself to AUTHORS
  * [9b111e] Added badges to Type Filters
  * [2b7649] Removing comment

  [ Ariel Nunez ]
  * [99ee3a] Made drop target easier to find
  * [4deb9a] Simplified smaple data installation in fabfile
  * [7120bc] Updated changelog
  * [166eba] Added missing command to import data in fabfile

  [ Dennis Wilhelm ]
  * [ad2090] Extended the german translation

  [ Ariel Núñez ]
  * [a63e9c] Added tyler, dwilhelm89, angelos, and paolo corti to AUTHORS.
  * [55a676] Added travis, nolan, dave, and chris to authors

  [ Ariel Nunez ]
  * [ecab73] Fixed thumbs dir permission problem
  * [b814f1] Updated django-geoexplorer
  * [d66849] Test showing usage of layer permissions, this may need to be updated around the codebase

  [ Jeffrey Johnson ]
  * [b58390] Remove trailing slash in layer_upload_time.html template
  * [748267] Fix up require config in srs.js and time.js
  * [a8a9f2] Format Continue button in LayerInfo
  * [e56130] use global jquery
  * [630ca9] Handle for multiple time layers more effectively

  [ Simone Dalmasso ]
  * [817e50] fix permissions name in templates

  [ Matthew Hanson ]
  * [dbe348] added blank=True so admin fields aren't created as being required

  [ Simone Dalmasso ]
  * [71b4b7] Clear any orphan thumbnail before saving a new one
  * [9e44e5] Delete the thumbnail on the resource base delete

  [ Ariel Nunez ]

 -- Ariel Nunez <ingenieroariel@gmail.com>  Fri, 12 Jul 2013 23:05:00 +0000

geonode (2.0.0+beta27) precise; urgency=high

  * [e69be0] Added dateutil and updated changelog
  * [f8f666] Fixed typo in geonodedir location in installer.sh
  * [7656d3] Added back --all to syncdb

 -- Ariel Nunez <ingenieroariel@gmail.com>  Fri, 05 Jul 2013 07:47:47 +0000

geonode (2.0.0+beta25) precise; urgency=high

  * [c77243] Added pinax-theme-boostrap to the debian/control file
  * [650612] Updated changelog
  * [658c4e] Added another missing pinax package
  * [571d64] Added missing dependencies to control file

 -- Ariel Nunez <ingenieroariel@gmail.com>  Fri, 05 Jul 2013 05:41:27 +0000

geonode (2.0.0+beta24) precise; urgency=high

  * [62cc15] Fixed path for local_settings.py symlink
  * [ea051a] Updated changelog
  * [0a14d9] Added python-django-announcements to the debian/control file

 -- Ariel Nunez <ingenieroariel@gmail.com>  Fri, 05 Jul 2013 04:44:39 +0000

geonode (2.0.0+beta22) precise; urgency=high

  [ Angelos Tzotsos ]
  * [c78c0e] sync osgeolive script to osgeo svn
  * [a3b458] sync with osgeolive svn

  [ Tyler Garner ]
  * [aaaf87] Let align attributes headers.
  * [56f047] Added bower installation instructions to Mac OSX section.
  * [11c544] Cleaned up the comment header in the layer detail view.
  * [e37e11] Made map_detail page consistent with layer_detail page.

  [ Ariel Nunez ]
  * [bb7d7c] Updated changelog
  * [41fc3f] Troubleshooted postgres database creation under vagrant. Specified locale and template to make it work.

 -- Ariel Nunez <ingenieroariel@gmail.com>  Fri, 05 Jul 2013 04:05:51 +0000

geonode (2.0.0+beta21) precise; urgency=high

  * [9ebf02] Added locale option to postgis database creation
  * [9bb881] Updated changelog
  * [bb863f] Simplified installation now that we have native debian packages

 -- Ariel Nunez <ingenieroariel@gmail.com>  Thu, 04 Jul 2013 17:33:49 +0000

geonode (2.0.0+beta19) precise; urgency=high

  [ Paolo Pasquali ]
  * [bdcd3a] Minor CSS fixes

  [ Simone Dalmasso ]
  * [889213] add map view button in list item
  * [ddfca6] hide pagination numbers

  [ Paolo Pasquali ]
  * [9efdd9] Added some CSS to Layer Style Manage
  * [5e2b52] No minify option in less

  [ Simone Dalmasso ]
  * [acce07] show again the page numbers as it breaks pagination

  [ Ariel Nunez ]
  * [0daaa1] Added python-dev to the list of installed packages. This is needed because of updates to the shapely version that end up requiring to compile pyproj and others
  * [3ac295] Added python requirements to debian control file too

 -- Ariel Nunez <ingenieroariel@gmail.com>  Thu, 04 Jul 2013 14:55:34 +0000

geonode (2.0.0+beta18) precise; urgency=high

  * UNRELEASED

 -- Ariel Nunez <ingenieroariel@gmail.com>  Thu, 04 Jul 2013 06:09:05 +0000

geonode (2.0.0+beta17) precise; urgency=high

  * [3e9b38] Fixed name in setup.py that should not have been changed

 -- Ariel Nunez <ingenieroariel@gmail.com>  Thu, 04 Jul 2013 04:42:15 +0000

geonode (2.0.0+beta16) precise; urgency=high

  * [b3bcae] Updated changelog

 -- Ariel Nunez <ingenieroariel@gmail.com>  Thu, 04 Jul 2013 04:36:28 +0000

geonode (2.0.0+beta15) precise; urgency=high

  [ Simone Dalmasso ]
  * [8f5c24] add missing migration for categories

  [ Jeffrey Johnson ]
  * [7d2dc4] Bump pinax-theme-bootstrap to 3.0all

  [ Ariel Nunez ]
  * [3c144f] Upgraded dependencies for django third party apps
  * [db3967] Changed name of distribution to python-geonode
  * [9f8742] Updated changelog

 -- Ariel Nunez <ingenieroariel@gmail.com>  Thu, 04 Jul 2013 03:59:07 +0000

geonode (2.0.0+beta13) precise; urgency=high

  [ capooti ]
  * [8d9dcb] Removed the METADATA_DOWNLOAD_ALLOWS stuff

  [ Paolo Pasquali ]
  * [d28f71] CSS rating fix

  [ Simone Dalmasso ]
  * [ac0604] initial work on query replace
  * [768e87] adjust the server response to the new uploader in layer-replace
  * [f707ab] update the integration test to reflect the new error code

  [ Tom Kralidis ]
  * [1adfc7] bump pycsw to 1.6.0, atom/dif/fgdc are now default profiles so remove from config

  [ Angelos Tzotsos ]
  * [40f1a0] icon fix for osgeolive

  [ Paolo Pasquali ]
  * [572657] Added some css to Profile Detail
  * [c0224a] More CSS in Profile detail

  [ Ariel Nunez ]
  * [899afb] Added utf8 encoding to local_settings, refs #974
  * [55b1b3] Updated changelog

 -- Ariel Nunez <ingenieroariel@gmail.com>  Tue, 02 Jul 2013 15:06:34 +0000

geonode (2.0.0+beta12) precise; urgency=high

  [ Ariel Nunez ]
  * [621fad] Updated changelog for beta11

  [ Angelos Tzotsos ]
  * [69f79c] minor fixes to OSGeoLive installation script
  * [f1f38c] update year
  * [8ff1c9] removed all dev packages during cleanup

  [ Ariel Nunez ]

 -- Ariel Nunez <ingenieroariel@gmail.com>  Mon, 01 Jul 2013 16:14:48 +0000

geonode (2.0.0+beta11) precise; urgency=high

  [ Jeffrey Johnson ]
  * [a41ded] Initial (rough) add of docs/developers/api.txt and reference in docs/index.txt
  * [f2f9b7] Remove static lib dependencies from GeoNode's source tree
  * [0f7649] Add component.json and README to geonode/static

  [ capooti ]
  * [38e228] Moved the SPATIAL_REPRESENTATION_TYPES base/enumerator to the SpatialRepresentationType model.
  * [f3d301] Moved the CONSTRAINT_OPTIONS base/enumerator to the RestrictionCodeType model. Need to figure out if it is correctly exposed in full_metadata.xml.
  * [e5758f] Moved the COUNTRIES base/enumerator to the Region model

  [ Paolo Pasquali ]
  * [124c80] Many templates changes
  * [874184] Removed bold from form label
  * [d1121a] base css sync
  * [455a04] Profile list redone
  * [6e37cf] Fixed Document list img placeholder
  * [438a26] Back to layer list
  * [017411] Page title reduced
  * [53d3d9] slide-pane text reduced
  * [c26d37] Awesome icon color and size in item title
  * [fd4930] Bold and size removed from form label text
  * [83ed6a] Removed bold from h2, h3 and set @customFont to Body
  * [75d8b9] Profile list layout fix
  * [a38759] Explore people, profiles template fixed (but explore people still missing)
  * [c5c977] navbar icons resized
  * [6d4639] people evelope icon hover
  * [bf2d8a] Fixed link to explore profile

  [ capooti ]
  * [a45564] Added the METADATA_DOWNLOAD_ALLOWS setting
  * [3f21a4] Added the gn_description and is_choice field, renamed slug to identifier and name to description (to have homogeneity with the other metadata models) in the TopicCategory model
  * [596cbc] Removed the default value from resourcebase.category, as it is a nullable field
  * [9929e2] Removing the get_default_category() method, as it is not needed anymore

  [ Paolo Pasquali ]
  * [b9d14a] Grid view fixing in profile list page

  [ capooti ]
  * [4edd9d] Using identifier for the layer.category metadata
  * [ec8b6f] Now the metadata for resourceConstraints is correctly set to restriction_code_type.identifier

  [ Jeffrey Johnson ]
  * [fc0abc] Add LayerStyleUploadForm
  * [33950d] Add layer_style_upload view
  * [26a2a0] Wire up layer_style_upload in layers/urls.py
  * [cfd57c] Initial work on Layer Style Manager
  * [226866] Hook the Style Manager Page up
  * [e77a89] Remove yet another copy of jquery

  [ Paolo Pasquali ]
  * [faa93f] Add Profile Base
  * [23ed93] Added latest-maps class option in home page
  * [f94593] Resizing the layer thumb
  * [9f318e] layer list item template
  * [c5fb48] map list item template
  * [39a114] profile list item template
  * [8410de] CSS update
  * [d0ba3f] Index latest-maps class
  * [cb6e02] profile follow html
  * [de217b] Adding the profile list page

  [ Ariel Nunez ]
  * [663799] Updated classifier

  [ Jeffrey Johnson ]
  * [043c3d] Adding yet another jquery for now til we get bower sorted out
  * [07d52d] Initial work to make geogit and time optional
  * [99f98f] handle for GEOGIT_DATASTORE in feature_edit_check
  * [9a8534] Skip time step if not selected
  * [10789c] Add GEOGIT_DATASTORE and UPLOADER_SHOW_TIME_STEP to local_settings.py sample
  * [4b80fb] Some cleanup

  [ Travis L Pinney ]
  * [d94c6e] Added Mac OSX build instructions

  [ Simone Dalmasso ]
  * [72b4d7] add update categories command

  [ Paolo Pasquali ]
  * [ed6869] Reverting stars to orange
  * [916596] Fixed double quotes in profile list item
  * [956fd7] Back to no double quotes in _profile_list_item
  * [4f533f] Adding padding between items

  [ Jeffrey Johnson ]
  * [966245] Fix typo in geonode/layers/views.py (tests pass)
  * [38451d] Reduce number of copies of jquery lib we have floating around
  * [80fd19] Changes to feature_edit_check logic per @ischneider
  * [36d771] Use store_type vs type
  * [c928df] Set all optional settings to False in local_settings.py and add UPLOADER_BACKEND setting
  * [ffd20d] Work to make the time and geogit boxes only show if those options are enabled
  * [0abb99] Fix up syntax in template and rename passed vars
  * [71fcc8] dont show the entire vector options div if the format is raster
  * [e04c32] use !== when checking for raster type
  * [805b7c] remove extraneous trailing comma
  * [1e953b] Error handling for layer_style_manage
  * [0c2d65] Add a Manage Styles option/button upon successful upload
  * [db4399] Remove testing framework, LICENSE and README from lou-multi-select
  * [e72395] remove jquery.multi-select.jquery.json

  [ Ariel Nunez ]
  * [82496d] Added upload to pypi

  [ Jeffrey Johnson ]
  * [8dbab7] Remove more libs
  * [32a654] Remove even more libs
  * [13c50b] add multi-select and qunit to component.json
  * [016d75] add qunit and env-js to component.json

  [ Simone Dalmasso ]
  * [ef856a] Move to the categories count method suggested by ischneider. Thanks @ischneider

  [ Jeffrey Johnson ]
  * [81ef45] Initial pass of changing static url paths
  * [ae4b2c] More replacements of libs with path to components
  * [790465] some further fixups

  [ capooti ]
  * [67e0e7] category.gn_description may be null (needed in migration). Updated the search page to use topiccategory.identifier instead than slug

  [ Paolo Pasquali ]
  * [2b8c66] Layout minor bug fixes

  [ capooti ]
  * [48e40b] Updated the gn_description of topiccategories to a shorter version in fixtures.

  [ Simone Dalmasso ]
  * [30af60] fix some require paths for search

  [ capooti ]
  * [6ca3e1] Now search for categories is using the identifier field (slug was replaced by identifier).

  [ Simone Dalmasso ]
  * [d3650a] call again the utils on require load
  * [a444e7] just use the global jquery

  [ Jeffrey Johnson ]
  * [e2c1f6] rearrange dependencies in component.json for easier reading

  [ capooti ]
  * [1f13b0] Added the attribute description field, to be used in metadata. Removed from now, until they will be implemented in gxp, the visible and display_order form fields in layer metadata page.

  [ Jeffrey Johnson ]
  * [26eea9] more mods in component.json
  * [abe462] Move to bower.json, use bower-installer and add resulting lib dir to .gitignore
  * [d202c1] Put dependency main files in the right place in lib
  * [7427e3] Move some static media around while we are in the process of updating paths.
  * [7e858a] Add setup_static task to pavement.py
  * [2c9b28] Some small updates to geonode/static/README
  * [3c59bf] Some small updates to geonode/static/README
  * [aab937] Move all extjs under the right dir
  * [83a9aa] Update bootstrap path in base.less and rebuild base.css
  * [19829f] Reenable use of geonode/static/geonode/Makefile
  * [65d823] Handle for data_dir_zip not being found
  * [77f3f3] Ass filter option and pass to gs_slurp
  * [7fcc66] Set cache time to 0 from settings
  * [feb0ce] Add options for filtering by store or by a filter string in updatelayers

  [ Tom Kralidis ]
  * [b5be33] set distribution url if not set (#891)
  * [6850c4] avoid double slashed urls
  * [2e2316] emphasize XML upload possible lossiness (#138)

  [ Jeffrey Johnson ]
  * [842673] Handle for data_dir_zip not being found
  * [4cac40] Set cache time to 0 from settings

  [ Ariel Nunez ]
  * [b1f757] Added freenode.txt for channel verification, will be removed soon
  * [5e930c] Now our channel in Freenode is registered

  [ Jeffrey Johnson ]
  * [b6e15b] Filter out layers explicitly disabled by geoserver in gs_slurp
  * [678f59] Fail gracefully and log if the store cannot be deleted in cascading_delete

  [ Matthew Hanson ]
  * [ed5441] removed initial bobby user

  [ Ariel Nunez ]
  * [a32b19] Revert removal of bobby, it breaks unit tests

  [ Jeffrey Johnson ]
  * [4103d2] Work from ROGUE on map thumbnails
  * [bd63a5] Control show/hide of printNG based functionality
  * [50436a] Add PRINTNG_ENABLED to geonode/local_settings.py.sample
  * [bf48df] fixed footer
  * [5ec3b8] Update i18n from transifex
  * [81bdeb] makemessages/compilemessages
  * [fd0314] another pull from transifex after pushing
  * [eec142] add new langs
  * [ce22d4] One more update

  [ Simone Dalmasso ]
  * [e4a1dc] move counts to base tag
  * [a0f1b6] fix tests

  [ capooti ]
  * [fa7b17] Updated tests, as now we have a topiccategory.identifier field and not topiccategory.slug
  * [a7f488] Merging code from the PR of @jj0hns0n. Thanks Jeff!

  [ Simone Dalmasso ]
  * [712dee] remove ext in the form management and use modal forms
  * [15838f] fix for maps and documents as well

  [ Jeffrey Johnson ]
  * [5d4967] Better error handling for thumbnails
  * [cfb602] Filter out profiles without a user attached (Person outside GeoNode)
  * [65c3b1] rebuild base.css
  * [737def] Fix up static paths to match geonode/static/lib
  * [75b68b] Use .components dir
  * [bef943] More work to get .components ignored
  * [68d568] Fix path in base.less
  * [e7ced1] Move the delete to the end of paver setup_static

  [ Ariel Nunez ]
  * [8b1937] Testing script to install geonode on osgeo livedvd
  * [f57378] Fixed geoservers port

  [ Jeffrey Johnson ]
  * [96df38] More work to update paths for bower based install
  * [bd4910] Fix bower config
  * [162c11] Install dependencies for the travis build
  * [1d755a] just less vs lessc
  * [666a06] Install bower-installer
  * [8ab1f9] Bump bootstrap version
  * [ffed69] Disable running javascript tests temporarily

  [ Tyler Garner ]
  * [c1e7d2] Fix for issue #638 and changed account page headers to be consistant with the rest of the application.
  * [d29365] Fix for issue #638 and changed account page headers to be consistant with the rest of the application.

  [ Simone Dalmasso ]
  * [02c132] fix less import path
  * [1dbd8b] move scripts to the right block
  * [f907a2] use the global jquery
  * [9721ad] activate view count for layers and documents

  [ Jeffrey Johnson ]
  * [f20c37] Add METADATA_DOWNLOAD_ALLOWS back to settings.py
  * [0f5ad7] Fix footer

  [ Ariel Nunez ]
  * [30d80d] Updates to install_geonode, refs #938

  [ Tom Kralidis ]
  * [5619da] Revert "store originally uploaded XML instead of marshalling to ISO for uploaded metadata"
  * [f870e7] default is always ISO
  * [f36515] move download_links to ResourceBase, extend LINK_TYPES
  * [853bc8] do not utf8 encode metadata string
  * [385473] do not advertise CSW metadata links within a metadata document itself

  [ Simone Dalmasso ]
  * [1c8b35] remove the update categories command, no longer needed.
  * [731bff] put back the default category

  [ Jeffrey Johnson ]
  * [22bcb9] Set language for GeoExt

  [ Tom Kralidis ]
  * [9e6fc4] how which field failed validation on metadata form (#138)
  * [3cb936] show which field failed validation on metadata form (#138)

  [ Simone Dalmasso ]
  * [2a19ac] use map layer title in map detail
  * [ae7c5f] handle the special case .shp.xml metadata naming convention

  [ Ian Schneider ]
  * [141b40] docs for geoserver dbclient configuration

  [ Paolo Pasquali ]
  * [aea7d1] Layout fixes

  [ Simone Dalmasso ]
  * [140243] replace spaces with underscore in the file name and selector
  * [aa0480] put back keyword region as optional field

  [ Jeffrey Johnson ]
  * [eef7d5] Remove select2.png from bower install paths
  * [e738b8] Use store_type in call to create_geoserver_db_featurestore
  * [8778e8] Fix syntax error in bower.json

  [ Simone Dalmasso ]
  * [e16530] resources counts in profile list item
  * [31c142] adjust counts in profile list item

  [ Matt Bertrand ]
  * [d49cbb] Retain layer title sent in map json from viewer

  [ capooti ]
  * [aa1e15] This fix several issues related to avatars (refs #637), but will need some design love

  [ Simone Dalmasso ]
  * [79eacb] initial migration to jquery based
  * [af70fd] move map download to jquery

  [ capooti ]
  * [1ada1e] Updated instructions for Ubuntu to setup Node and tools required for static development

  [ Paolo Pasquali ]
  * [0dedec] Adding Font-Awesome 3.2.1 support
  * [e7bc00] Adding former variables.less changes into base.less

  [ capooti ]
  * [ab08e9] Displaying other profile information in profile detail page (refs #621). Will need some more design love.

  [ Paolo Pasquali ]
  * [9c932d] Only registered users can see people email
  * [2760d4] Initial css fixing since bower
  * [0ac2c7] Deleting wrong css path in initial css fixing since bower
  * [65184b] Revert "Initial css fixing since bower"
  * [28b3ec] Initial css fixing since bower
  * [ef7476] Revert to @brown header
  * [79af2c] Only registered users can see email in profiles page
  * [386d46] A little CSS change

  [ Jeffrey Johnson ]
  * [6c3445] Some layout cleanup in layer_detail.html
  * [5dcdc9] Remove duplicate block in profile_detail.html
  * [939b3f] Comment out print button in map_detail.html (until its hooked up with printNG)

  [ Ariel Nunez ]
  * [7c493c] Fixes permissions on uploads.
  * [8a6da0] Updated changelog for beta10

 -- Ariel Nunez <ingenieroariel@gmail.com>  Sat, 29 Jun 2013 14:27:52 +0000

geonode (2.0.0+beta10) precise; urgency=high

  * [026d87] Updated changelog
  * [b5bf06] Updated publish task to also tag releases
  * [152924] Do not depend on ALLOWED_HOSTS being present before

 -- Ariel Nunez <ingenieroariel@gmail.com>  Sun, 16 Jun 2013 01:16:45 +0000

geonode (2.0.0+beta9) precise; urgency=high

  * [73deda] Added publish task

 -- Ariel Nunez <ingenieroariel@gmail.com>  Sat, 15 Jun 2013 16:44:09 +0000

geonode (2.0.0+beta6) precise; urgency=high

  [ vagrant ]
  * [74de25] Removed temporary directory in debian package creation

  [ Ariel Nunez ]
  * [122879] Updated changelog
  * [1e207c] Revert last commit
  * [f86e81] Change priority to high

 -- Ariel Nunez <ingenieroariel@gmail.com>  Sat, 15 Jun 2013 16:02:36 +0000

geonode (2.0.0+beta5) precise; urgency=high

  [ Jeffrey Johnson ]
  * [f45cff] Add jquery requirement to FileType.js
  * [6cf07a] Return 500 status code from _error_response
  * [922531] Accept status code to json_response
  * [9999dd] Handle for direct to final (for TIFF)
  * [d1c3e2] Fixes in LayerInfo.js
  * [1cf9f3] Refactor display of uploaded layer links and display as buttons

  [ vagrant ]
  * [ff57b4] s/alpha/beta

  [ Ariel Nunez ]
  * [826492] Set ALLOWED_HOSTS in geonode-updateip, refs #910

  [ vagrant ]
  * [f8f0d9] Update changelog

 -- Ariel Nunez <ingenieroariel@gmail.com>  Sat, 15 Jun 2013 15:57:17 +0000

geonode (2.0.0+beta4) precise; urgency=high

  [ Simone Dalmasso ]
  * [599b9f] initial work on using the new uploader ui

  [ capooti ]
  * [27171b] Some initial work for #601.
  * [1f06d4] Now it is possible to display a layer style in the map.

  [ Ian Schneider ]
  * [40f32e] initial work towards storing thumbnails

  [ capooti ]
  * [9909f6] Removed some sample xml from comments.
  * [ecdfb0] Now it is possible to download styles from layer info page.

  [ Simone Dalmasso ]
  * [e38a35] make sure we tell the uploader js we are dealing with a layer

  [ Matt Bertrand ]
  * [fbb794] Change 'Activities' to 'My Activities' and use trans templatetag

  [ capooti ]
  * [ed8a1e] Added a couple of missing migration dependencies.
  * [6bcce5] Removed the project migrations directory, it was there for some reason but it was not used.
  * [4c4386] Removed this initial_data file as it is already in people/fixtures.
  * [d8fc2e] Added the initial migration for the base and documents apps.
  * [524ce6] Updated migrations for layers and maps apps.
  * [11b2fc] Moved the people initial_data fixtures to the right place.

  [ Simone Dalmasso ]
  * [15750b] use the new uploader ui
  * [a55b31] initial work on current permissions in perms widget
  * [d0406e] add permissions for maps and documents
  * [d68b9d] add actual users in the permission widget
  * [e2c2a3] don't check permissions state in the new uploader
  * [eb44ad] add fading to errors and correctly check them on item add
  * [1a7da0] comment out not supported file types
  * [512ce1] take out the console log

  [ capooti ]
  * [bba77a] Refactored some code as there was an unassigned reference.
  * [32c7ac] Updated the fixtures with the default_style fk value for the test layer.

  [ Ian Schneider ]
  * [01422f] add reference api-doc for models, sphinx plugin

  [ capooti ]
  * [befd6d] Moved the layer styles deletion logic from the view to the model's signals.
  * [039da7] Adding a default title for style.
  * [17f198] Added some test for the style stuff.
  * [5e2d1d] Almost completed the "Edit style" tool to be used in the layer info page. Need to fix a pair of points with Bart before rasing a PR.
  * [bc643d] Accessing the styler tool in the correct way.

  [ Simone Dalmasso ]
  * [2b3cae] use "none" as keyword for the unbound permission widget
  * [2701a9] initial work on document replace
  * [faf849] document replace
  * [fdaa33] use new permissions widget in documents
  * [aba54a] use the response instead of the state of html in permissions widget

  [ Tom Kralidis ]
  * [850a5e] editorial fixes (sort alphabetically, etc.)

  [ Simone Dalmasso ]
  * [51619f] remove the word group from the permissions widget
  * [5c1f4e] update the thumbnail on style change

  [ Ariel Núñ ]
  * [f209eb] Upgraded gsconfig to 0.6.3, closes #761
  * [ea70bf] Do not load extjs in the upload form
  * [e406e7] Import gsconfig errors classes at the top of the file, the seem to be ignored when accessed via dot notation
  * [fa9fa7] Avoid multiple statements inside a big try/except block in upload
  * [e9c0b2] Remove deprecated upload code
  * [8c85c5] Remove Extjs from upload page

  [ Simone Dalmasso ]
  * [66fda8] point the layer test to the new uploader url
  * [b29569] verify that there are four different files before allowing upload
  * [202cee] allow tif file
  * [d317f4] also support the tiff extension
  * [96a3e4] use the FileTypes to check files requirements
  * [a4b6ff] show related documents in map and layer detail pages
  * [14c951] fix document detail template and documents rating
  * [0c132f] truncate before urlizing in info panel
  * [b5fcb3] correct css order in map view, fix scalebar layout
  * [2474ed] set style title to it's name if title is none
  * [5f1e35] fix css issues in map composer

  [ Angelos Tzotsos ]
  * [88d591] Updated spec packaging to 2.0beta1
  * [4ac946] More packages added to spec file
  * [6bef3e] Created more packages to use in spec file
  * [1f0eae] Added spec files for GeoExplorer, Avatar and gsconfig. Updated main spec file too.
  * [57f302] Fixing previous commit

  [ Simone Dalmasso ]
  * [4fc494] Remove the registration from the sign in drop down
  * [32aadf] allow layer replace to respect the current permissions
  * [a32bc6] include legend in map print
  * [998dea] fix js tests and not test zip and csv.
  * [7d4ecb] adjust the layer rating category in search tests

  [ Tom Kralidis ]
  * [5deafd] pass just dict now that pycsw supports it
  * [2389e1] bump OWSLib
  * [106611] add labels for enums

  [ Paolo Pasquali ]
  * [bd044e] center the nav-box

  [ Jeffrey Johnson ]
  * [683f73] Add django-extensions
  * [390f7d] Just ignore extraneous shapefile components for now
  * [dfbcb7] Continued work to make rest based uploader work with new javascript.
  * [4cf778] Make stop_django and stop_geoserver paver tasks
  * [08f67b] Continued work on jquery uploader against rest api
  * [8dc984] Handle for an empty jqXHR object when uploading
  * [f8c13e] Fix typo
  * [0b0187] Remove duplicate page in jquery uploader

  [ Simone Dalmasso ]
  * [2ddd45] put layer, map and document count into topic category
  * [160044] connect the signals for categories count
  * [9716ab] update all tests to use real data instead of fixtures where needed
  * [f2d225] add migrations for the topic categories count

  [ capooti ]
  * [50d07f] For some reason I cannot figure out (maybe some sort of dependency) the avatar application it is not being synced when running syncd. I am adding back its initial migration, as it was some weeks ago, as in this way it is synced when running migrations.

  [ Simone Dalmasso ]
  * [f75926] make use of require for search js
  * [009285] remove no longer needed files

  [ Tom Kralidis ]
  * [c4e2b0] remove SRID which is not needed in CSW context
  * [3c1ef9] update travis-ci link [ci skip]

  [ capooti ]
  * [dac27b] Added a migration to remove SRID from default value in the ResourceBase csw_wkt_geometry field.
  * [3dac32] Removed the thumbnail field from the LayerForm.

  [ Jeffrey Johnson ]
  * [a3f695] Dont fail miserably in cascading_delete if the workspsace is not found
  * [08fc81] Add store_type property to layer model

  [ capooti ]
  * [94c6c6] Removed the default_style and styles fields from the LayerForm

  [ Jeffrey Johnson ]
  * [d1047d] Work from ROGUE on uploader
  * [3c81ae] Further work on LayerInfo.js

  [ Simone Dalmasso ]
  * [43e3f1] couple of small fixes
  * [df22bc] add local geoserver if is missing
  * [684198] check on the url existence rather than the entire source

  [ Jeffrey Johnson ]
  * [867824] Further work in upload templates

  [ Simone Dalmasso ]
  * [8f4921] handle any 403 by asking login and redirect back on success

  [ Jeffrey Johnson ]
  * [b18e82] Make time page show up in 2 columns
  * [120136] Continued work on multi-step uploads
  * [b43805] Make next button in layer_upload_crs ajax
  * [21244f] Enable csv/kml/zip in uploader
  * [531601] Add doSrs and remove console.log statements
  * [41b1cb] Further work on multi-step uploads
  * [7b0ecc] Add srs.js
  * [845369] Fix up error handling a bit

  [ Simone Dalmasso ]
  * [ef1b86] add print service to embedded map
  * [9ab2cd] move people page under the search engine.

  [ Tom Kralidis ]
  * [27cac2] store originally uploaded XML instead of marshalling to ISO for uploaded metadata

  [ Ariel Nunez ]
  * [0e5aa2] Removed try/except blocks from geonode_is_up
  * [b81cb0] Fixed typo

  [ Simone Dalmasso ]
  * [178201] update the integration test to reflect the new redirect to the login page

  [ Ariel Nunez ]
  * [873d35] Added check in paver targetting python 2.7 for building geonode (this does not affect running)

  [ Jude Mwenda ]
  * [0a4906] Metadata xml validation for date objects that are None

  [ Tom Kralidis ]
  * [892bcb] bump pycsw

  [ Simone Dalmasso ]
  * [50619d] middleware for printing private layers
  * [7f34d4] handle any 403 by asking login and redirect back on success
  * [550247] update the integration test to reflect the new redirect to the login page

  [ Jude Mwenda ]
  * [a8d3e7] Metadata xml validation for date objects that are None

  [ Tom Kralidis ]
  * [2d6779] bump pycsw

  [ Ariel Nunez ]
  * [16affb] Switched to get_or_create on thumbnails
  * [bcdcd9] Removing django-requests since it is not compatible with Django 1.5
  * [65665b] Added debug-false-only filter to mail_admins, see Django 1.4 release notes to learn why it is neede
  * [8f018e] direct_to_template does not exist anymore, switched to TemplateView
  * [b98d7e] Removing django-relationships since it is not compatible with 1.5. Also the author says it is an elaborate hack and should not be needed anymore: https://github.com/coleifer/django-relationships/pull/30
  * [9a3eb0] Used variables in urls where possible

  [ Jeffrey Johnson ]
  * [062067] Fix url tag in layer_upload.html

  [ Simone Dalmasso ]
  * [af0904] Add intégration test
  * [4670b8] minor comments fix

  [ vagrant ]

 -- Ariel Nunez <ingenieroariel@gmail.com>  Fri, 14 Jun 2013 15:57:17 +0000

geonode (2.0.0+beta1) precise; urgency=high

  [ Simone Dalmasso ]
  * [fa7d46] correctly check permissions on layers for new map with layers
  * [94478b] use keyword slug instead of name in search
  * [1eb916] don't look for layer uuid since search now returns the id
  * [361b55] remove the paginate.js in layer detail
  * [0e1625] permissions in new uploader
  * [da46f2] correctly assign data type

  [ Matt Bertrand ]
  * [704333] Make comment textarea wider
  * [3046dd] Remove unnecessary class
  * [fee410] Submit comments via ajax and reload comments section of page only
  * [918abb] Use jquery & ajax to submit comment  and reload comments div instead of entire page
  * [c3bb71] Rename comment form and enclosing div id's
  * [86f70a] Update comment width css to reflect modified element id's.
  * [ad5d4d] Display number of ratings next to average rating for maps, layers, documents Created new base tagtemplate to return number of ratings for a given object & id

  [ Simone Dalmasso ]
  * [3cc472] correctly assign the bbox_string used by download links

  [ Angelos Tzotsos ]
  * [3c0061] updated geoserver specs to 2.3.0
  * [e5d90b] Added spec file for geonode-geoserver plugin

  [ Tom Kralidis ]
  * [1410e6] strip whitespace from XML text() values

  [ Angelos Tzotsos ]
  * [acb202] Added initial openSUSE rpm file for v2.0
  * [d474a0] Fix for #842

  [ Simone Dalmasso ]
  * [36e8e4] add bbox and crd parameters to wcs requests
  * [1e6055] fix the height and width
  * [8a5fe4] update new map to reflect the new bbox order
  * [f2ea52] update map models to reflect the new bbox order

  [ Matthew Hanson ]
  * [8c9b2a] fixed bad url name to registration

  [ Simone Dalmasso ]
  * [61518c] remove unneeded pagination class

  [ Ariel Núñez ]
  * [060d54] Updated changelog
  * [db3d50] Reset version on master in preparation for beta

 -- Ariel Núñez <ingenieroariel@gmail.com>  Mon, 08 Apr 2013 14:02:56 +0000

geonode (2.0.0+alpha7) precise; urgency=high

  * [9248b1] Upgraded gsconfig.py
  * [d122db] Upgraded django-geoexplorer
  * [0c9675] Modify port for accessing GeoNode before building debian package. Fixes #808
  * [94edb1] Bumped to 2.0a7

 -- Ariel Núñez <ingenieroariel@gmail.com>  Thu, 21 Mar 2013 13:29:43 +0000

geonode (2.0.0+alpha6) precise; urgency=high

  [ Simone Dalmasso ]
  * [9d5a91] initial work on concrete resourcebase
  * [02315a] make resource fk nullable
  * [b83d1b] bump to base module in topicCategory fixtures
  * [4447ee] move to new ContactRole model
  * [095d9d] other minor adjustments
  * [d5913f] put fixtures where should be
  * [7af75c] fix more imports
  * [616959] inherit from Resourcebase manager
  * [33048d] some cleanup
  * [af7807] move catalogue signals to ResourceBase
  * [29407a] roll back to Role in people
  * [f6685d] clean

  [ Ivan Willig ]
  * [72047f] Handle if the download folder already exists

  [ Simone Dalmasso ]
  * [290ded] get rid of the search pages
  * [82f664] use search engine in home for layers
  * [b66536] unify the rating functions in the proper template
  * [32a3bc] add the rate.js file

  [ Ivan Willig ]
  * [72e3b3] Use a try except ImportError to import the pushd function
  * [3c0e24] Make the forward_mercator function's handling of edge cases better.

  [ Simone Dalmasso ]
  * [188859] cleanup the paginate js

  [ Ariel Núñez ]
  * [276537] Better error messages when catalogue does not create the record
  * [eb7297] Getting rid of whitespace
  * [682914] Disabling the catalogue until pycsw is upgraded

  [ Simone Dalmasso ]
  * [324527] create the resource base in fixtures
  * [508d4d] Make layer test pass
  * [5e6bba] make map test to pass
  * [a6495a] make documents test to pass
  * [a0ecca] make search tests to pass
  * [730325] reenable catalogue and make every test pass, fix search
  * [77b672] move links to base, attache them to resourceBase and adjust the logic to make it work
  * [444674] modify the default topic category behavior
  * [1806c4] use the first in case none indicated

  [ Christian Spanring ]
  * [5fd70f] updates minified base.css
  * [1ca5a0] Adds CSS cursor pointer on maps and layer list pages
  * [196d0f] Minor HTML tweak to eliminate heading indent on map_list page
  * [9d40b1] Prevents orphaned maplayers from breaking the map detail views

  [ Simone Dalmasso ]
  * [d06ddd] bump document detail to the new layout
  * [a3d17f] general cleanup of unneeded code and some pyflakes clean
  * [c4a377] add missed template

  [ Matthew Hanson ]
  * [718ab5] fixed notification for updatelayers

  [ Christian Spanring ]
  * [1bb139] Adds fallback to default auth backend in has_perm permission lookup function
  * [5baf98] adds check for owner attr in obj in has_perm permission lookup

  [ Simone Dalmasso ]
  * [71ced0] fix categories behavior

  [ Bart van den Eijnden ]
  * [eb129c] make sure that Maps link in GeoExplorer works, thanks @cspanring for confirming that it works (closes #681)

  [ Simone Dalmasso ]
  * [0d493b] add document remove and fix document permissions
  * [3ed443] add document type and size check
  * [db16a8] fix mb count in document upload
  * [c07afa] remove unwanted ipdb
  * [506ddd] fix profile detail to reflect ResourceBase
  * [6bbd8b] make search add relevance query resourcebase
  * [21273e] delegate to resource base post save the contactroles creation and management
  * [4fe747] don't save again the layer after pc and ac change in metadata.

  [ Bart van den Eijnden ]
  * [b166e0] restructure the GeoNode-GeoExplorer.js file so that it is easier to use an SDK application in GeoNode, a new mixin class was added in a separate file that is mixed in with GeoNode.Composer, an can be mixed in with any gxp.Viewer of an SDK application
  * [066ad8] set rasterStyling to true on the styler plugin
  * [b1a53a] add back accidentally removed code with https://github.com/GeoNode/geonode/pull/815 cc @jj0hns0n
  * [392d57] fix issue reported by @simod I now get a Uncaught TypeError: Cannot read property 'Save' of undefined here both at layer/upload and document/upload pages.

  [ Jeffrey Johnson ]
  * [8fc5c0] Switch travis to build master

  [ Bart van den Eijnden ]
  * [a16f9b] add map_sdk.js and sdk_header.html template to make it easier to integrate OpenGeo Suite SDK apps in GeoNode

  [ Simone Dalmasso ]
  * [c75422] get rid of ext in documents upload
  * [ee2792] check if the file exists before putting the url (mostly for tests)

  [ Jeffrey Johnson ]
  * [d70d4a] Fix _split_query import
  * [972d33] Completely remove old layers/maps search implementation
  * [1409df] Use consistent layer terminology in tests/smoke.py
  * [1831e7] Make sure failing smoke tests fail the build
  * [c08df9] Hook the javascript tests results up in jenkins

  [ Simone Dalmasso ]
  * [026522] select2 icon was missing

  [ Ariel Núñez ]
  * [5110a8] Updated changelog to alpha5

 -- Ariel Núñez <ingenieroariel@gmail.com>  Wed, 20 Mar 2013 05:15:35 +0000

geonode (2.0.0+alpha5) precise; urgency=high

  [ Ariel Núñez ]
  * [36d39b] Add back git-dch step in paver deb
  * [3a0886] Do not add geoserver jars to the debian package, they are packaged elsewhere
  * [888f83] Updated pavement script to properly place the deb artifact in launchpad
  * [ab6b51] Reverted order of ppa name and version in paver deb task
  * [4a9246] Fix version name and refactor ppa upload step
  * [371b9d] Do not show vim when doing git-dch

  [ capooti ]
  * [ae82ca] Deleting a layer, we need to delete all of its associations to maps containing it. It fixes #597.

  [ Ariel Núñez ]
  * [fc33c0] Do not keep around old packages
  * [5f282e] Fixed missing import

  [ Tom Kralidis ]
  * [1584d6] bump OWSLib

  [ Ariel Núñez ]
  * [9d0e7c] Switched to geoext by default

  [ Jeffrey Johnson ]
  * [474be1] Change path of admin and devel workshops.
  * [799945] Comment out jenkins code quality tools for now
  * [3a553d] Add USER and PASSWORD to package/support/geonode.local_settings

  [ Ariel Núñez ]
  * [5ecb99] USER and PASSWORD are optional for pycsw config
  * [e3c958] Removed workaround for USER and PASSWORD from local_settings
  * [54ea9e] Add more variations of ppa and key options to paver deb
  * [149ad2] Automated package upload to ppa
  * [4cb601] Requirements are already present on jenkins
  * [631f33] Added -b option to git-dch to avoid problem in jenkins with version number
  * [980f41] Avoid reading the branch name and hardcoded it to dev to make jenkins happy

  [ Jeffrey Johnson ]
  * [ccfc05] Download the latest deb in setup_geonode_deb fabric task
  * [bc1dbf] shell=True when trying to use wildcard in sudo fab command
  * [fe8dc4] cd into the dir structure that wget creates before trying to run dpkg
  * [7f04c3] Dont terminate instance after making AMI (this is temporary and dangerous longterm)
  * [d39682] add deploy_geonode_snapshot_package to fabfile
  * [46e3df] Just deploy a snapshot package for now, dont build the AMI
  * [4436ac] some tweaks to docs script to publish workshops to main site
  * [7e1896] Publish the PDF Docs too

  [ Bart van den Eijnden ]
  * [63d908] fix 404s on the Amazon test instance, apparently these are all lowercase in GeoExplorer now, but did not run into this locally

  [ Ariel Núñez ]
  * [7d4d06] Bumped geoexplorer version
  * [c06cb1] Added dependency on python-django
  * [fed618] Bump Django version to 1.4.3
  * [7964ec] Added gsconfig, owslib and pycsw dependencies
  * [d69c79] geonode should depend only on python-pycsw, not on pycsw-cgi
  * [293885] Using PPA dependencies in launchpad did not work, backing out gsconfig, owslib and pycsw debian packages from control file

 -- Ariel Núñez <ingenieroariel@gmail.com>  Sun, 13 Jan 2013 05:11:16 +0000

geonode (2.0.0+alpha0) precise; urgency=high
  * Major source tree refactor
  * Build refactor
  * CSW refactor

 -- Ariel Nunez <ingenieroariel@gmail.com>  Wed, 8 Aug 2012 11:44:33 -0500

geonode (1.2+beta2) precise; urgency=high
  * Added geonode-updateip command
  * Added MapQuest and OSM tiles by default to whitelist
  * geonode-updateip also adds the local host to the printing whitelist
  * Fixed gsconfig 0.6 bug with vector datastores
  * Reorganized LOGGING in settings
  * Fixed bug related to default style not being present
  * Upgraded gsconfig to version 0.6
  * Fixed missing links to local layers in map detail
  * Map composer fixes
  * More helpful importlayers

 -- Ariel Nunez <ingenieroariel@gmail.com>  Wed, 1 Aug 2012 11:44:33 -0500

geonode (1.2+beta1) precise; urgency=high
  * Fixed a reverse url problem remove
  * Added legend to layer detail page
  * Added Bing AerialWithLabels layer as a background layer
  * Fixed download links in GeoTiff layers
  * Made keywords optional again
  * Fixed keywords representation in layer detail page
  * Fixed link to production docs
  * Added post_save signals to create contact after user creation
  * Fixed bug affecting map search
  * Added CSW based search to map composer
  * Added ability to delete layers with a shared style

 -- Ariel Nunez <ingenieroariel@gmail.com>  Sun, 24 Jun 2012 11:44:33 -0500

geonode (1.2+alpha2) precise; urgency=high
  * Fixed a reverse url problem during upload

 -- Ariel Nunez <ingenieroariel@gmail.com>  Wed, 23 May 2012 11:44:33 -0500

geonode (1.2+alpha1) precise; urgency=high
  * Updated locale files
  * Switched GeoServer's default output strategy to FILE
  * Renamed geonode_import to importlayers
  * Better legends
  * Updated gxp, geoext, openlayers and other submodules
  * Added more background layers
  * Added comments
  * Added ratings
  * Added plusone (Facebook and Google Plus)
  * Upgraded to Django-1.4
  * Fixes for 12.04 compatibility (postgres9)
  * Switched to lxml for parsing
  * Added South for migrations

 -- Ariel Nunez <ingenieroariel@gmail.com>  Sun, 20 May 2012 18:44:33 -0500

geonode (1.1.1+final2) lucid; urgency=high
  * Fixed bug in first time installs.

 -- Ariel Nunez <ingenieroariel@gmail.com>  Thu, 19 Mar 2012 18:44:33 -0500

geonode (1.1.1+final) lucid; urgency=high
  * Fixed bug in deleting layers using a postgis backend.

 -- Ariel Nunez <ingenieroariel@gmail.com>  Thu, 12 Mar 2011 18:44:33 -0500

geonode (1.1+final) lucid; urgency=high
  * Moved from SPEED to Partial Buffer in GeoServer's output strategy
  * Proper upgrade support
  * Fixed location of GeoServer's data dir

 -- Ariel Nunez <ingenieroariel@gmail.com>  Sun, 5 Feb 2011 18:44:33 -0500

geonode (1.1+RC2) lucid; urgency=high
  * Fixed avatar links
  * Added virtualenv upgrade to the installer to avoid bugs in Lucid
  * Fixed admin media configuration
  * Fixed login popup in embedded maps
  * Removed the GetCapabilities calls in embedded maps
  * Fixed install script, added pip upgrade
  * Fixed path to geoserver data dir

 -- Ariel Nunez <ingenieroariel@gmail.com>  Fri, 2 Sept 2011 13:44:33 -0500

geonode (1.1-rc1) natty; urgency=high
  * After creating installer

 -- Ariel Nunez <ingenieroariel@gmail.com>  Fri, 2 Sept 2011 13:44:33 -0500

geonode (1.1-beta4) natty; urgency=high
  * Using latest master, after move to /geoserver

 -- Ariel Nunez <ingenieroariel@gmail.com>  Sun, 28 Aug 2011 17:44:33 -0500

geonode (1.1.beta+2) unstable; urgency=high
  * Update to 1.1beta+2 and added gettext and postgres support

 -- Ariel Nunez <ingenieroariel@gmail.com>  Wed, 10 Aug 2011 17:44:33 -0500

geonode (1.0.final+1) unstable; urgency=high
  * Add dependency on patch command

 -- David Winslow <dwinslow@opengeo.org>  Tue, 14 Dec 2010 17:44:33 -0500

geonode (1.0+final) unstable; urgency=high
  * Update to GeoNode 1.0-final

 -- David Winslow <dwinslow@opengeo.org>  Tue, 14 Dec 2010 14:59:18 -0500

geonode (1.0+RC4) unstable; urgency=high
  * Update to GeoNode 1.0RC4

  * Force headless mode for tomcat service

  * Add dependency on libproj-dev

 -- David Winslow <dwinslow@opengeo.org>  Mon, 06 Dec 2010 15:44:01 -0500

geonode (1.0+RC2) unstable; urgency=high

  *  First complete release including pre and post install hooks.

 -- Aaron Greengrass <aaron@thatserver.ca>  Thu, 04 Nov 2010 14:49:39 -0700<|MERGE_RESOLUTION|>--- conflicted
+++ resolved
@@ -1,5 +1,3 @@
-<<<<<<< HEAD
-=======
 geonode (2.8.0+thefinal1) xenial; urgency=high 
   * [514196] Update README
   * [f6dd15] Constrain pip to 9.0.3
@@ -91,17 +89,12 @@
 
  -- Alessio Fabiani <alessio.fabiani@geo-solutions.it>  Fri, 30 Mar 2018 11:55:49 +0200
 
->>>>>>> 94866488
 geonode (2.8.0+rc10) xenial; urgency=high 
   * [c8abc4] GeoNode 2.7.5.dev20180123130714
 
  -- Alessio Fabiani <alessio.fabiani@geo-solutions.it>  Wed, 24 Jan 2018 16:41:05 +0100
 
-<<<<<<< HEAD
-geonode (2.7.5+dev20180123112419) xenial; urgency=high 
-=======
 geonode (2.7.5+dev20180123112419) xenial; urgency=high
->>>>>>> 94866488
   * [dd4a19] [Fixes #3568] - Fix, improve and adapt Backup/Restore Scripts to GeoNode 2.6+ (#3571)
   * [c8bd21] [Fixes #3565 #3566] Topic Category is no more visible on the Layer summary list / If a Resource belongs to a Group, it should be also visible on the summary list
 
