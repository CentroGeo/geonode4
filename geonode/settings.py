--- conflicted
+++ resolved
@@ -1067,13 +1067,9 @@
 # e.g. THESAURI = [{'name':'inspire_themes', 'required':True, 'filter':True}, {'name':'inspire_concepts', 'filter':True}, ]
 # Required: (boolean, optional, default false) mandatory while editing metadata (not implemented yet)
 # Filter: (boolean, optional, default false) a filter option on that thesaurus will appear in the main search page
-<<<<<<< HEAD
+# THESAURI = [{'name':'inspire_themes', 'required':False, 'filter':True}]
 THESAURI = []
 
 if EMAIL_ENABLE:
     #Setting up email backend 
-    EMAIL_BACKEND = 'django.core.mail.backends.console.EmailBackend'
-=======
-# THESAURI = [{'name':'inspire_themes', 'required':False, 'filter':True}]
-THESAURI = []
->>>>>>> 98c7ccea
+    EMAIL_BACKEND = 'django.core.mail.backends.console.EmailBackend'