--- conflicted
+++ resolved
@@ -31,10 +31,6 @@
 # General Django development settings
 #
 from django.conf.global_settings import DATETIME_INPUT_FORMATS
-<<<<<<< HEAD
-from django.conf.global_settings import TEMPLATE_CONTEXT_PROCESSORS
-=======
->>>>>>> 94866488
 from geonode import get_version
 from kombu import Queue
 
@@ -58,13 +54,8 @@
 EMAIL_ENABLE = strtobool(os.getenv('EMAIL_ENABLE', 'False'))
 
 if EMAIL_ENABLE:
-<<<<<<< HEAD
-    EMAIL_BACKEND = os.getenv('DJANGO_EMAIL_BACKEND', \
-        default='django.core.mail.backends.smtp.EmailBackend')
-=======
     EMAIL_BACKEND = os.getenv('DJANGO_EMAIL_BACKEND',
                               default='django.core.mail.backends.smtp.EmailBackend')
->>>>>>> 94866488
     EMAIL_HOST = 'localhost'
     EMAIL_PORT = 25
     EMAIL_HOST_USER = ''
@@ -72,13 +63,8 @@
     EMAIL_USE_TLS = False
     DEFAULT_FROM_EMAIL = 'GeoNode <no-reply@geonode.org>'
 else:
-<<<<<<< HEAD
-    EMAIL_BACKEND = os.getenv('DJANGO_EMAIL_BACKEND', \
-        default='django.core.mail.backends.console.EmailBackend')
-=======
     EMAIL_BACKEND = os.getenv('DJANGO_EMAIL_BACKEND',
                               default='django.core.mail.backends.console.EmailBackend')
->>>>>>> 94866488
 
 # This is needed for integration tests, they require
 # geonode to be listening for GeoServer auth requests.
@@ -370,11 +356,7 @@
     'leaflet',
     'bootstrap3_datetime',
     'django_extensions',
-<<<<<<< HEAD
-    'geonode-client',
-=======
     'django_basic_auth',
->>>>>>> 94866488
     # 'haystack',
     'autocomplete_light',
     'mptt',
@@ -463,11 +445,7 @@
         "geonode": {
             "handlers": ["console"], "level": "ERROR", },
         "geonode.qgis_server": {
-<<<<<<< HEAD
-            "handlers": ["console"], "level": "DEBUG", },
-=======
             "handlers": ["console"], "level": "ERROR", },
->>>>>>> 94866488
         "gsconfig.catalog": {
             "handlers": ["console"], "level": "ERROR", },
         "owslib": {
@@ -500,9 +478,6 @@
                 'django.template.context_processors.static',
                 'django.contrib.auth.context_processors.auth',
                 'django.contrib.messages.context_processors.messages',
-<<<<<<< HEAD
-                'django.template.context_processors.request',
-=======
                 'django.contrib.auth.context_processors.auth',
                 # 'django.core.context_processors.debug',
                 # 'django.core.context_processors.i18n',
@@ -510,7 +485,6 @@
                 # 'django.core.context_processors.media',
                 # 'django.core.context_processors.static',
                 # 'django.core.context_processors.request',
->>>>>>> 94866488
                 'geonode.context_processors.resource_urls',
                 'geonode.geoserver.context_processors.geoserver_urls',
             ],
@@ -631,11 +605,6 @@
 }
 
 
-<<<<<<< HEAD
-
-
-=======
->>>>>>> 94866488
 # Email for users to contact admins.
 THEME_ACCOUNT_CONTACT_EMAIL = os.getenv(
     'THEME_ACCOUNT_CONTACT_EMAIL', 'admin@example.com'
@@ -745,8 +714,6 @@
         'EPSG:900913',
         'EPSG:32647',
         'EPSG:32736'
-<<<<<<< HEAD
-=======
     ],
     'SUPPORTED_EXT': [
         '.shp',
@@ -760,7 +727,6 @@
         '.geotiff',
         '.gml',
         '.xml'
->>>>>>> 94866488
     ]
 }
 
@@ -1186,13 +1152,8 @@
 USER_MESSAGES_ALLOW_MULTIPLE_RECIPIENTS = False
 
 if NOTIFICATION_ENABLED:
-<<<<<<< HEAD
-    INSTALLED_APPS += (NOTIFICATIONS_MODULE, )
-
-=======
     if NOTIFICATIONS_MODULE not in INSTALLED_APPS:
         INSTALLED_APPS += (NOTIFICATIONS_MODULE, )
->>>>>>> 94866488
 
 # async signals can be the same as broker url
 # but they should have separate setting anyway
@@ -1211,10 +1172,6 @@
 CELERY_TASK_RESULT_EXPIRES = 1
 CELERY_WORKER_DISABLE_RATE_LIMITS = True
 CELERY_WORKER_SEND_TASK_EVENTS = False
-<<<<<<< HEAD
-
-=======
->>>>>>> 94866488
 
 CELERY_QUEUES = [
     Queue('default', routing_key='default'),
@@ -1332,17 +1289,11 @@
 
 # add following lines to your local settings to enable monitoring
 if MONITORING_ENABLED:
-<<<<<<< HEAD
-    INSTALLED_APPS += ('geonode.contrib.monitoring',)
-    MIDDLEWARE_CLASSES += \
-        ('geonode.contrib.monitoring.middleware.MonitoringMiddleware',)
-=======
     if 'geonode.contrib.monitoring' not in INSTALLED_APPS:
         INSTALLED_APPS += ('geonode.contrib.monitoring',)
     if 'geonode.contrib.monitoring.middleware.MonitoringMiddleware' not in MIDDLEWARE_CLASSES:
         MIDDLEWARE_CLASSES += \
             ('geonode.contrib.monitoring.middleware.MonitoringMiddleware',)
->>>>>>> 94866488
 
 GEOIP_PATH = os.path.join(PROJECT_ROOT, 'GeoIPCities.dat')
 # If this option is enabled, Resources belonging to a Group won't be
@@ -1374,10 +1325,5 @@
 
 INVITATIONS_ADAPTER = ACCOUNT_ADAPTER
 
-<<<<<<< HEAD
-TEMPLATE_CONTEXT_PROCESSORS += ('django.core.context.processors.request', )
-
-=======
->>>>>>> 94866488
 # Choose thumbnail generator -- this is the default generator
 THUMBNAIL_GENERATOR = "geonode.layers.utils.create_gs_thumbnail_geonode"