--- conflicted
+++ resolved
@@ -1,19 +1,7 @@
 {% load i18n %}
 
-<<<<<<< HEAD
-<div class="modal fade" id="modal_perms" style="display:none">
+<div class="modal fade" id="_permissions" tabindex="-1" role="dialog" aria-labelledby="myModalLabel" aria-hidden="true">
   <form id="permission_form" accept-charset="UTF-8" method="post" class="modal-form" action="{% url "resource_permissions" resource.id %}">
-    <div class="modal-header">
-      <a class="close" data-dismiss="modal">×</a>
-      <h3>{% trans "Permissions" %}</h3>
-    </div>
-    {% include "_permissions.html" %}
-    <div class="modal-footer">
-      <a href="#" class="btn" data-dismiss="modal">{% trans "Cancel" %}</a>
-      <a href="#" class="btn btn-primary" data-dismiss="modal" id="perms_submit">{% trans "Apply Changes" %}</a>
-=======
-<div class="modal fade" id="_permissions" tabindex="-1" role="dialog" aria-labelledby="myModalLabel" aria-hidden="true">
-  <form id="permission_form" accept-charset="UTF-8" method="post" class="modal-form" action="{% if layer %}{% url "resource_permissions" 'layer' layer.id %}{% elif map %}{% url "resource_permissions" 'map' map.id %}{% elif document %}{% url "resource_permissions" 'document' document.id %}{% else %}/api/batch_permissions{% endif %}">
     <div class="modal-dialog">
       <div class="modal-content">
         <div class="modal-header">
@@ -28,7 +16,6 @@
           <a href="#" class="btn btn-primary" data-dismiss="modal" id="perms_submit">{% trans "Apply Changes" %}</a>
         </div>
       </div>
->>>>>>> 4d1e2913
     </div>
   </form>
 </div>