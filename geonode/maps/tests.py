# -*- coding: utf-8 -*-
#########################################################################
#
# Copyright (C) 2012 OpenPlans
#
# This program is free software: you can redistribute it and/or modify
# it under the terms of the GNU General Public License as published by
# the Free Software Foundation, either version 3 of the License, or
# (at your option) any later version.
#
# This program is distributed in the hope that it will be useful,
# but WITHOUT ANY WARRANTY; without even the implied warranty of
# MERCHANTABILITY or FITNESS FOR A PARTICULAR PURPOSE. See the
# GNU General Public License for more details.
#
# You should have received a copy of the GNU General Public License
# along with this program. If not, see <http://www.gnu.org/licenses/>.
#
#########################################################################

from django.conf import settings
from django.core.urlresolvers import reverse
from django.test import TestCase
from django.test.client import Client
from django.utils import simplejson as json
from django.contrib.auth.models import User
from django.contrib.contenttypes.models import ContentType
from agon_ratings.models import OverallRating

import geonode.maps.models
import geonode.maps.views
from geonode.layers.models import Layer
from geonode.maps.models import Map
from geonode.utils import default_map_config



class MapsTest(TestCase):
    """Tests geonode.maps app/module
    """

    def setUp(self):
        self.user = 'admin'
        self.passwd = 'admin'

    def tearDown(self):
        pass

    fixtures = ['map_data.json', 'initial_data.json']

    default_abstract = "This is a demonstration of GeoNode, an application \
for assembling and publishing web based maps.  After adding layers to the map, \
use the Save Map button above to contribute your map to the GeoNode \
community."

    default_title = "GeoNode Default Map"

    # This is a valid map viewer config, based on the sample data provided
    # by andreas in issue 566. -dwins
    viewer_config = """
    {
      "defaultSourceType": "gx_wmssource",
      "about": {
          "title": "Title",
          "abstract": "Abstract"
      },
      "sources": {
        "capra": {
          "url":"http://localhost:8080/geoserver/wms"
        }
      },
      "map": {
        "projection":"EPSG:900913",
        "units":"m",
        "maxResolution":156543.0339,
        "maxExtent":[-20037508.34,-20037508.34,20037508.34,20037508.34],
        "center":[-9428760.8688778,1436891.8972581],
        "layers":[{
          "source":"capra",
          "buffer":0,
          "wms":"capra",
          "name":"base:nic_admin"
        }],
        "keywords":["saving", "keywords"],
        "zoom":7
      }
    }
    """

    viewer_config_alternative = """
    {
      "defaultSourceType": "gx_wmssource",
      "about": {
          "title": "Title2",
          "abstract": "Abstract2"
      },
      "sources": {
        "capra": {
          "url":"http://localhost:8080/geoserver/wms"
        }
      },
      "map": {
        "projection":"EPSG:900913",
        "units":"m",
        "maxResolution":156543.0339,
        "maxExtent":[-20037508.34,-20037508.34,20037508.34,20037508.34],
        "center":[-9428760.8688778,1436891.8972581],
        "layers":[{
          "source":"capra",
          "buffer":0,
          "wms":"capra",
          "name":"base:nic_admin"
        }],
        "zoom":7
      }
    }
    """

    perm_spec = {"anonymous":"_none","authenticated":"_none","users":[["admin","map_readwrite"]]}

    def test_map_json(self):
        c = Client()

        # Test that saving a map when not logged in gives 401
        response = c.put(reverse('map_json', args=('1',)),data=self.viewer_config,content_type="text/json")
        self.assertEqual(response.status_code, 401)

        c.login(username=self.user, password=self.passwd)
        response = c.put(reverse('map_json', args=('1',)),data=self.viewer_config_alternative,content_type="text/json")
        self.assertEqual(response.status_code, 204)

        map_obj = Map.objects.get(id=1)
        self.assertEquals(map_obj.title, "Title2")
        self.assertEquals(map_obj.abstract, "Abstract2")
        self.assertEquals(map_obj.layer_set.all().count(), 1)

    def test_map_save(self):
        """POST /maps/new/data -> Test saving a new map"""

        c = Client()
        new_map = reverse("new_map_json")
        # Test that saving a map when not logged in gives 401
<<<<<<< HEAD
        response = c.post(reverse('maps_browse'),data=self.viewer_config,content_type="text/json")
=======
        response = c.post(new_map,data=self.viewer_config,content_type="text/json")
>>>>>>> 4c86f0b0
        self.assertEqual(response.status_code,401)

        # Test successful new map creation
        c.login(username=self.user, password=self.passwd)
<<<<<<< HEAD
        response = c.post(reverse('maps_browse'),data=self.viewer_config,content_type="text/json")
=======
        response = c.post(new_map,data=self.viewer_config,content_type="text/json")
>>>>>>> 4c86f0b0
        self.assertEquals(response.status_code,201)
        map_id = int(response['Location'].split('/')[-1])
        c.logout()

        self.assertEquals(map_id,2)
        map_obj = Map.objects.get(id=map_id)
        self.assertEquals(map_obj.title, "Title")
        self.assertEquals(map_obj.abstract, "Abstract")
        self.assertEquals(map_obj.layer_set.all().count(), 1)
        self.assertEquals(map_obj.keyword_list(), ["keywords", "saving"])

        # Test an invalid map creation request
        c.login(username=self.user, password=self.passwd)
<<<<<<< HEAD
        response = c.post(reverse('maps_browse'),data="not a valid viewer config",content_type="text/json")
=======
        response = c.post(new_map,data="not a valid viewer config",content_type="text/json")
>>>>>>> 4c86f0b0
        self.assertEquals(response.status_code,400)
        c.logout()

    def test_map_fetch(self):
        """/maps/[id]/data -> Test fetching a map in JSON"""
        map_obj = Map.objects.get(id=1)
        c = Client()
        response = c.get(reverse('map_json', args=(map_obj.id,)))
        self.assertEquals(response.status_code, 200)
        cfg = json.loads(response.content)
        self.assertEquals(cfg["about"]["abstract"], self.default_abstract)
        self.assertEquals(cfg["about"]["title"], self.default_title)
        self.assertEquals(len(cfg["map"]["layers"]), 5)

    def test_map_to_json(self):
        """ Make some assertions about the data structure produced for serialization
            to a JSON map configuration"""
        map_obj = Map.objects.get(id=1)
        cfg = map_obj.viewer_json()
        self.assertEquals(cfg['about']['abstract'], self.default_abstract)
        self.assertEquals(cfg['about']['title'], self.default_title)
        def is_wms_layer(x):
            return cfg['sources'][x['source']]['ptype'] == 'gxp_wmscsource'
        layernames = [x['name'] for x in cfg['map']['layers'] if is_wms_layer(x)]
        self.assertEquals(layernames, ['base:CA',])

    def test_newmap_to_json(self):
        """ Make some assertions about the data structure produced for serialization
            to a new JSON map configuration"""
        response = Client().get(reverse('new_map_json'))
        cfg = json.loads(response.content)
        self.assertEquals(cfg['defaultSourceType'], "gxp_wmscsource")

    def test_map_details(self):
        """/maps/1 -> Test accessing the map browse view function"""
        map_obj = Map.objects.get(id=1)
        c = Client()
<<<<<<< HEAD
        response = c.get(reverse('map_detail', args=(map_obj.id,)))
        self.assertEquals(response.status_code,200) 
=======
        response = c.get("/maps/%s" % map_obj.id)
        self.assertEquals(response.status_code,200)
>>>>>>> 4c86f0b0

    def test_new_map_without_layers(self):
        # TODO: Should this test have asserts in it?
        client = Client()
        client.get(reverse('new_map'))

    def test_new_map_with_layer(self):
        client = Client()
        layer = Layer.objects.all()[0]
        client.get(reverse('new_map') +'?layer=' + layer.typename)

    def test_new_map_with_empty_bbox_layer(self):
        client = Client()
        layer = Layer.objects.all()[0]
        client.get(reverse('new_map') +'?layer=' + layer.typename)

    def test_ajax_map_permissions(self):
        """Verify that the ajax_layer_permissions view is behaving as expected
        """

        # Setup some layer names to work with
        mapid = Map.objects.all()[0].pk
        invalid_mapid = "42"

        c = Client()

        url = lambda id: reverse('map_permissions',args=[id])

        # Test that an invalid layer.typename is handled for properly
        response = c.post(url(invalid_mapid),
                          data=json.dumps(self.perm_spec),
                          content_type="application/json")
        self.assertEquals(response.status_code, 404)

        # Test that POST is required
        response = c.get(url(mapid))
        self.assertEquals(response.status_code, 405)

        # Test that a user is required to have permissions

        # First test un-authenticated
        response = c.post(url(mapid),
                          data=json.dumps(self.perm_spec),
                          content_type="application/json")
        self.assertEquals(response.status_code, 401)

        # Next Test with a user that does NOT have the proper perms
        logged_in = c.login(username='bobby', password='bob')
        self.assertEquals(logged_in, True)
        response = c.post(url(mapid),
                          data=json.dumps(self.perm_spec),
                          content_type="application/json")
        self.assertEquals(response.status_code, 401)

        # Login as a user with the proper permission and test the endpoint
        logged_in = c.login(username='admin', password='admin')
        self.assertEquals(logged_in, True)

        response = c.post(url(mapid),
                          data=json.dumps(self.perm_spec),
                          content_type="application/json")

        # Test that the method returns 200
        self.assertEquals(response.status_code, 200)

        # Test that the permissions specification is applied


    def test_map_metadata(self):
        """Test that map metadata can be properly rendered
        """
        # first create a map
        c = Client()

        # Test successful new map creation
        c.login(username=self.user, password=self.passwd)
<<<<<<< HEAD
        response = c.post(reverse('maps_browse'),data=self.viewer_config,content_type="text/json")
        self.assertEquals(response.status_code,201)
        map_id = int(response['Location'].split('/')[-1])
        c.logout()
        
        url = reverse('map_json', args=(map_id,))
=======
        new_map = reverse('new_map_json')
        response = c.post(new_map, data=self.viewer_config,content_type="text/json")
        self.assertEquals(response.status_code,201)
        map_id = int(response['Location'].split('/')[-1])
        c.logout()

        url = '/maps/%s/metadata' % map_id
>>>>>>> 4c86f0b0

        # test unauthenticated user to modify map metadata
        response = c.post(url)
        self.assertEquals(response.status_code,302)

        # test a user without metadata modify permission
        c.login(username='norman', password='norman')
        response = c.post(url)
        self.assertEquals(response.status_code, 302)
        c.logout()

        # Now test with a valid user using GET method
        c.login(username=self.user, password=self.passwd)
        response = c.get(url)
        self.assertEquals(response.status_code, 200)

        # Now test with a valid user using POST method
        c.login(username=self.user, password=self.passwd)
        response = c.post(url)
        self.assertEquals(response.status_code, 200)

        # TODO: only invalid mapform is tested


    def test_map_remove(self):
        """Test that map can be properly removed
        """
        # first create a map
        c = Client()

        # Test successful new map creation
        c.login(username=self.user, password=self.passwd)
<<<<<<< HEAD
        response = c.post(reverse('maps_browse'),data=self.viewer_config,content_type="text/json")
        self.assertEquals(response.status_code,201)
        map_id = int(response['Location'].split('/')[-1])
        c.logout()
        
        url = reverse('map_remove', args=(map_id,))
        
=======

        new_map = reverse('new_map_json')
        response = c.post(new_map, data=self.viewer_config,content_type="text/json")
        self.assertEquals(response.status_code,201)
        map_id = int(response['Location'].split('/')[-1])
        c.logout()

        url = '/maps/%s/remove' % map_id

>>>>>>> 4c86f0b0
        # test unauthenticated user to remove map
        response = c.post(url)
        self.assertEquals(response.status_code,302)

        # test a user without map removal permission
        c.login(username='norman', password='norman')
        response = c.post(url)
        self.assertEquals(response.status_code, 302)
        c.logout()

        # Now test with a valid user using GET method
        c.login(username=self.user, password=self.passwd)
        response = c.get(url)
        self.assertEquals(response.status_code, 200)

        # Now test with a valid user using POST method,
        # which removes map and associated layers, and redirects webpage
        response = c.post(url)
        self.assertEquals(response.status_code, 302)
        self.assertEquals(response['Location'], 'http://testserver/maps/')

        # After removal, map is not existent
        response = c.get(url)
        self.assertEquals(response.status_code, 404)

        #Prepare map object for later test that if it is completely removed
        #map_obj = Map.objects.get(id=1)

        # TODO: Also associated layers are not existent
        #self.assertEquals(map_obj.layer_set.all().count(), 0)


    def test_map_embed(self):
        """Test that map can be properly embedded
        """
        # first create a map
        c = Client()

        # Test successful new map creation
        c.login(username=self.user, password=self.passwd)
<<<<<<< HEAD
        response = c.post(reverse('maps_browse'),data=self.viewer_config,content_type="text/json")
        self.assertEquals(response.status_code,201)
        map_id = int(response['Location'].split('/')[-1])
        c.logout()
        
        url = reverse('map_embed', args=(map_id,))
        url_no_id = reverse('map_embed')
        
=======

        new_map = reverse('new_map_json')
        response = c.post(new_map, data=self.viewer_config,content_type="text/json")
        self.assertEquals(response.status_code,201)
        map_id = int(response['Location'].split('/')[-1])
        c.logout()

        url = '/maps/%s/embed' % map_id
        url_no_id = '/maps/embed/'

>>>>>>> 4c86f0b0
        # Now test with a map id
        c.login(username=self.user, password=self.passwd)
        response = c.get(url)
        self.assertEquals(response.status_code, 200)
        # Config equals to that of the map whose id is given
        map_obj = Map.objects.get(id=map_id)
        config_map = map_obj.viewer_json()
        response_config_dict = json.loads(response.context['config'])
        self.assertEquals(config_map['about']['abstract'],response_config_dict['about']['abstract'])
        self.assertEquals(config_map['about']['title'],response_config_dict['about']['title'])

        # Now test without a map id
        response = c.get(url_no_id)
        self.assertEquals(response.status_code, 200)
        # Config equals to that of the default map
        config_default = default_map_config()[0]
        response_config_dict = json.loads(response.context['config'])
        self.assertEquals(config_default['about']['abstract'],response_config_dict['about']['abstract'])
        self.assertEquals(config_default['about']['title'],response_config_dict['about']['title'])


    def test_map_view(self):
        """Test that map view can be properly rendered
        """
        # first create a map
        c = Client()

        # Test successful new map creation
        c.login(username=self.user, password=self.passwd)
<<<<<<< HEAD
        response = c.post(reverse('maps_browse'),data=self.viewer_config,content_type="text/json")
        self.assertEquals(response.status_code,201)
        map_id = int(response['Location'].split('/')[-1])
        c.logout()
        
        url = reverse('map_view', args=(map_id,))
=======

        new_map = reverse('new_map_json')
        response = c.post(new_map, data=self.viewer_config,content_type="text/json")
        self.assertEquals(response.status_code,201)
        map_id = int(response['Location'].split('/')[-1])
        c.logout()

        url = '/maps/%s/view' % map_id
>>>>>>> 4c86f0b0

        # test unauthenticated user to view map
        response = c.get(url)
        self.assertEquals(response.status_code,200)
        # TODO: unauthenticated user can still access the map view

        # test a user without map view permission
        c.login(username='norman', password='norman')
        response = c.get(url)
        self.assertEquals(response.status_code, 200)
        c.logout()
        # TODO: the user can still access the map view without permission

        # Now test with a valid user using GET method
        c.login(username=self.user, password=self.passwd)
        response = c.get(url)
        self.assertEquals(response.status_code, 200)

        # Config equals to that of the map whose id is given
        map_obj = Map.objects.get(id=map_id)
        config_map = map_obj.viewer_json()
        response_config_dict = json.loads(response.context['config'])
        self.assertEquals(config_map['about']['abstract'],response_config_dict['about']['abstract'])
        self.assertEquals(config_map['about']['title'],response_config_dict['about']['title'])


    def test_new_map_config(self):
        """Test that new map config can be properly assigned
        """
        c = Client()
        c.login(username='admin', password='admin')

        # Test successful new map creation
        m = Map()
        admin_user = User.objects.get(username='admin')
        layer_name = Layer.objects.all()[0].typename
        m.create_from_layer_list(admin_user, [layer_name], "title", "abstract")
        map_id = m.id

        c = Client()

        url = reverse('new_map_json')

        # Test GET method with COPY
        response = c.get(url,{'copy': map_id})
        self.assertEquals(response.status_code,200)
        map_obj = Map.objects.get(id=map_id)
        config_map = map_obj.viewer_json()
        response_config_dict = json.loads(response.content)
        self.assertEquals(config_map['map']['layers'],response_config_dict['map']['layers'])

        # Test GET method no COPY and no layer in params
        response = c.get(url)
        self.assertEquals(response.status_code,200)
        config_default = default_map_config()[0]
        response_config_dict = json.loads(response.content)
        self.assertEquals(config_default['about']['abstract'],response_config_dict['about']['abstract'])
        self.assertEquals(config_default['about']['title'],response_config_dict['about']['title'])

        # Test GET method no COPY but with layer in params
        response = c.get(url,{'layer':layer_name})
        self.assertEquals(response.status_code,200)
        response_dict = json.loads(response.content)
        self.assertEquals(response_dict['fromLayer'],True)

        # Test POST method without authentication
        response = c.post(url,{'layer':layer_name})
        self.assertEquals(response.status_code,401)

        # Test POST method with authentication and a layer in params
        c.login(username='admin', password='admin')

        response = c.post(url,{'layer':layer_name})
        # Should not accept the request
        self.assertEquals(response.status_code,400)

        # Test POST method with map data in json format
        response = c.post(url, data=self.viewer_config,content_type="text/json")
        self.assertEquals(response.status_code,201)
        map_id = int(response['Location'].split('/')[-1])

        # Test methods other than GET or POST and no layer in params
        response = c.put(url)
        self.assertEquals(response.status_code,405)


    def test_maps_search_page(self):
        """Test maps search page can be properly rendered
        """
        c = Client()

        url = reverse('maps_search') + '?'

        # Test GET method
        response = c.get(url,{'keyword':'keyword'})
        self.assertEquals(response.status_code,200)
        response_dict = json.loads(response.context['init_search'])
        self.assertEquals(response_dict['keyword'],'keyword')
        self.assertEquals(response.context['site'],settings.SITEURL)

        # Test POST method
        response = c.post(url)
        self.assertEquals(response.status_code,200)

        # Test methods other than GET or POST
        response = c.put(url)
        self.assertEquals(response.status_code,405)


    def test_maps_search(self):
        """Test maps search can function properly
        """
        # first create two maps
        c = Client()

        # Test successful new map creation
        c.login(username=self.user, password=self.passwd)
<<<<<<< HEAD
        response = c.post(reverse('maps_browse'),data=self.viewer_config,content_type="text/json")
        self.assertEquals(response.status_code,201)
        map_id = int(response['Location'].split('/')[-1])
        response = c.post(reverse('maps_browse'),data=self.viewer_config_alternative,content_type="text/json")
=======

        new_map = reverse('new_map_json')
        response = c.post(new_map, data=self.viewer_config,content_type="text/json")
        self.assertEquals(response.status_code,201)
        map_id = int(response['Location'].split('/')[-1])
        response = c.post(new_map, data=self.viewer_config_alternative,content_type="text/json")
>>>>>>> 4c86f0b0
        self.assertEquals(response.status_code,201)
        map_id_2 = int(response['Location'].split('/')[-1])
        c.logout()

        url = reverse('maps_search_api') + '?'

        # Test GET method
        response = c.get(url, {'q': '', 'start': 1, 'limit': '', 'sort': '', 'dir': ''}, content_type="text/json")
        self.assertEquals(response.status_code,200)
        response_dict = json.loads(response.content)
        self.assertEquals(response_dict['success'], True)

        # Test POST method
        response = c.post(url, {'q': '', 'start': 1, 'limit': '', 'sort': '', 'dir': ''}, content_type="text/json")
        self.assertEquals(response.status_code,200)
        response_dict = json.loads(response.content)
        self.assertEquals(response_dict['success'], True)

        # Test methods other than GET or POST
        response = c.put(url)
        self.assertEquals(response.status_code,405)

    def test_rating_map_remove(self):
        """Test map rating is removed on map remove
        """
        c = Client()
        c.login(username=self.user, password=self.passwd)

        new_map = reverse('new_map_json')

        #Create the map
<<<<<<< HEAD
        response = c.post(reverse('maps_browse'),data=self.viewer_config,content_type="text/json")
        self.assertEquals(response.status_code,201)
=======
        response = c.post(new_map, data=self.viewer_config,content_type="text/json")
>>>>>>> 4c86f0b0
        map_id = int(response['Location'].split('/')[-1])

        #Create the rating with the correct content type
        ctype = ContentType.objects.get(model='map')
        OverallRating.objects.create(category=1,object_id=map_id,content_type=ctype, rating=3)

        #Remove the map
        response = c.post(reverse('map_remove', args=(map_id,)))
        self.assertEquals(response.status_code,302)

        #Check there are no ratings matching the removed map
        rating = OverallRating.objects.filter(category=1,object_id=map_id)
        self.assertEquals(rating.count(),0)
<|MERGE_RESOLUTION|>--- conflicted
+++ resolved
@@ -140,20 +140,12 @@
         c = Client()
         new_map = reverse("new_map_json")
         # Test that saving a map when not logged in gives 401
-<<<<<<< HEAD
-        response = c.post(reverse('maps_browse'),data=self.viewer_config,content_type="text/json")
-=======
         response = c.post(new_map,data=self.viewer_config,content_type="text/json")
->>>>>>> 4c86f0b0
         self.assertEqual(response.status_code,401)
 
         # Test successful new map creation
         c.login(username=self.user, password=self.passwd)
-<<<<<<< HEAD
-        response = c.post(reverse('maps_browse'),data=self.viewer_config,content_type="text/json")
-=======
         response = c.post(new_map,data=self.viewer_config,content_type="text/json")
->>>>>>> 4c86f0b0
         self.assertEquals(response.status_code,201)
         map_id = int(response['Location'].split('/')[-1])
         c.logout()
@@ -167,11 +159,7 @@
 
         # Test an invalid map creation request
         c.login(username=self.user, password=self.passwd)
-<<<<<<< HEAD
-        response = c.post(reverse('maps_browse'),data="not a valid viewer config",content_type="text/json")
-=======
         response = c.post(new_map,data="not a valid viewer config",content_type="text/json")
->>>>>>> 4c86f0b0
         self.assertEquals(response.status_code,400)
         c.logout()
 
@@ -209,13 +197,8 @@
         """/maps/1 -> Test accessing the map browse view function"""
         map_obj = Map.objects.get(id=1)
         c = Client()
-<<<<<<< HEAD
         response = c.get(reverse('map_detail', args=(map_obj.id,)))
         self.assertEquals(response.status_code,200) 
-=======
-        response = c.get("/maps/%s" % map_obj.id)
-        self.assertEquals(response.status_code,200)
->>>>>>> 4c86f0b0
 
     def test_new_map_without_layers(self):
         # TODO: Should this test have asserts in it?
@@ -292,22 +275,13 @@
 
         # Test successful new map creation
         c.login(username=self.user, password=self.passwd)
-<<<<<<< HEAD
-        response = c.post(reverse('maps_browse'),data=self.viewer_config,content_type="text/json")
-        self.assertEquals(response.status_code,201)
-        map_id = int(response['Location'].split('/')[-1])
-        c.logout()
-        
-        url = reverse('map_json', args=(map_id,))
-=======
         new_map = reverse('new_map_json')
         response = c.post(new_map, data=self.viewer_config,content_type="text/json")
         self.assertEquals(response.status_code,201)
         map_id = int(response['Location'].split('/')[-1])
         c.logout()
 
-        url = '/maps/%s/metadata' % map_id
->>>>>>> 4c86f0b0
+        url = reverse('map_metadata', args=(map_id,))
 
         # test unauthenticated user to modify map metadata
         response = c.post(url)
@@ -340,25 +314,14 @@
 
         # Test successful new map creation
         c.login(username=self.user, password=self.passwd)
-<<<<<<< HEAD
-        response = c.post(reverse('maps_browse'),data=self.viewer_config,content_type="text/json")
-        self.assertEquals(response.status_code,201)
-        map_id = int(response['Location'].split('/')[-1])
-        c.logout()
-        
-        url = reverse('map_remove', args=(map_id,))
-        
-=======
-
         new_map = reverse('new_map_json')
         response = c.post(new_map, data=self.viewer_config,content_type="text/json")
         self.assertEquals(response.status_code,201)
         map_id = int(response['Location'].split('/')[-1])
         c.logout()
 
-        url = '/maps/%s/remove' % map_id
-
->>>>>>> 4c86f0b0
+        url = reverse('map_remove', args=(map_id,))
+
         # test unauthenticated user to remove map
         response = c.post(url)
         self.assertEquals(response.status_code,302)
@@ -399,27 +362,16 @@
 
         # Test successful new map creation
         c.login(username=self.user, password=self.passwd)
-<<<<<<< HEAD
-        response = c.post(reverse('maps_browse'),data=self.viewer_config,content_type="text/json")
-        self.assertEquals(response.status_code,201)
-        map_id = int(response['Location'].split('/')[-1])
-        c.logout()
-        
+
+        new_map = reverse('new_map_json')
+        response = c.post(new_map, data=self.viewer_config,content_type="text/json")
+        self.assertEquals(response.status_code,201)
+        map_id = int(response['Location'].split('/')[-1])
+        c.logout()
+
         url = reverse('map_embed', args=(map_id,))
         url_no_id = reverse('map_embed')
-        
-=======
-
-        new_map = reverse('new_map_json')
-        response = c.post(new_map, data=self.viewer_config,content_type="text/json")
-        self.assertEquals(response.status_code,201)
-        map_id = int(response['Location'].split('/')[-1])
-        c.logout()
-
-        url = '/maps/%s/embed' % map_id
-        url_no_id = '/maps/embed/'
-
->>>>>>> 4c86f0b0
+
         # Now test with a map id
         c.login(username=self.user, password=self.passwd)
         response = c.get(url)
@@ -449,14 +401,6 @@
 
         # Test successful new map creation
         c.login(username=self.user, password=self.passwd)
-<<<<<<< HEAD
-        response = c.post(reverse('maps_browse'),data=self.viewer_config,content_type="text/json")
-        self.assertEquals(response.status_code,201)
-        map_id = int(response['Location'].split('/')[-1])
-        c.logout()
-        
-        url = reverse('map_view', args=(map_id,))
-=======
 
         new_map = reverse('new_map_json')
         response = c.post(new_map, data=self.viewer_config,content_type="text/json")
@@ -464,8 +408,7 @@
         map_id = int(response['Location'].split('/')[-1])
         c.logout()
 
-        url = '/maps/%s/view' % map_id
->>>>>>> 4c86f0b0
+        url = reverse('map_view', args=(map_id,))
 
         # test unauthenticated user to view map
         response = c.get(url)
@@ -583,19 +526,12 @@
 
         # Test successful new map creation
         c.login(username=self.user, password=self.passwd)
-<<<<<<< HEAD
-        response = c.post(reverse('maps_browse'),data=self.viewer_config,content_type="text/json")
-        self.assertEquals(response.status_code,201)
-        map_id = int(response['Location'].split('/')[-1])
-        response = c.post(reverse('maps_browse'),data=self.viewer_config_alternative,content_type="text/json")
-=======
 
         new_map = reverse('new_map_json')
         response = c.post(new_map, data=self.viewer_config,content_type="text/json")
         self.assertEquals(response.status_code,201)
         map_id = int(response['Location'].split('/')[-1])
         response = c.post(new_map, data=self.viewer_config_alternative,content_type="text/json")
->>>>>>> 4c86f0b0
         self.assertEquals(response.status_code,201)
         map_id_2 = int(response['Location'].split('/')[-1])
         c.logout()
@@ -627,12 +563,7 @@
         new_map = reverse('new_map_json')
 
         #Create the map
-<<<<<<< HEAD
-        response = c.post(reverse('maps_browse'),data=self.viewer_config,content_type="text/json")
-        self.assertEquals(response.status_code,201)
-=======
         response = c.post(new_map, data=self.viewer_config,content_type="text/json")
->>>>>>> 4c86f0b0
         map_id = int(response['Location'].split('/')[-1])
 
         #Create the rating with the correct content type
