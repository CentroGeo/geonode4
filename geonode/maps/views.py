--- conflicted
+++ resolved
@@ -275,14 +275,8 @@
                             if len(tkl) > 0:
                                 tkl_ids = ",".join(
                                     map(str, tkl.values_list('id', flat=True)))
-<<<<<<< HEAD
-                                tkeywords_list += "," + \
-                                    tkl_ids if len(
-                                        tkeywords_list) > 0 else tkl_ids
-=======
                                 tkeywords_list += f",{tkl_ids}" if len(
                                     tkeywords_list) > 0 else tkl_ids
->>>>>>> 073d9a52
                     except Exception:
                         tb = traceback.format_exc()
                         logger.error(tb)
