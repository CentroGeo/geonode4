{% extends "maps/map_base.html" %}
{% load i18n %}
{% load maps_tags %}
{% load pagination_tags %}
{% load taggit_extras %}
{% load staticfiles %}
{% load url from future %}

{% block body_class %}maps explore{% endblock %}

{% block head %}
{{ block.super }}
<link rel="stylesheet" href="{{ STATIC_URL }}libs/css/datepicker.css" type="text/css" media="screen" />
{% endblock %}

{% block body %}
    <div class="span12">
      <h2 class="page-title">{% trans "Explore Maps" %}</h2>
    </div>
<<<<<<< HEAD
    <div class="span8 filter">      
      {% include "search/_sort_filters.html" %}
    </div>
    <div class="span4">
      <div class="pull-right" data-viewby="list">
        {% include "_viewby.html" %}
=======
  </div>
  <div class="span12">
    <div class="row" id="contain-slider">
      <div class="span4">
        <div id="slide-pane">
          <a href="#" class="toggle toggle-pane"><i class="icon-chevron-left"></i></a>
          <nav class="tabs-left" id="nav-categories">
            <h2><a href="#" class="toggle toggle-nav"><i class="icon-chevron-down"></i>{% trans "Categories" %}</a></h2>
            <ul class="nav">
              {% map_categories as category_list %}
              <li>
                <a href="{% url "maps_browse" %}"{% if not map_category %} class="active"{% endif %}>
                  {% trans "All Categories" %}
                </a>
              </li>
              {% for category in category_list %}
                <li>
                  <a href="{% url "maps_browse_category" category.slug %}"{% ifequal map_category category %} class="active"{% endifequal %}>{{ category }}
                  {% if category.map_set.count > 0 %}({{ category.map_set.count }}){% endif %}
                </a></li>
              {% endfor %}
            </ul>
          </nav>
          <nav class="" id="nav-keywords">
            <h2><a href="#" class="toggle toggle-nav"><i class="icon-chevron-down"></i> {% trans "Keywords" %}</a></h2>
            <ul class="nav">
              {% get_taglist as tags for 'maps.Map' %}
              {% for tag in tags %}
                <li><a href="{% url "maps_browse_tag" tag.slug %}"{% if tag.slug == map_tag %} class="active"{% endif %}>{{ tag }}</a> <span class="count">({{ tag.num_times }})</span></li>
              {% endfor %}
            </ul>
          </nav>
        </div>
>>>>>>> ae6c9f61
      </div>
    </div>
    <div class="span12">
      <div class="row" id="contain-slider">
        <div class="span4">
          <div class="selections">
            <h4>
              {% trans "Your selections" %}
              <a href="." id="clear-search" class="pull-right">Clear all</a>
            </h4>
          </div>
          <div id="slide-pane">
            <a href="#" class="toggle toggle-pane"><i class="icon-chevron-left"></i></a>
            {% with type='map' %} 
            {% include "search/_general_filters.html" %}
            {% endwith %}
          </div>
        </div>
        <div class="tab-content span8 paginate paginate-auto" id="search-content">
          {% include 'search/search_content.html' %}
        </div>
      </div>
    </div>
{% endblock %}

{% block extra_script %}
  <script src="{% static "libs/js/bootstrap-datepicker.js" %}" type="text/javascript"></script>
  <script src="{% static "libs/js/jquery.tinysort.min.js" %}"></script>
  <script src="{% static "libs/js/waypoints.js" %}"></script>
  <script src="{% static "libs/js/loadmore.js" %}"></script>
  <script src="{% static "libs/js/jquery.raty.js" %}"></script>
  <script src="{% static "geonode/js/explore.js" %}"></script>
  <script type="text/javascript">
    $(rateMore());
    function rateMore() {
      $('.overall_rating').each(function() {
        var rating = $(this).parents(".avg_rating").data('rating');
        star(this, rating);
      });
      $(".loadmore").on("load.loadmore", function(e, o) {          
        o.find(".overall_rating").each(function() {
          var rating = $(this).parents(".avg_rating").data('rating');
          star(this, rating);
        });
      });
    }
    function star(elem, rating) {
      $(elem).raty({
        half: true,
        readOnly: true,
        score: rating,
        path: "{% static "agon_ratings/img/" %}"
      });        
    }
  </script>
  <script type="text/javascript">
  var default_type = 'map';
  </script>
  <script src="{% static "geonode/js/global_search.js" %}"></script>
{% endblock extra_script %}<|MERGE_RESOLUTION|>--- conflicted
+++ resolved
@@ -17,48 +17,12 @@
     <div class="span12">
       <h2 class="page-title">{% trans "Explore Maps" %}</h2>
     </div>
-<<<<<<< HEAD
     <div class="span8 filter">      
       {% include "search/_sort_filters.html" %}
     </div>
     <div class="span4">
       <div class="pull-right" data-viewby="list">
         {% include "_viewby.html" %}
-=======
-  </div>
-  <div class="span12">
-    <div class="row" id="contain-slider">
-      <div class="span4">
-        <div id="slide-pane">
-          <a href="#" class="toggle toggle-pane"><i class="icon-chevron-left"></i></a>
-          <nav class="tabs-left" id="nav-categories">
-            <h2><a href="#" class="toggle toggle-nav"><i class="icon-chevron-down"></i>{% trans "Categories" %}</a></h2>
-            <ul class="nav">
-              {% map_categories as category_list %}
-              <li>
-                <a href="{% url "maps_browse" %}"{% if not map_category %} class="active"{% endif %}>
-                  {% trans "All Categories" %}
-                </a>
-              </li>
-              {% for category in category_list %}
-                <li>
-                  <a href="{% url "maps_browse_category" category.slug %}"{% ifequal map_category category %} class="active"{% endifequal %}>{{ category }}
-                  {% if category.map_set.count > 0 %}({{ category.map_set.count }}){% endif %}
-                </a></li>
-              {% endfor %}
-            </ul>
-          </nav>
-          <nav class="" id="nav-keywords">
-            <h2><a href="#" class="toggle toggle-nav"><i class="icon-chevron-down"></i> {% trans "Keywords" %}</a></h2>
-            <ul class="nav">
-              {% get_taglist as tags for 'maps.Map' %}
-              {% for tag in tags %}
-                <li><a href="{% url "maps_browse_tag" tag.slug %}"{% if tag.slug == map_tag %} class="active"{% endif %}>{{ tag }}</a> <span class="count">({{ tag.num_times }})</span></li>
-              {% endfor %}
-            </ul>
-          </nav>
-        </div>
->>>>>>> ae6c9f61
       </div>
     </div>
     <div class="span12">
