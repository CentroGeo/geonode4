{% extends "maps/map_base.html" %}
{% load i18n %}
{% load dialogos_tags %}
{% load agon_ratings_tags %}
{% load base_tags %}
{% load guardian_tags %}
{% load client_lib_tags %}

{% block title %}{{ resource.title }} — {{ block.super }}{% endblock %}

{% block head %}
  {% if TWITTER_CARD %}
    {% include "base/_resourcebase_twittercard.html" %}
  {% endif %}
  {% if OPENGRAPH_ENABLED %}
    {% include "base/_resourcebase_opengraph.html" %}
  {% endif %}

  {% get_map_detail %}
  {{ block.super }}
{% endblock %}

{% block body_class %}maps{% endblock %}

{% block body_outer %}
  {% overall_rating resource "map" as map_rating %}

<div class="page-header">
    <style>
    #paneltbar {
        margin-top: 1px !important;
    }
    </style>

  <h2 class="page-title">{{ resource.title }}</h2>
</div>

  <div class="row">
    <div class="col-md-8">

      <div id="embedded_map">
        <div id="the_map"></div>
      </div>

      <div class="map-actions">
        {% include "_actions.html" %}
      </div>

      <div class="tab-content">
<<<<<<< HEAD
        {% include "base/resourcebase_info_panel.html" %}

        {% if USE_GEOSERVER and DISPLAY_WMS_LINKS %}
        <p>
          {% if request.user.is_authenticated and 'access_token' in request.session %}
            <a href="{% url 'capabilities_map' resource.id %}?access_token={{ request.session.access_token }}">
          {% else %}
            <a href="{% url 'capabilities_map' resource.id %}">
          {% endif %}
          <i class="fa fa-map"></i> {% trans 'Map layers WMS GetCapabilities document' %}</a></p>
        {% endif %}

=======
        <article id="info" class="tab-pane{% if tab == 'info' or not tab %} active{% endif %}">
          {% include "base/resourcebase_info_panel.html" %}

          {% if USE_GEOSERVER and DISPLAY_WMS_LINKS %}
          <p>
            {% if request.user.is_authenticated and 'access_token' in request.session %}
              <a href="{% url 'capabilities_map' resource.id %}?access_token={{ request.session.access_token }}">
            {% else %}
              <a href="{% url 'capabilities_map' resource.id %}">
            {% endif %}
            <i class="fa fa-map"></i> {% trans 'Map layers WMS GetCapabilities document' %}</a></p>
          {% endif %}
        </article>
>>>>>>> 94866488
        {% block social_links %}
            {% if DISPLAY_SOCIAL %}
              {% include "social_links.html" %}
            {% endif %}
        {% endblock %}

        {% if DISPLAY_COMMENTS %}
        <article class="tab-pane" id="comments">
        {% include "_comments.html" %}
        </article>
        {% endif %}

        {% if DISPLAY_RATINGS %}
        <article class="tab-pane" id="rate">
        <!-- TODO: Move this to a reusable template snippet -->
          {% if request.user.is_authenticated %}
          <h3>{% trans "Rate this Map" %}</h3>
          {% user_rating request.user resource "map" as user_map_rating %}
          <div id="user_rating" class="category-map" data-score="{{ user_map_rating }}"></div>
          {% endif %}
          <h3>{% trans 'Average Rating' %}</h3>
          {% overall_rating resource "map" as map_rating %}
          {% num_ratings resource as num_votes %}
          <div class="overall_rating" style="float:left" data-score="{{ map_rating }}"></div> ({{num_votes}})
        </article>
        {% endif %}
      </div>

    </div>

    <div class="col-md-4">
      <ul class="list-group">
        {% if "download_resourcebase" in perms_list %}
        <li class="list-group-item">
          <button class="btn btn-primary btn-md btn-block" data-toggle="modal" data-target="#download-map">{% trans "Download Map" %}</button>
        </li>
        {% endif %}

        <li class="list-group-item">
           <a href="{% url "map_metadata_detail" resource.id %}">
               <button class="btn btn-primary btn-md btn-block" >{% trans "Metadata Detail" %}</button>
           </a>
        </li>

        <div class="modal fade" id="download-map" tabindex="-1" role="dialog" aria-labelledby="myModalLabel" aria-hidden="true">
          <div class="modal-dialog">
            <div class="modal-content">
              <div class="modal-header">
                <button type="button" class="close" data-dismiss="modal" aria-hidden="true">&times;</button>
                <h4 class="modal-title" id="myModalLabel">{% trans "Download Map" %}</h4>
              </div>
              <div class="modal-body">
                <ul>
                    {% if links %}
                        {% for link in links %}
                            <li><a href="{{ link.url }}">{{ link.name }}</a></li>
                        {% endfor %}
                    {% endif %}
                <ul>
              </div>
              <div class="modal-footer">
                <button type="button" class="btn btn-default" data-dismiss="modal">{% trans "Close" %}</button>
              </div>
            </div>
          </div>
        </div>
        {% if "change_resourcebase" in perms_list  or "change_resourcebase_metadata" in perms_list %}
        <li class="list-group-item">
          <button class="btn btn-primary btn-md btn-block" data-toggle="modal" data-target="#edit-map">{% trans "Edit Map" %}</button>
        </li>
        <div class="modal fade" id="edit-map" tabindex="-1" role="dialog" aria-labelledby="myModalLabel" aria-hidden="true">
          <div class="modal-dialog">
            <div class="modal-content">
              <div class="modal-header">
                <button type="button" class="close" data-dismiss="modal" aria-hidden="true">&times;</button>
                <h4 class="modal-title" id="myModalLabel">{% trans "Edit Map" %}</h4>
              </div>
              <div class="modal-body">
                <div class="row edit-modal">
                  {% if "change_resourcebase_metadata" in perms_list %}
                  <div class="col-sm-3">
                    <i class="fa fa-list-alt fa-3x"></i>
                    <h4>{% trans "Metadata" %}</h4>
                    <a class="btn btn-default btn-block btn-xs" href="{% url "map_metadata" resource.id %}">{% trans "Wizard" %}</a>
                    <a class="btn btn-default btn-block btn-xs" href="{% url "map_metadata_advanced" resource.id %}">{% trans "Advanced Edit" %}</a>
                  </div>
                  {% endif %}
                  {% if "change_resourcebase" in perms_list %}
                  <div class="col-sm-3">
                    <i class="fa fa-photo fa-3x"></i>
                    <h4>{% trans "Thumbnail" %}</h4>
                    <a class="btn btn-default btn-block btn-xs" href="#" id="set_thumbnail">{% trans "Set" %}</a>
                  </div>
                  {% endif %}
                  {% if "change_resourcebase" in perms_list %}
                  <div class="col-sm-3">
                    <i class="fa fa-map-marker fa-3x"></i>
                    <h4>{% trans "Map" %}</h4>
                    <a class="btn btn-default btn-block btn-xs" href="{% url "map_edit" resource.id %}">{% trans "Edit" %}</a>
                    <a class="btn btn-danger btn-block btn-xs" href="{% url "map_remove" resource.id %}">{% trans "Remove" %}</a>
                  </div>
                  {% endif %}
                </div>
              </div>
              <div class="modal-footer">
                <button type="button" class="btn btn-default" data-dismiss="modal">{% trans "Close" %}</button>
              </div>
            </div>
          </div>
        </div>
        {% endif %}
        <li class="list-group-item">
          <a href="{% url "map_view" resource.id %}" class="btn btn-default btn-md btn-block">{% trans "View Map" %}</a>
        </li>
        {% comment %}
        <li class="list-group-item">
          <a href="#" class="btn btn-default btn-md btn-block">{% trans "Print Map" %}</a>
        </li>
        {% endcomment %}

        <li class="list-group-item">
          <h4 class="list-group-item-heading">{% trans "Map Layers" %}</h4>
          <p>{% trans "This map uses the following layers:" %}</p>
          <ul class="list-unstyled">
            {% for layer in resource.layer_set.all %}
            {% ifnotequal layer.group 'background' %}
              {% if layer.local %}
              <li><a href="{% url "layer_detail" layer.name %}">{{ layer.layer_title }}</a></li>
              {% else %}
              <li>{{ layer.layer_title }}</li>
              {% endif %}
            {% endifnotequal %}
            {% endfor %}
          </ul>
        </li>

        {% if documents.count > 0 %}
        <li class="list-group-item">
          <h4>{% trans "Documents related to this map" %}</h4>
          <p>{% trans "List of documents related to this map:" %}</p>
          <ul class="list-unstyled">
            {% for document in documents %}
            <li><a href="{{ document.get_absolute_url }}">{{ document.title }}</a></li>
            {% endfor %}
          </ul>
        </li>
        {% endif %}

        {% if "change_resourcebase_permissions" in perms_list %}
        <li class="list-group-item">
          <h4>{% trans "Permissions" %}</h4>
          <p>{% trans "Specify which users can view or modify this map" %}</p>
          <button class="btn btn-primary btn-md btn-block" data-toggle="modal" data-target="#_permissions">{% trans "Change Permissions of this Map" %}</button>
        </li>
        {% include "_permissions_form.html" %}
        {% endif %}

        <li class="list-group-item">
          <h4>{% trans "Copy this map" %}</h4>
          <p>{% trans "Duplicate this map and modify it for your own purposes" %}</p>
          <a href="{% url "new_map" %}?copy={{ resource.id }}" class="btn btn-default btn-md btn-block">{% trans "Create a New Map" %}</a>
        </li>
<<<<<<< HEAD
        {% if 'geonode.qgis_server' in INSTALLED_APPS %}
=======
        {% if OGC_SERVER.default.BACKEND == 'geonode.qgis_server' %}
>>>>>>> 94866488
          <li class="list-group-item">
              <h4>{% trans "Embed this map" %}</h4>
              <p>{% trans "Embed this map to your own sites" %}</p>
              <div class="btn-group btn-block">
                  <button type="button" class="btn btn-default btn-block dropdown-toggle"
                          data-toggle="dropdown"
                          aria-haspopup="true" aria-expanded="false">
                      Embed Map <span class="caret"></span></button>
                  <ul class="dropdown-menu btn-block" id="embed-map-list">
                      <li id="embed-iframe-link">
                          <a href="#">Embed Iframe Link</a></li>
                      <li id="embed-widget-link">
                          <a href="#">Embed Widget Link</a></li>
                      <li>
                          <a href="{% url 'map_download_leaflet' resource.id %}">Download Leaflet page</a></li>
                  </ul>
              </div>
          </li>
        {% endif %}


        {% if resource.is_public and "change_resourcebase" in perms_list or resource.layer_group %}
        <li class="list-group-item">
          <h4>{% trans "Map WMS" %}</h4>
          <dl>{% if resource.layer_group %}
            <dt>{% trans "WMS layer group for local map layers" %}:</dt>
            <dd><em>{{ resource.layer_group.catalog.name }}</em> ({% trans "on" %} <a href="{{ resource.layer_group.ows }}?service=WMS&request=GetCapabilities">{% trans "local OWS" %}</a>)</dd>
            {% endif %}</dl>
          {% if "change_resourcebase" in perms_list %}
          <p>{% trans "Publish local map layers as WMS layer group" %}</p>
          <a id="layer-group" href="{%url "map_wms" resource.id %}" class="btn btn-default btn-md btn-block">{% trans "Publish Map WMS" %}</a>
          {% endif %}
          <dl id="layer-group-dl"></dl>
        </li>
        {% endif %}

        {% include "base/_resourcebase_contact_snippet.html" %}

      </ul>

    </div>

  </div>

    <div class="modal fade" id="embed-iframe" tabindex="-1" role="dialog" aria-labelledby="Embed Iframe"
         aria-hidden="true">
        <div class="modal-dialog">
            <div class="modal-content">
                <div class="modal-header">
                    <button type="button" class="close" data-dismiss="modal" aria-hidden="true">&times;</button>
                    <h4 class="modal-title" id="myModalLabel">{% trans "Embed Iframe" %}</h4>
                </div>
                <div class="modal-body">
                    <p>To embed this map, add the following code snippet and customize its properties (scrolling, width,
                        height) based on your needs to your site:</p>
                    <p style="font-weight: bold">
                        &lt;iframe scrolling="yes" src="{{ SITEURL|slice:":-1" }}{% url "map_embed" resource.id %}"
                        width="480px" height="360px"&gt;&lt;/iframe&gt;
                    </p>
                </div>
                <div class="modal-footer">
                    <button type="button" class="btn btn-default" data-dismiss="modal">{% trans "Close" %}</button>
                </div>
            </div>
        </div>
    </div>

    <div class="modal fade" id="embed-widget" tabindex="-1" role="dialog" aria-labelledby="Embed Widget"
         aria-hidden="true">
        <div class="modal-dialog">
            <div class="modal-content">
                <div class="modal-header">
                    <button type="button" class="close" data-dismiss="modal" aria-hidden="true">&times;</button>
                    <h4 class="modal-title" id="myModalLabel">{% trans "Embed Widget" %}</h4>
                </div>
                <div class="modal-body">
                    <p>To embed this map, copy the following code snippet into your own page:</p>
                    <pre id="embed-widget-body" style="font-size: 0.5em"></pre>
                </div>
                <div class="modal-footer">
                    <button type="button" class="btn btn-default" data-clipboard-target="#embed-widget-body">{% trans "Copy to Clipboard" %}</button>
                    <button type="button" class="btn btn-default" data-dismiss="modal">{% trans "Close" %}</button>
                </div>
            </div>
        </div>
    </div>

  {% endblock %}

{% block extra_script %}
{{ block.super }}
{% if DISPLAY_SOCIAL %}
    {% include 'facebook_sdk.html' %}
{% endif %}
{% if request.user.is_authenticated %}
      {% user_rating_js request.user resource "map" %}
{% else %}
      {% overall_rating resource "map" as the_map_rating %}
{% endif %}
{% include 'rating.html' %}
<script type="text/javascript">
    $(document).ready(function () {
        post_url = '{% url 'map_embed_widget' resource.id %}';
        var formatted_data = "";
        $.post(post_url, function (data) {
            data = data.split("\n");
            data_row = data.length;
            for (var i=0; i < data_row;i++) {
                formatted_data += data[i] + "\n";
            }
            $('#embed-widget-body').text(formatted_data);
        });
    });
    var clipboard = new Clipboard('.btn');
    clipboard.on('success', function(e) {
        alert("Code copied");
    });
    clipboard.on('error', function(e) {
        alert("Oops.. something went wrong");
    });
 $(function() {

  {% verbatim %}
  // Publish layer group
  // TODO: this should really not be inside a script tag...
  var $wmsBtn = $("#layer-group"),
      layerGroupElTpl;

  if ($wmsBtn.length > 0) {

    $wmsBtn.on("click", function(event) {
      event.preventDefault();

      $.ajax({
        type: "PUT",
        url: $wmsBtn.attr("href")
      })

        .done(function(data) {
          layerGroupElTpl = "<dt>WMS layer group for local map layers:</dt> \
            <dd><em>{{layerGroupName}}</em> (on <a href='{{ows}}?service=WMS&request=GetCapabilities'>local OWS</a>)</dd>";
          $.each(data, function(key, value) {
            // client-side template hack
            layerGroupElTpl = layerGroupElTpl.replace("{{"+ key + "}}", value);
          });
        })

        .fail(function(){
          layerGroupElTpl = "<dt>Error:</dt> \
            <dd>Layer group could not be created.</dd>";
        })

        .always(function(){
          $("#layer-group-dl").html(layerGroupElTpl);
        });

    });
  };
  {% endverbatim %}


 });
{% if DISPLAY_SOCIAL %}
 (function() {
   var po = document.createElement('script'); po.type = 'text/javascript'; po.async = true;
   po.src = 'https://apis.google.com/js/plusone.js';
   var s = document.getElementsByTagName('script')[0]; s.parentNode.insertBefore(po, s);
 })();
{% endif %}
  $("#comment_submit_btn").click(function(event) {
    $.ajax({
      type: "POST",
      url: $("#form_post_comment").attr('action'),
      data: $("#form_post_comment").serialize(),
      success: function() {
        $('#form_post_comment_div').modal().find('form')[0].reset();
        $('#form_post_comment_div').modal('hide');
        $('#comments_section').load(window.location.pathname + ' #comments_section',
        		function(){$(this).children().unwrap()})
      }
    });
    return false;
  });

</script>
{% include "_permissions_form_js.html" %}
<script type="text/javascript" src="{{ STATIC_URL}}geonode/js/utils/thumbnail.js"></script>
<script type="text/javascript">
  $('#set_thumbnail').click(function(){
    createMapThumbnail();
    $('#edit-map').modal('toggle');
  });
  $('#embed-map-list li').click(function(){
    if ($(this).attr('id') === 'embed-iframe-link')
    {
        $('#embed-iframe').modal('toggle');
    }
    else if ($(this).attr('id') === 'embed-widget-link') {
        $('#embed-widget').modal('toggle');
    }
  });
</script>

{% endblock %}<|MERGE_RESOLUTION|>--- conflicted
+++ resolved
@@ -47,20 +47,6 @@
       </div>
 
       <div class="tab-content">
-<<<<<<< HEAD
-        {% include "base/resourcebase_info_panel.html" %}
-
-        {% if USE_GEOSERVER and DISPLAY_WMS_LINKS %}
-        <p>
-          {% if request.user.is_authenticated and 'access_token' in request.session %}
-            <a href="{% url 'capabilities_map' resource.id %}?access_token={{ request.session.access_token }}">
-          {% else %}
-            <a href="{% url 'capabilities_map' resource.id %}">
-          {% endif %}
-          <i class="fa fa-map"></i> {% trans 'Map layers WMS GetCapabilities document' %}</a></p>
-        {% endif %}
-
-=======
         <article id="info" class="tab-pane{% if tab == 'info' or not tab %} active{% endif %}">
           {% include "base/resourcebase_info_panel.html" %}
 
@@ -74,7 +60,6 @@
             <i class="fa fa-map"></i> {% trans 'Map layers WMS GetCapabilities document' %}</a></p>
           {% endif %}
         </article>
->>>>>>> 94866488
         {% block social_links %}
             {% if DISPLAY_SOCIAL %}
               {% include "social_links.html" %}
@@ -237,11 +222,7 @@
           <p>{% trans "Duplicate this map and modify it for your own purposes" %}</p>
           <a href="{% url "new_map" %}?copy={{ resource.id }}" class="btn btn-default btn-md btn-block">{% trans "Create a New Map" %}</a>
         </li>
-<<<<<<< HEAD
-        {% if 'geonode.qgis_server' in INSTALLED_APPS %}
-=======
         {% if OGC_SERVER.default.BACKEND == 'geonode.qgis_server' %}
->>>>>>> 94866488
           <li class="list-group-item">
               <h4>{% trans "Embed this map" %}</h4>
               <p>{% trans "Embed this map to your own sites" %}</p>
