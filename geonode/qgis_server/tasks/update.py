--- conflicted
+++ resolved
@@ -41,11 +41,7 @@
     name='geonode.qgis_server.tasks.update.create_qgis_server_thumbnail',
     queue='update',
     autoretry_for=(QGISServerLayer.DoesNotExist, ),
-<<<<<<< HEAD
-    retry_kwargs={'max_retries': 3, 'countdown': 5})
-=======
     retry_kwargs={'max_retries': 5, 'countdown': 5})
->>>>>>> da3b91fe
 def create_qgis_server_thumbnail(instance, overwrite=False, bbox=None):
     """Task to update thumbnails.
 
@@ -101,13 +97,9 @@
         logger.exception(e)
         # reraise exception with original traceback
         raise
-<<<<<<< HEAD
-    except QGISServerLayer.DoesNotExist:
-=======
     except QGISServerLayer.DoesNotExist as e:
         logger.exception(e)
         # reraise exception with original traceback
->>>>>>> da3b91fe
         raise
     except Exception as e:
         logger.exception(e)
