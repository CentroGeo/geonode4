# -*- coding: utf-8 -*-
#########################################################################
#
# Copyright (C) 2017 OSGeo
#
# This program is free software: you can redistribute it and/or modify
# it under the terms of the GNU General Public License as published by
# the Free Software Foundation, either version 3 of the License, or
# (at your option) any later version.
#
# This program is distributed in the hope that it will be useful,
# but WITHOUT ANY WARRANTY; without even the implied warranty of
# MERCHANTABILITY or FITNESS FOR A PARTICULAR PURPOSE. See the
# GNU General Public License for more details.
#
# You should have received a copy of the GNU General Public License
# along with this program. If not, see <http://www.gnu.org/licenses/>.
#
#########################################################################

import subprocess
import traceback

from django.conf import settings
from threading import Timer
from mimetypes import guess_type
from urllib import pathname2url
from tempfile import NamedTemporaryFile


class ConversionError(Exception):
    """Raise when conversion was unsuccessful."""
    pass


class MissingPILError(Exception):
    """Raise when could not import PIL package."""
    pass


def guess_mimetype(document_path):
    """Guess mime type for a file in local filesystem.

    Return string containing valid mime type.
    """
    document_url = pathname2url(document_path)
    return guess_type(document_url)[0]


def render_document(document_path, extension="png"):
    """Render document using `unconv` converter.

    Package `unoconv` has to be installed and available on system
    path. Return `NamedTemporaryFile` instance.
    """

    # workaround: https://github.com/dagwieers/unoconv/issues/167
    # first convert a document to PDF and continue
    if extension == "pdf":
        temp_path = document_path
    elif guess_mimetype(document_path) == 'application/pdf':
        temp_path = document_path
    else:
        temp = render_document(document_path, extension="pdf")
        temp_path = temp.name

    # spawn subprocess and render the document
<<<<<<< HEAD
    output = None
    if settings.UNOCONV_ENABLE:
        output = NamedTemporaryFile(suffix='.{}'.format(extension))
=======
    output = NamedTemporaryFile(suffix='.{}'.format(extension))
    if settings.UNOCONV_ENABLE:
>>>>>>> 94866488
        timeout = None
        try:
            def kill(process):
                return process.kill()

            unoconv = subprocess.Popen(
                [settings.UNOCONV_EXECUTABLE, "-v", "-e", "PageRange=1-2",
                    "-f", extension, "-o", output.name, temp_path],
                stdout=subprocess.PIPE, stderr=subprocess.PIPE
            )
            timeout = Timer(settings.UNOCONV_TIMEOUT, kill, [unoconv])
            timeout.start()
            stdout, stderr = unoconv.communicate()
        except Exception as e:
            traceback.print_exc()
            raise ConversionError(str(e))
        finally:
            if timeout:
                timeout.cancel()

    return output


def generate_thumbnail_content(image_path, size=(200, 150)):
    """Generate thumbnail content from an image file.

    Return the entire content of the image file.
    """
    from cStringIO import StringIO

    try:
        from PIL import Image, ImageOps
    except ImportError:
        raise MissingPILError()

    try:
        image = Image.open(image_path)
        source_width, source_height = image.size
        target_width, target_height = size

        if source_width != target_width or source_width != target_height:
            image = ImageOps.fit(image, size, Image.ANTIALIAS)

        output = StringIO()
        image.save(output, format='PNG')
        content = output.getvalue()
        output.close()
        return content
    except:
        return None<|MERGE_RESOLUTION|>--- conflicted
+++ resolved
@@ -65,14 +65,8 @@
         temp_path = temp.name
 
     # spawn subprocess and render the document
-<<<<<<< HEAD
-    output = None
-    if settings.UNOCONV_ENABLE:
-        output = NamedTemporaryFile(suffix='.{}'.format(extension))
-=======
     output = NamedTemporaryFile(suffix='.{}'.format(extension))
     if settings.UNOCONV_ENABLE:
->>>>>>> 94866488
         timeout = None
         try:
             def kill(process):
