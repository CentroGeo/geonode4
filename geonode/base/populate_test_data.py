# -*- coding: utf-8 -*-
#########################################################################
#
# Copyright (C) 2016 OSGeo
#
# This program is free software: you can redistribute it and/or modify
# it under the terms of the GNU General Public License as published by
# the Free Software Foundation, either version 3 of the License, or
# (at your option) any later version.
#
# This program is distributed in the hope that it will be useful,
# but WITHOUT ANY WARRANTY; without even the implied warranty of
# MERCHANTABILITY or FITNESS FOR A PARTICULAR PURPOSE. See the
# GNU General Public License for more details.
#
# You should have received a copy of the GNU General Public License
# along with this program. If not, see <http://www.gnu.org/licenses/>.
#
#########################################################################
import logging
import os.path

from io import BytesIO
from uuid import uuid4
from itertools import cycle
from taggit.models import Tag
from taggit.models import TaggedItem
from datetime import datetime, timedelta

from django.db import transaction
from django.utils import timezone
from django.contrib.gis.geos import Polygon
from django.contrib.auth.models import Group
from django.core.serializers import serialize
from django.contrib.auth import get_user_model
from django.core.files.uploadedfile import SimpleUploadedFile

from geonode import geoserver  # noqa
from geonode.maps.models import Map
from geonode.layers.models import Layer
from geonode.compat import ensure_string
from geonode.base.models import TopicCategory
from geonode.documents.models import Document

# This is used to populate the database with the search fixture data. This is
# primarily used as a first step to generate the json data for the fixture using
# django's dumpdata

logger = logging.getLogger(__name__)

imgfile = BytesIO(
    b'GIF87a\x01\x00\x01\x00\x80\x01\x00\x00\x00\x00ccc,\x00'
    b'\x00\x00\x00\x01\x00\x01\x00\x00\x02\x02D\x01\x00;'
)
f = SimpleUploadedFile('test_img_file.gif', imgfile.read(), 'image/gif')


def all_public():
    '''ensure all layers, maps and documents are publicly viewable'''
    for lyr in Layer.objects.all():
        lyr.set_default_permissions()
    for mp in Map.objects.all():
        mp.set_default_permissions()
    for doc in Document.objects.all():
        doc.set_default_permissions()


def create_fixtures():
    biota = TopicCategory.objects.get(identifier='biota')
    location = TopicCategory.objects.get(identifier='location')
    elevation = TopicCategory.objects.get(identifier='elevation')
    farming = TopicCategory.objects.get(identifier='farming')
    world_extent = [-180, 180, -90, 90]

    map_data = [
        ('GeoNode Default Map', 'GeoNode default map abstract', ('populartag',), world_extent, biota),
        ('ipsum lorem', 'common ipsum lorem', ('populartag', 'maptagunique'), world_extent, biota),
        ('lorem1 ipsum1', 'common abstract1', ('populartag',), world_extent, biota),
        ('ipsum foo', 'common bar lorem', ('populartag',), world_extent, location),
        ('map one', 'common this is a unique thing', ('populartag',), [0, 1, 0, 1], location),
        ('quux', 'common double thing', ('populartag',), [0, 5, 0, 5], location),
        ('morx', 'common thing double', ('populartag',), [0, 10, 0, 10], elevation),
        ('titledupe something else ', 'whatever common', ('populartag',), [0, 10, 0, 10], elevation),
        ('something titledupe else ', 'bar common', ('populartag',), [0, 50, 0, 50], elevation),
        ('map metadata true', 'map metadata true', ('populartag',), [0, 22, 0, 22], farming),
    ]

    user_data = [
        ('bobby', 'bob', 'bobby', ''),
        ('norman', 'norman', 'norman', ''),
        ('user1', 'pass', 'uniquefirst', 'foo'),
        ('user2', 'pass', 'foo', 'uniquelast'),
        ('unique_username', 'pass', 'foo', 'uniquelast'),
        ('jblaze', 'pass', 'johnny', 'blaze'),
        ('foo', 'pass', 'bar', 'baz'),
    ]

    people_data = [
        ('this contains all my interesting profile information',),
        ('some other information goes here',),
    ]
    now = datetime.now(timezone.get_current_timezone())
    step = timedelta(days=60)

    def get_test_date():
        def it():
            current = now - step
            while True:
                yield current
                current = current - step
        itinst = it()

        def callable():
            return next(itinst)
        return callable

    next_date = get_test_date()

    layer_data = [('CA', 'abstract1', 'CA', 'geonode:CA', world_extent, next_date(), ('populartag', 'here'), elevation),
                  ('layer2', 'abstract2', 'layer2', 'geonode:layer2',
                   world_extent, next_date(), ('populartag',), elevation),
                  ('uniquetitle', 'something here', 'mylayer', 'geonode:mylayer',
                   world_extent, next_date(), ('populartag',), elevation),
                  ('common blar', 'lorem ipsum', 'foo', 'geonode:foo', world_extent,
                   next_date(), ('populartag', 'layertagunique'), location),
                  ('common double it', 'whatever', 'whatever', 'geonode:whatever', [
                      0, 1, 0, 1], next_date(), ('populartag',), location),
                  ('common double time', 'else', 'fooey', 'geonode:fooey', [
                      0, 5, 0, 5], next_date(), ('populartag',), location),
                  ('common bar', 'uniqueabstract', 'quux', 'geonode:quux', [
                      0, 10, 0, 10], next_date(), ('populartag',), biota),
                  ('common morx', 'lorem ipsum', 'fleem', 'geonode:fleem', [
                      0, 50, 0, 50], next_date(), ('populartag',), biota),
                  ('layer metadata true', 'lorem ipsum', 'fleem', 'geonode:metadatatrue', [
                      0, 22, 0, 22], next_date(), ('populartag',), farming)
                  ]

    document_data = [('lorem ipsum', 'common lorem ipsum', ('populartag',), world_extent, biota),
                     ('ipsum lorem', 'common ipsum lorem', ('populartag', 'doctagunique'), world_extent, biota),
                     ('lorem1 ipsum1', 'common abstract1', ('populartag',), world_extent, biota),
                     ('ipsum foo', 'common bar lorem', ('populartag',), world_extent, location),
                     ('doc one', 'common this is a unique thing', ('populartag',), [0, 1, 0, 1], location),
                     ('quux', 'common double thing', ('populartag',), [0, 5, 0, 5], location),
                     ('morx', 'common thing double', ('populartag',), [0, 10, 0, 10], elevation),
                     ('titledupe something else ', 'whatever common', ('populartag',), [0, 10, 0, 10], elevation),
                     ('something titledupe else ', 'bar common', ('populartag',), [0, 50, 0, 50], elevation),
                     ('doc metadata true', 'doc metadata true', ('populartag',), [0, 22, 0, 22], farming)]

    return map_data, user_data, people_data, layer_data, document_data


def create_models(type=None, integration=False):
    map_data, user_data, people_data, layer_data, document_data = create_fixtures()
    anonymous_group, created = Group.objects.get_or_create(name='anonymous')
    with transaction.atomic():
        logger.info("[SetUp] Get or create user admin")
        u = get_user_model().objects.filter(username='admin').first()
        if not u:
            try:
                u = get_user_model().objects.create(
                    username='admin',
                    is_superuser=True,
                    first_name='admin')
            except Exception:
                raise
        if u:
            u.set_password('admin')
            u.save()

    users = []
    for ud, pd in zip(user_data, cycle(people_data)):
        user_name, password, first_name, last_name = ud
        with transaction.atomic():
            try:
                logger.info(f"[SetUp] Get or create user {user_name}")
                u, created = get_user_model().objects.get_or_create(username=user_name)
                if created:
                    u.set_password(password)
                    u.first_name = first_name
                    u.last_name = last_name
                    u.save()
                u.groups.add(anonymous_group)
                users.append(u)
            except Exception:
                raise

    logger.info(f"[SetUp] Add group {anonymous_group}")
    get_user_model().objects.get(username='AnonymousUser').groups.add(anonymous_group)

    obj_ids = []
    from geonode.utils import DisableDjangoSignals
    with DisableDjangoSignals(skip=integration):
        if not type or ensure_string(type) == 'map':
            for md, user in zip(map_data, cycle(users)):
                title, abstract, kws, (bbox_x0, bbox_x1, bbox_y0, bbox_y1), category = md
                logger.info(f"[SetUp] Add map {title}")
                m = Map(
                    title=title,
                    abstract=abstract,
                    zoom=4,
                    projection='EPSG:4326',
                    center_x=42,
                    center_y=-73,
                    owner=user,
                    bbox_polygon=Polygon.from_bbox((bbox_x0, bbox_y0, bbox_x1, bbox_y1)),
                    ll_bbox_polygon=Polygon.from_bbox((bbox_x0, bbox_y0, bbox_x1, bbox_y1)),
                    srid='EPSG:4326',
                    category=category,
                    metadata_only=title == 'map metadata true'
                )
                m.save()
                m.set_default_permissions()
                obj_ids.append(m.id)
                for kw in kws:
                    m.keywords.add(kw)
                    m.save()

        if not type or ensure_string(type) == 'document':
            for dd, user in zip(document_data, cycle(users)):
                title, abstract, kws, (bbox_x0, bbox_x1, bbox_y0, bbox_y1), category = dd
                logger.info(f"[SetUp] Add document {title}")
                m = Document(
                    title=title,
                    abstract=abstract,
                    owner=user,
                    bbox_polygon=Polygon.from_bbox((bbox_x0, bbox_y0, bbox_x1, bbox_y1)),
                    ll_bbox_polygon=Polygon.from_bbox((bbox_x0, bbox_y0, bbox_x1, bbox_y1)),
                    srid='EPSG:4326',
                    category=category,
                    doc_file=f,
                    metadata_only=title == 'doc metadata true'
                )
                m.save()
                m.set_default_permissions()
                obj_ids.append(m.id)
                for kw in kws:
                    m.keywords.add(kw)
                    m.save()

        if not type or ensure_string(type) == 'layer':
            for ld, owner, storeType in zip(layer_data, cycle(users), cycle(('coverageStore', 'dataStore'))):
                title, abstract, name, alternate, (bbox_x0, bbox_x1, bbox_y0, bbox_y1), start, kws, category = ld
                end = start + timedelta(days=365)
                logger.info(f"[SetUp] Add layer {title}")
                layer = Layer(
                    title=title,
                    abstract=abstract,
                    name=name,
                    alternate=alternate,
                    bbox_polygon=Polygon.from_bbox((bbox_x0, bbox_y0, bbox_x1, bbox_y1)),
                    ll_bbox_polygon=Polygon.from_bbox((bbox_x0, bbox_y0, bbox_x1, bbox_y1)),
                    srid='EPSG:4326',
                    uuid=str(uuid4()),
                    owner=owner,
                    temporal_extent_start=start,
                    temporal_extent_end=end,
                    date=start,
                    storeType=storeType,
                    category=category,
                    metadata_only=title == 'layer metadata true'
                )
                layer.save()
                layer.set_default_permissions()
                obj_ids.append(layer.id)
                for kw in kws:
                    layer.keywords.add(kw)
                    layer.save()
    return obj_ids


def remove_models(obj_ids, type=None, integration=False):
    from geonode.utils import DisableDjangoSignals
    with DisableDjangoSignals(skip=integration):
        if not type:
            remove_models(None, type=b'map')
            remove_models(None, type=b'layer')
            remove_models(None, type=b'document')
        if type == 'map':
            try:
                m_ids = obj_ids or [mp.id for mp in Map.objects.all()]
                for id in m_ids:
                    m = Map.objects.get(pk=id)
                    m.delete()
            except Exception:
                pass
        elif type == 'layer':
            try:
                l_ids = obj_ids or [lyr.id for lyr in Layer.objects.all()]
                for id in l_ids:
                    layer = Layer.objects.get(pk=id)
                    layer.delete()
            except Exception:
                pass
        elif type == 'document':
            try:
                d_ids = obj_ids or [doc.id for doc in Document.objects.all()]
                for id in d_ids:
                    d = Document.objects.get(pk=id)
                    d.delete()
            except Exception:
                pass


def dump_models(path=None):
    result = serialize("json", sum([list(x) for x in
                                    [get_user_model().objects.all(),
                                     Layer.objects.all(),
                                     Map.objects.all(),
                                     Document.objects.all(),
                                     Tag.objects.all(),
                                     TaggedItem.objects.all(),
                                     ]], []), indent=2, use_natural_keys=True)
    if path is None:
        parent, _ = os.path.split(__file__)
        path = os.path.join(parent, 'fixtures', 'search_testdata.json')
    with open(path, 'w') as f:
        f.write(result)


def create_single_layer(name):
    get_user_model().objects.create(
<<<<<<< HEAD
                    username='admin',
                    is_superuser=True,
                    first_name='admin')
    test_datetime = datetime.strptime('2020-01-01', '%Y-%m-%d')
    user = get_user_model().objects.get(username='AnonymousUser')
    ll = (name, 'lorem ipsum', name, f'geonode:{name}', [
                    0, 22, 0, 22], test_datetime, ('populartag',), "farming")
=======
        username='admin',
        is_superuser=True,
        first_name='admin')
    test_datetime = datetime.strptime('2020-01-01', '%Y-%m-%d')
    user = get_user_model().objects.get(username='AnonymousUser')
    ll = (name, 'lorem ipsum', name, f'geonode:{name}', [
        0, 22, 0, 22], test_datetime, ('populartag',), "farming")
>>>>>>> 073d9a52
    title, abstract, name, alternate, (bbox_x0, bbox_x1, bbox_y0, bbox_y1), start, kws, category = ll
    layer = Layer(
        title=title,
        abstract=abstract,
        name=name,
        alternate=alternate,
        bbox_polygon=Polygon.from_bbox((bbox_x0, bbox_y0, bbox_x1, bbox_y1)),
        ll_bbox_polygon=Polygon.from_bbox((bbox_x0, bbox_y0, bbox_x1, bbox_y1)),
        srid='EPSG:4326',
        uuid=str(uuid4()),
        owner=user,
        temporal_extent_start=test_datetime,
        temporal_extent_end=test_datetime,
        date=start,
        storeType="dataStore",
    )
    layer.save()
    layer.set_default_permissions()
    return layer


if __name__ == '__main__':
    create_models()
    dump_models()<|MERGE_RESOLUTION|>--- conflicted
+++ resolved
@@ -319,15 +319,6 @@
 
 def create_single_layer(name):
     get_user_model().objects.create(
-<<<<<<< HEAD
-                    username='admin',
-                    is_superuser=True,
-                    first_name='admin')
-    test_datetime = datetime.strptime('2020-01-01', '%Y-%m-%d')
-    user = get_user_model().objects.get(username='AnonymousUser')
-    ll = (name, 'lorem ipsum', name, f'geonode:{name}', [
-                    0, 22, 0, 22], test_datetime, ('populartag',), "farming")
-=======
         username='admin',
         is_superuser=True,
         first_name='admin')
@@ -335,7 +326,6 @@
     user = get_user_model().objects.get(username='AnonymousUser')
     ll = (name, 'lorem ipsum', name, f'geonode:{name}', [
         0, 22, 0, 22], test_datetime, ('populartag',), "farming")
->>>>>>> 073d9a52
     title, abstract, name, alternate, (bbox_x0, bbox_x1, bbox_y0, bbox_y1), start, kws, category = ll
     layer = Layer(
         title=title,
