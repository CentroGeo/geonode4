--- conflicted
+++ resolved
@@ -138,20 +138,11 @@
             username='AnonymousUser'),
         widget=autocomplete_light.ChoiceWidget('ProfileAutocomplete'))
 
-<<<<<<< HEAD
-    keywords = TaggitField(required=False, help_text=_("Select keywords from the tree"), widget=TreeWidget())
-
-    #keywords = TaggitField(
-    #    required=False,
-    #    help_text=_("A space or comma-separated list of keywords"),
-    #    widget=TaggitWidget('TagAutocomplete'))
-=======
     keywords = TaggitField(
         label=_("Keywords"),
         required=False,
         help_text=_("A space or comma-separated list of keywords"),
         widget=TaggitWidget('TagAutocomplete'))
->>>>>>> 4f834b7d
 
     regions = TreeNodeMultipleChoiceField(
         label=_("Regions"),
