# -*- coding: utf-8 -*-
#########################################################################
#
# Copyright (C) 2016 OSGeo
#
# This program is free software: you can redistribute it and/or modify
# it under the terms of the GNU General Public License as published by
# the Free Software Foundation, either version 3 of the License, or
# (at your option) any later version.
#
# This program is distributed in the hope that it will be useful,
# but WITHOUT ANY WARRANTY; without even the implied warranty of
# MERCHANTABILITY or FITNESS FOR A PARTICULAR PURPOSE. See the
# GNU General Public License for more details.
#
# You should have received a copy of the GNU General Public License
# along with this program. If not, see <http://www.gnu.org/licenses/>.
#
#########################################################################

"""
Provide views and business logic of doing an upload.

The upload process may be multi step so views are all handled internally here
by the view function.

The pattern to support separation of view/logic is each step in the upload
process is suffixed with "_step". The view for that step is suffixed with
"_step_view". The goal of separation of view/logic is to support various
programmatic uses of this API. The logic steps should not accept request objects
or return response objects.

State is stored in a UploaderSession object stored in the user's session.
This needs to be made more stateful by adding a model.
"""

import logging
import os.path
import shutil
import uuid
import zipfile

from django.conf import settings
from django.db.models import Max
from django.contrib.auth import get_user_model
import geoserver
from geoserver.resource import Coverage
from geoserver.resource import FeatureType
from gsimporter import BadRequest

from geonode import GeoNodeException
from ..people.utils import get_default_user
from ..layers.models import Layer
from ..layers.metadata import set_metadata
from ..layers.utils import get_valid_layer_name, resolve_regions
from ..geoserver.helpers import (mosaic_delete_first_granule,
                                 set_time_dimension,
                                 set_time_info,
                                 gs_catalog,
                                 gs_uploader,
                                 ogc_server_settings)
from . import signals
from . import utils
from .models import Upload
from .upload_preprocessing import preprocess_files

logger = logging.getLogger(__name__)


def _log(msg, *args):
    logger.info(msg, *args)


class UploadException(Exception):

    '''A handled exception meant to be presented to the user'''

    @staticmethod
    def from_exc(msg, ex):
        args = [msg]
        args.extend(ex.args)
        return UploadException(*args)


class LayerNotReady(Exception):
    pass


class UploaderSession(object):

    """All objects held must be able to survive a good pickling"""

    # the gsimporter session object
    import_session = None

    # if provided, this file will be uploaded to geoserver and set as
    # the default
    import_sld_file = None

    # location of any temporary uploaded files
    tempdir = None

    # the main uploaded file, zip, shp, tif, etc.
    base_file = None

    # the name to try to give the layer
    name = None

    # blob of permissions JSON
    permissions = None

    # store most recently configured time transforms to support deleting
    time_transforms = None

    # defaults to REPLACE if not provided. Accepts APPEND, too
    update_mode = None

    # Import to GeoGig repository
    geogig = None

    # GeoGig Repository to import to
    geogig_store = None

    # Configure Time for this Layer
    time = None

    # the title given to the layer
    layer_title = None

    # the abstract
    layer_abstract = None

    # track the most recently completed upload step
    completed_step = None

    # track the most recently completed upload step
    error_msg = None

    # the upload type - see the _pages dict in views
    upload_type = None

    # time related info - need to store here until geoserver layer exists
    time_info = None

    # whether the user has selected a time dimension for ImageMosaic granules
    # or not
    mosaic = None
    append_to_mosaic_opts = None
    append_to_mosaic_name = None
    mosaic_time_regex = None
    mosaic_time_value = None

    # the user who started this upload session
    user = None

    def __init__(self, **kw):
        for k, v in kw.items():
            if hasattr(self, k):
                setattr(self, k, v)
            else:
                raise Exception('not handled : %s' % k)

    def cleanup(self):
        """do what we should at the given state of the upload"""
        pass


def upload(
        name,
        base_file,
        user=None,
        time_attribute=None,
        time_transform_type=None,
        end_time_attribute=None,
        end_time_transform_type=None,
        presentation_strategy=None,
        precision_value=None,
        precision_step=None,
        use_big_date=False,
        overwrite=False,
        mosaic=False,
        append_to_mosaic_opts=None,
        append_to_mosaic_name=None,
        mosaic_time_regex=None,
        mosaic_time_value=None,
        time_presentation=None,
        time_presentation_res=None,
        time_presentation_default_value=None,
        time_presentation_reference_value=None):

    if user is None:
        user = get_default_user()
    if isinstance(user, basestring):
        user = get_user_model().objects.get(username=user)
    import_session = save_step(
        user,
        name,
        base_file,
        overwrite,
        mosaic=mosaic,
        append_to_mosaic_opts=append_to_mosaic_opts,
        append_to_mosaic_name=append_to_mosaic_name,
        mosaic_time_regex=mosaic_time_regex,
        mosaic_time_value=mosaic_time_value,
        time_presentation=time_presentation,
        time_presentation_res=time_presentation_res,
        time_presentation_default_value=time_presentation_default_value,
        time_presentation_reference_value=time_presentation_reference_value)
    upload_session = UploaderSession(
        base_file=base_file,
        name=name,
        import_session=import_session,
        layer_abstract="",
        layer_title=name,
        permissions=None,
        mosaic=mosaic,
        append_to_mosaic_opts=append_to_mosaic_opts,
        append_to_mosaic_name=append_to_mosaic_name,
        mosaic_time_regex=mosaic_time_regex,
        mosaic_time_value=mosaic_time_value
    )
    time_step(upload_session,
              time_attribute, time_transform_type,
              presentation_strategy, precision_value, precision_step,
              end_time_attribute=end_time_attribute,
              end_time_transform_type=end_time_transform_type,
              time_format=None, srs=None, use_big_date=use_big_date)

    utils.run_import(upload_session, async=False)

    final_step(upload_session, user)


def _get_next_id():
    # importer tracks ids by autoincrement but is prone to corruption
    # which potentially may reset the id - hopefully prevent this...
    upload_next_id = Upload.objects.all().aggregate(
        Max('import_id')).values()[0]
    upload_next_id = upload_next_id if upload_next_id else 0
    # next_id = next_id + 1 if next_id else 1
    importer_sessions = gs_uploader.get_sessions()
    last_importer_session = importer_sessions[len(
        importer_sessions) - 1].id if importer_sessions else 0
    next_id = max(int(last_importer_session), int(upload_next_id)) + 1
    return next_id


def _check_geoserver_store(store_name, layer_type, overwrite):
    """Check if the store exists in geoserver"""
    try:
        store = gs_catalog.get_store(store_name)
    except geoserver.catalog.FailedRequestError:
        pass  # There is no store, ergo the road is clear
    else:
        if store:
            resources = store.get_resources()
            if len(resources) == 0:
                if overwrite:
                    logger.debug("Deleting previously existing store")
                    store.delete()
                else:
                    raise GeoNodeException("Layer already exists")
            else:
                for resource in resources:
                    if resource.name == store_name:
                        if not overwrite:
                            raise GeoNodeException(
                                "Name already in use and overwrite is False")
                        existing_type = resource.resource_type
                        if existing_type != layer_type:
                            msg = ("Type of uploaded file {} ({}) does not "
                                   "match type of existing resource type "
                                   "{}".format(store_name, layer_type,
                                               existing_type))
                            logger.info(msg)
                            raise GeoNodeException(msg)


<<<<<<< HEAD
=======
def _get_layer_type(spatial_files):
    if spatial_files.archive is not None:
        the_layer_type = FeatureType.resource_type
    else:
        the_layer_type = spatial_files[0].file_type.layer_type
    return the_layer_type


>>>>>>> b3b71eb7
def save_step(user, layer, spatial_files, overwrite=True, mosaic=False,
              append_to_mosaic_opts=None, append_to_mosaic_name=None,
              mosaic_time_regex=None, mosaic_time_value=None,
              time_presentation=None, time_presentation_res=None,
              time_presentation_default_value=None,
              time_presentation_reference_value=None):
    logger.info(
        'Uploading layer: {}, files {!r}'.format(layer, spatial_files))
    if len(spatial_files) > 1:
        # we only support more than one file if they're rasters for mosaicing
        if not all(
                [f.file_type.layer_type == 'coverage' for f in spatial_files]):
            raise UploadException(
                "Please upload only one type of file at a time")
    name = get_valid_layer_name(layer, overwrite)
    logger.info('Name for layer: {!r}'.format(name))
<<<<<<< HEAD
    if not spatial_files:
        raise UploadException("Unable to recognize the uploaded file(s)")
    the_layer_type = spatial_files[0].file_type.layer_type
=======
    if not any(spatial_files.all_files()):
        raise UploadException("Unable to recognize the uploaded file(s)")
    the_layer_type = _get_layer_type(spatial_files)
>>>>>>> b3b71eb7
    _check_geoserver_store(name, the_layer_type, overwrite)
    if the_layer_type not in (
            FeatureType.resource_type,
            Coverage.resource_type):
        raise RuntimeError("Expected layer type to FeatureType or "
                           "Coverage, not {}".format(the_layer_type))
    files_to_upload = preprocess_files(spatial_files)
    logger.debug("files_to_upload: {}".format(files_to_upload))
    logger.info('Uploading {}'.format(the_layer_type))
    error_msg = None
    try:
        next_id = _get_next_id()
        # Truncate name to maximum length defined by the field.
        max_length = Upload._meta.get_field('name').max_length
        name = name[:max_length]
        # save record of this whether valid or not - will help w/ debugging
        upload = Upload.objects.create(
            user=user,
            name=name,
            state=Upload.STATE_INVALID,
            upload_dir=spatial_files.dirname
        )

        # @todo settings for use_url or auto detection if geoserver is
        # on same host

        # Is it a regular file or an ImageMosaic?
        # if mosaic_time_regex and mosaic_time_value:
        if mosaic:  # we want to ingest as ImageMosaic
            target_store = import_imagemosaic_granules(
                spatial_files,
                append_to_mosaic_opts,
                append_to_mosaic_name,
                mosaic_time_regex,
                mosaic_time_value,
                time_presentation,
                time_presentation_res,
                time_presentation_default_value,
                time_presentation_reference_value)
            upload.mosaic = mosaic
            upload.append_to_mosaic_opts = append_to_mosaic_opts
            upload.append_to_mosaic_name = append_to_mosaic_name
            upload.mosaic_time_regex = mosaic_time_regex
            upload.mosaic_time_value = mosaic_time_value
        else:
            target_store = None
        # moving forward with a regular Importer session
        import_session = gs_uploader.upload_files(
            files_to_upload,
            use_url=False,
            import_id=next_id,
            mosaic=len(spatial_files) > 1,
            target_store=target_store
        )
        upload.import_id = import_session.id
        upload.save()

        # any unrecognized tasks/files must be deleted or we can't proceed
        import_session.delete_unrecognized_tasks()

        if not import_session.tasks:
            error_msg = 'No valid upload files could be found'
        elif import_session.tasks[0].state == 'NO_FORMAT' \
                or import_session.tasks[0].state == 'BAD_FORMAT':
            error_msg = 'There may be a problem with the data provided - ' \
                        'we could not identify its format'

        if len(import_session.tasks) > 1:
            error_msg = "Only a single upload is supported at the moment"

        if not error_msg and import_session.tasks:
            task = import_session.tasks[0]
            # single file tasks will have just a file entry
            if hasattr(task, 'files'):
                # @todo gsimporter - test this
                if not all([hasattr(f, 'timestamp')
                            for f in task.source.files]):
                    error_msg = (
                        "Not all timestamps could be recognized."
                        "Please ensure your files contain the correct formats.")

        if error_msg:
            upload.state = upload.STATE_INVALID
            upload.save()

        # @todo once the random tmp9723481758915 type of name is not
        # around, need to track the name computed above, for now, the
        # target store name can be used
    except Exception as e:
        logger.exception('Error creating import session')
        raise e

    if error_msg:
        raise UploadException(error_msg)
    else:
        _log("Finished upload of [%s] to GeoServer without errors.", name)

    return import_session


def time_step(upload_session, time_attribute, time_transform_type,
              presentation_strategy, precision_value, precision_step,
              end_time_attribute=None,
              end_time_transform_type=None,
              end_time_format=None,
              time_format=None):
    '''
    time_attribute - name of attribute to use as time

    time_transform_type - name of transform. either
    DateFormatTransform or IntegerFieldToDateTransform

    time_format - optional string format
    end_time_attribute - optional name of attribute to use as end time

    end_time_transform_type - optional name of transform. either
    DateFormatTransform or IntegerFieldToDateTransform

    end_time_format - optional string format
    presentation_strategy - LIST, DISCRETE_INTERVAL, CONTINUOUS_INTERVAL
    precision_value - number
    precision_step - year, month, day, week, etc.
    '''
    transforms = []

    def build_time_transform(att, type, format):
        trans = {'type': type, 'field': att}
        if format:
            trans['format'] = format
        return trans

    def build_att_remap_transform(att):
        # @todo the target is so ugly it should be obvious
        return {'type': 'AttributeRemapTransform',
                'field': att,
                'target': 'org.geotools.data.postgis.PostGISDialect$XDate'}

    use_big_date = getattr(
        settings,
        'USE_BIG_DATE',
        False) and not upload_session.geogig

    if time_attribute:
        if time_transform_type:
            transforms.append(
                build_time_transform(
                    time_attribute,
                    time_transform_type, time_format
                )
            )

        if end_time_attribute and end_time_transform_type:
            transforms.append(
                build_time_transform(
                    end_time_attribute,
                    end_time_transform_type, end_time_format
                )
            )

        # this must go after the remapping transform to ensure the
        # type change is applied
        if use_big_date:
            transforms.append(build_att_remap_transform(time_attribute))
            if end_time_attribute:

                transforms.append(
                    build_att_remap_transform(end_time_attribute)
                )

        transforms.append({
            'type': 'CreateIndexTransform',
            'field': time_attribute
        })
        # the time_info will be used in the last step to configure the
        # layer in geoserver - the dict matches the arguments of the
        # set_time_info helper function
        upload_session.time_info = dict(
            attribute=time_attribute,
            end_attribute=end_time_attribute,
            presentation=presentation_strategy,
            precision_value=precision_value,
            precision_step=precision_step
        )

    if upload_session.time_transforms:
        upload_session.import_session.tasks[0].remove_transforms(
            upload_session.time_transforms
        )

    if transforms:
        logger.info('Setting transforms %s' % transforms)
        upload_session.import_session.tasks[0].add_transforms(transforms)
        try:
            upload_session.time_transforms = transforms
            upload_session.time = True
        except BadRequest as br:
            raise UploadException.from_exc('Error configuring time:', br)
        upload_session.import_session.tasks[0].save_transforms()
    else:
        upload_session.time = False


def csv_step(upload_session, lat_field, lng_field):
    import_session = upload_session.import_session
    task = import_session.tasks[0]

    transform = {'type': 'AttributesToPointGeometryTransform',
                 'latField': lat_field,
                 'lngField': lng_field,
                 }
    task.remove_transforms([transform], by_field='type', save=False)
    task.add_transforms([transform], save=False)
    task.save_transforms()
    import_session = import_session.reload()
    upload_session.import_session = import_session


def srs_step(upload_session, source, target):
    import_session = upload_session.import_session
    task = import_session.tasks[0]
    if source:
        logger.info('Setting SRS to %s', source)
        task.set_srs(source)

    transform = {'type': 'ReprojectTransform',
                 'source': source,
                 'target': target,
                 }
    task.remove_transforms([transform], by_field='type', save=False)
    task.add_transforms([transform], save=False)
    task.save_transforms()
    import_session = import_session.reload()
    upload_session.import_session = import_session


def final_step(upload_session, user):
    from geonode.geoserver.helpers import get_sld_for
    import_session = upload_session.import_session
    _log('Reloading session %s to check validity', import_session.id)
    import_session = import_session.reload()
    upload_session.import_session = import_session

    # the importer chooses an available featuretype name late in the game need
    # to verify the resource.name otherwise things will fail.  This happens
    # when the same data is uploaded a second time and the default name is
    # chosen

    cat = gs_catalog
    cat._cache.clear()

    # Create the style and assign it to the created resource
    # FIXME: Put this in gsconfig.py

    task = import_session.tasks[0]

    # @todo see above in save_step, regarding computed unique name
    name = task.layer.name

    _log('Getting from catalog [%s]', name)
    publishing = cat.get_layer(name)

    if import_session.state == 'INCOMPLETE':
        if task.state != 'ERROR':
            raise Exception('unknown item state: %s' % task.state)
    elif import_session.state == 'READY':
        import_session.commit()
    elif import_session.state == 'PENDING':
        if task.state == 'READY':
            # if not task.data.format or task.data.format != 'Shapefile':
            import_session.commit()

    if not publishing:
        raise LayerNotReady(
            "Expected to find layer named '%s' in geoserver" %
            name)

    _log('Creating style for [%s]', name)
    # get_files will not find the sld if it doesn't match the base name
    # so we've worked around that in the view - if provided, it will be here
    if upload_session.import_sld_file:
        _log('using provided sld file')
        base_file = upload_session.base_file
        sld_file = base_file[0].sld_files[0]

        f = None
        if os.path.isfile(sld_file):
            try:
                f = open(sld_file, 'r')
            except:
                pass
        elif upload_session.tempdir and os.path.exists(upload_session.tempdir):
            tempdir = upload_session.tempdir
            if os.path.isfile(os.path.join(tempdir, sld_file)):
                try:
                    f = open(os.path.join(tempdir, sld_file), 'r')
                except:
                    pass

        if f:
            sld = f.read()
            f.close()
        else:
            sld = get_sld_for(cat, publishing)
    else:
        sld = get_sld_for(cat, publishing)

    style = None
    if sld is not None:
        try:
            cat.create_style(name, sld, raw=True, workspace=settings.DEFAULT_WORKSPACE)
        except geoserver.catalog.ConflictingDataError as e:
            msg = 'There was already a style named %s in GeoServer, try using another name: "%s"' % (
                name, str(e))
            try:
                cat.create_style(name + '_layer', sld, raw=True, workspace=settings.DEFAULT_WORKSPACE)
            except geoserver.catalog.ConflictingDataError as e:
                msg = 'There was already a style named %s in GeoServer, cannot overwrite: "%s"' % (
                    name, str(e))
                logger.error(msg)
                e.args = (msg,)

        if style is None:
            try:
                style = cat.get_style(name, workspace=settings.DEFAULT_WORKSPACE) or cat.get_style(name)
            except BaseException:
                logger.warn('Could not retreive the Layer default Style name')
                # what are we doing with this var?
                msg = 'No style could be created for the layer, falling back to POINT default one'
                try:
                    style = cat.get_style(name + '_layer', workspace=settings.DEFAULT_WORKSPACE) or \
                            cat.get_style(name + '_layer')
                except BaseException:
                    style = cat.get_style('point')
                    logger.warn(msg)
                    e.args = (msg,)

        if style:
            publishing.default_style = style
            _log('default style set to %s', name)
            cat.save(publishing)

    _log('Creating Django record for [%s]', name)
    target = task.target
    alternate = task.get_target_layer_name()
    layer_uuid = str(uuid.uuid1())

    title = upload_session.layer_title
    abstract = upload_session.layer_abstract

    # @todo hacking - any cached layers might cause problems (maybe
    # delete hook on layer should fix this?)
    cat._cache.clear()

    # Is it a regular file or an ImageMosaic?
    # if upload_session.mosaic_time_regex and upload_session.mosaic_time_value:
    if upload_session.mosaic:
        import pytz
        import datetime
        from geonode.layers.models import TIME_REGEX_FORMAT

        # llbbox = publishing.resource.latlon_bbox
        start = None
        end = None
        if upload_session.mosaic_time_regex and upload_session.mosaic_time_value:
            has_time = True
            start = datetime.datetime.strptime(upload_session.mosaic_time_value,
                                               TIME_REGEX_FORMAT[upload_session.mosaic_time_regex])
            start = pytz.utc.localize(start, is_dst=False)
            end = start
        else:
            has_time = False

        if not upload_session.append_to_mosaic_opts:
            saved_layer, created = Layer.objects.get_or_create(
                name=task.layer.name,
                defaults=dict(store=target.name,
                              storeType=target.store_type,
                              alternate=alternate,
                              workspace=target.workspace_name,
                              title=title,
                              uuid=layer_uuid,
                              abstract=abstract or '',
                              owner=user,),
                temporal_extent_start=start,
                temporal_extent_end=end,
                is_mosaic=True,
                has_time=has_time,
                has_elevation=False,
                time_regex=upload_session.mosaic_time_regex
            )
        else:
            # saved_layer = Layer.objects.filter(name=upload_session.append_to_mosaic_name)
            # created = False
            saved_layer, created = Layer.objects.get_or_create(
                name=upload_session.append_to_mosaic_name)
            try:
                if saved_layer.temporal_extent_start and end:
                    if pytz.utc.localize(
                            saved_layer.temporal_extent_start,
                            is_dst=False) < end:
                        saved_layer.temporal_extent_end = end
                        Layer.objects.filter(
                            name=upload_session.append_to_mosaic_name).update(
                            temporal_extent_end=end)
                    else:
                        saved_layer.temporal_extent_start = end
                        Layer.objects.filter(
                            name=upload_session.append_to_mosaic_name).update(
                            temporal_extent_start=end)
            except Exception as e:
                _log(
                    'There was an error updating the mosaic temporal extent: ' +
                    str(e))
    else:
        _has_time = (True if upload_session.time and upload_session.time_info and
                     upload_session.time_transforms else False)
        saved_layer, created = Layer.objects.get_or_create(
            name=task.layer.name,
            defaults=dict(store=target.name,
                          storeType=target.store_type,
                          alternate=alternate,
                          workspace=target.workspace_name,
                          title=title,
                          uuid=layer_uuid,
                          abstract=abstract or '',
                          owner=user,),
            has_time=_has_time
        )

    # Should we throw a clearer error here?
    assert saved_layer is not None

    # @todo if layer was not created, need to ensure upload target is
    # same as existing target

    _log('layer was created : %s', created)

    if created:
        saved_layer.set_default_permissions()

    # Create the points of contact records for the layer
    _log('Creating points of contact records for [%s]', name)
    saved_layer.poc = user
    saved_layer.metadata_author = user

    # look for xml
    xml_file = upload_session.base_file[0].xml_files
    if xml_file:
        saved_layer.metadata_uploaded = True
        # get model properties from XML
        # If it's contained within a zip, need to extract it
        if upload_session.base_file.archive:
            archive = upload_session.base_file.archive
            zf = zipfile.ZipFile(archive, 'r')
            zf.extract(xml_file[0], os.path.dirname(archive))
            # Assign the absolute path to this file
            xml_file[0] = os.path.dirname(archive) + '/' + xml_file[0]
        identifier, vals, regions, keywords = set_metadata(
            open(xml_file[0]).read())

        regions_resolved, regions_unresolved = resolve_regions(regions)
        keywords.extend(regions_unresolved)

        # set regions
        regions_resolved = list(set(regions_resolved))
        if regions:
            if len(regions) > 0:
                saved_layer.regions.add(*regions_resolved)

        # set taggit keywords
        keywords = list(set(keywords))
        saved_layer.keywords.add(*keywords)

        # set model properties
        for (key, value) in vals.items():
            if key == "spatial_representation_type":
                # value = SpatialRepresentationType.objects.get(identifier=value)
                pass
            else:
                setattr(saved_layer, key, value)

        saved_layer.save()

    # Set default permissions on the newly created layer
    # FIXME: Do this as part of the post_save hook

    permissions = upload_session.permissions
    if created and permissions is not None:
        _log('Setting default permissions for [%s]', name)
        saved_layer.set_permissions(permissions)

    if upload_session.tempdir and os.path.exists(upload_session.tempdir):
        shutil.rmtree(upload_session.tempdir)

    upload = Upload.objects.get(import_id=import_session.id)
    upload.layer = saved_layer
    upload.complete = True
    upload.save()

    if upload_session.time_info:
        set_time_info(saved_layer, **upload_session.time_info)

    signals.upload_complete.send(sender=final_step, layer=saved_layer)

    return saved_layer


def import_imagemosaic_granules(
        spatial_files,
        append_to_mosaic_opts,
        append_to_mosaic_name,
        mosaic_time_regex,
        mosaic_time_value,
        time_presentation,
        time_presentation_res,
        time_presentation_default_value,
        time_presentation_reference_value):

    # The very first step is to rename the granule by adding the selected regex
    #  matching value to the filename.

    f = spatial_files[0].base_file
    dirname = os.path.dirname(f)
    basename = os.path.basename(f)

    head, tail = os.path.splitext(basename)
    dst_file = os.path.join(
        dirname,
        head.replace(
            "_",
            "-") +
        "_" +
        mosaic_time_value +
        tail)
    os.rename(f, dst_file)
    spatial_files[0].base_file = dst_file

    # We use the GeoServer REST APIs in order to create the ImageMosaic
    #  and later add the granule through the GeoServer Importer.

    # 1. Create a zip file containing the ImageMosaic .properties files
    db = ogc_server_settings.datastore_db
    db_engine = 'postgis' if \
        'postgis' in db['ENGINE'] else db['ENGINE']

    if not db_engine == 'postgis':
        raise UploadException("Unsupported DataBase for Mosaics!")

    context = {
        "abs_path_flag": "True",
        "time_attr": "time",
        "aux_metadata_flag": "False",
        "mosaic_time_regex": mosaic_time_regex,
        "db_host": db['HOST'],
        "db_port": db['PORT'],
        "db_name": db['NAME'],
        "db_user": db['USER'],
        "db_password": db['PASSWORD'],
        "db_conn_timeout": db['CONN_TOUT'] or "10",
        "db_conn_min": db['CONN_MIN'] or "1",
        "db_conn_max": db['CONN_MAX'] or "5",
        "db_conn_validate": db['CONN_VALIDATE'] or "true",
    }

    if mosaic_time_regex:
        indexer_template = """AbsolutePath={abs_path_flag}
TimeAttribute={time_attr}
Schema= the_geom:Polygon,location:String,{time_attr}:java.util.Date
PropertyCollectors=TimestampFileNameExtractorSPI[timeregex]({time_attr})
CheckAuxiliaryMetadata={aux_metadata_flag}
SuggestedSPI=it.geosolutions.imageioimpl.plugins.tiff.TIFFImageReaderSpi"""

        timeregex_template = """regex=(?<=_)({mosaic_time_regex})"""

        with open(dirname + '/timeregex.properties', 'w') as timeregex_prop_file:
            timeregex_prop_file.write(timeregex_template.format(**context))

    else:
        indexer_template = """AbsolutePath={abs_path_flag}
Schema= the_geom:Polygon,location:String,{time_attr}
CheckAuxiliaryMetadata={aux_metadata_flag}
SuggestedSPI=it.geosolutions.imageioimpl.plugins.tiff.TIFFImageReaderSpi"""

    datastore_template = """SPI=org.geotools.data.postgis.PostgisNGDataStoreFactory
host={db_host}
port={db_port}
database={db_name}
user={db_user}
passwd={db_password}
Loose\ bbox=true
Estimated\ extends=false
validate\ connections={db_conn_validate}
Connection\ timeout={db_conn_timeout}
min\ connections={db_conn_min}
max\ connections={db_conn_max}"""

    with open(dirname + '/indexer.properties', 'w') as indexer_prop_file:
        indexer_prop_file.write(indexer_template.format(**context))

    with open(dirname + '/datastore.properties', 'w') as datastore_prop_file:
        datastore_prop_file.write(datastore_template.format(**context))

    if not append_to_mosaic_opts:

        z = zipfile.ZipFile(dirname + '/' + head + '.zip', "w")

        z.write(dst_file, arcname=head + "_" + mosaic_time_value + tail)
        z.write(dirname + '/indexer.properties', arcname='indexer.properties')
        z.write(
            dirname +
            '/datastore.properties',
            arcname='datastore.properties')
        if mosaic_time_regex:
            z.write(
                dirname + '/timeregex.properties',
                arcname='timeregex.properties')

        z.close()

        # 2. Send a "create ImageMosaic" request to GeoServer through gs_config
        cat = gs_catalog
        cat._cache.clear()
        # - name = name of the ImageMosaic (equal to the base_name)
        # - data = abs path to the zip file
        # - configure = parameter allows for future configuration after harvesting
        name = head
        data = open(dirname + '/' + head + '.zip', 'rb')
        cat.create_imagemosaic(name, data)

        # configure time as LIST
        if mosaic_time_regex:
            set_time_dimension(
                cat,
                name,
                time_presentation,
                time_presentation_res,
                time_presentation_default_value,
                time_presentation_reference_value)

        # - since GeoNode will uploade the first granule again through the Importer, we need to /
        #   delete the one created by the gs_config
        mosaic_delete_first_granule(cat, name)

        return head
    else:
        cat = gs_catalog
        cat._cache.clear()
        cat.reset()
        # cat.reload()

        return append_to_mosaic_name<|MERGE_RESOLUTION|>--- conflicted
+++ resolved
@@ -276,17 +276,6 @@
                             raise GeoNodeException(msg)
 
 
-<<<<<<< HEAD
-=======
-def _get_layer_type(spatial_files):
-    if spatial_files.archive is not None:
-        the_layer_type = FeatureType.resource_type
-    else:
-        the_layer_type = spatial_files[0].file_type.layer_type
-    return the_layer_type
-
-
->>>>>>> b3b71eb7
 def save_step(user, layer, spatial_files, overwrite=True, mosaic=False,
               append_to_mosaic_opts=None, append_to_mosaic_name=None,
               mosaic_time_regex=None, mosaic_time_value=None,
@@ -303,15 +292,9 @@
                 "Please upload only one type of file at a time")
     name = get_valid_layer_name(layer, overwrite)
     logger.info('Name for layer: {!r}'.format(name))
-<<<<<<< HEAD
     if not spatial_files:
         raise UploadException("Unable to recognize the uploaded file(s)")
     the_layer_type = spatial_files[0].file_type.layer_type
-=======
-    if not any(spatial_files.all_files()):
-        raise UploadException("Unable to recognize the uploaded file(s)")
-    the_layer_type = _get_layer_type(spatial_files)
->>>>>>> b3b71eb7
     _check_geoserver_store(name, the_layer_type, overwrite)
     if the_layer_type not in (
             FeatureType.resource_type,
@@ -751,6 +734,7 @@
 
     if created:
         saved_layer.set_default_permissions()
+        saved_layer.handle_moderated_uploads()
 
     # Create the points of contact records for the layer
     _log('Creating points of contact records for [%s]', name)
@@ -816,6 +800,7 @@
 
     signals.upload_complete.send(sender=final_step, layer=saved_layer)
 
+    saved_layer.save()
     return saved_layer
 
 
