--- conflicted
+++ resolved
@@ -713,11 +713,7 @@
                         abstract=abstract or '',
                         owner=user,
                         has_time=_has_time)
-<<<<<<< HEAD
-                    )
-=======
                 )
->>>>>>> 073d9a52
         except IntegrityError:
             raise
         assert saved_layer
