#########################################################################
#
# Copyright (C) 2016 OSGeo
#
# This program is free software: you can redistribute it and/or modify
# it under the terms of the GNU General Public License as published by
# the Free Software Foundation, either version 3 of the License, or
# (at your option) any later version.
#
# This program is distributed in the hope that it will be useful,
# but WITHOUT ANY WARRANTY; without even the implied warranty of
# MERCHANTABILITY or FITNESS FOR A PARTICULAR PURPOSE. See the
# GNU General Public License for more details.
#
# You should have received a copy of the GNU General Public License
# along with this program. If not, see <http://www.gnu.org/licenses/>.
#
#########################################################################

"""
Provide views and business logic of doing an upload.

The upload process may be multi step so views are all handled internally here
by the view function.

The pattern to support separation of view/logic is each step in the upload
process is suffixed with "_step". The view for that step is suffixed with
"_step_view". The goal of separation of view/logic is to support various
programmatic uses of this API. The logic steps should not accept request objects
or return response objects.

State is stored in a UploaderSession object stored in the user's session.
This needs to be made more stateful by adding a model.
"""
import pytz
import shutil
import os.path
import logging
import zipfile
import datetime
import geoserver
import gsimporter

from geoserver.resource import (
    Coverage,
    FeatureType)

from django.conf import settings
from django.db.models import Max
from django.db import transaction
from django.contrib.auth import get_user_model
from django.utils.translation import ugettext_lazy as _

from geonode import GeoNodeException
from geonode.base import enumerations
from geonode.upload import LayerNotReady
from geonode.tasks.tasks import AcquireLock
from geonode.layers.models import TIME_REGEX_FORMAT
from geonode.resource.manager import resource_manager
from geonode.upload.api.exceptions import GeneralUploadException

from ..layers.models import Dataset
from ..layers.metadata import parse_metadata
from ..people.utils import get_default_user
from ..layers.utils import get_valid_dataset_name
from ..geoserver.helpers import (
    gs_catalog,
    gs_uploader
)
from . import utils
from .models import Upload
from .upload_preprocessing import preprocess_files
from geonode.geoserver.helpers import (
    get_dataset_type,
    get_dataset_storetype)

logger = logging.getLogger(__name__)


def _log(msg, *args):
    logger.debug(msg, *args)


class UploaderSession:

    """All objects held must be able to survive a good pickling"""

    # the gsimporter session object
    import_session = None

    # if provided, this file will be uploaded to geoserver and set as
    # the default
    import_sld_file = None

    # location of any temporary uploaded files
    tempdir = None

    # the main uploaded file, zip, shp, tif, etc.
    base_file = None

    # the name to try to give the layer
    name = None

    # the input file charset
    charset = 'UTF-8'

    # blob of permissions JSON
    permissions = None

    # store most recently configured time transforms to support deleting
    time_transforms = None

    # defaults to REPLACE if not provided. Accepts APPEND, too
    update_mode = None

    # Configure Time for this Dataset
    time = None

    # the title given to the layer
    dataset_title = None

    # the abstract
    dataset_abstract = None

    # track the most recently completed upload step
    completed_step = None

    # track the most recently completed upload step
    error_msg = None

    # the upload type - see the _pages dict in views
    upload_type = None

    # whether the files have been uploaded or provided locally
    spatial_files_uploaded = True

    # time related info - need to store here until geoserver layer exists
    time_info = None

    # whether the user has selected a time dimension for ImageMosaic granules
    # or not
    mosaic = None
    append_to_mosaic_opts = None
    append_to_mosaic_name = None
    mosaic_time_regex = None
    mosaic_time_value = None

    # the user who started this upload session
    user = None

    def __init__(self, **kw):
        for k, v in kw.items():
            if hasattr(self, k):
                setattr(self, k, v)
            else:
                raise Exception(f'not handled : {k}')

    def cleanup(self):
        """do what we should at the given state of the upload"""
        pass


def upload(
        name,
        base_file,
        charset,
        user=None,
        time_attribute=None,
        time_transform_type=None,
        end_time_attribute=None,
        end_time_transform_type=None,
        presentation_strategy=None,
        precision_value=None,
        precision_step=None,
        use_big_date=False,
        overwrite=False,
        mosaic=False,
        append_to_mosaic_opts=None,
        append_to_mosaic_name=None,
        mosaic_time_regex=None,
        mosaic_time_value=None,
        time_presentation=None,
        time_presentation_res=None,
        time_presentation_default_value=None,
        time_presentation_reference_value=None):

    if user is None:
        user = get_default_user()
    if isinstance(user, str):
        user = get_user_model().objects.get(username=user)
    import_session = save_step(
        user,
        name,
        base_file,
        overwrite,
        mosaic=mosaic,
        append_to_mosaic_opts=append_to_mosaic_opts,
        append_to_mosaic_name=append_to_mosaic_name,
        mosaic_time_regex=mosaic_time_regex,
        mosaic_time_value=mosaic_time_value,
        time_presentation=time_presentation,
        time_presentation_res=time_presentation_res,
        time_presentation_default_value=time_presentation_default_value,
        time_presentation_reference_value=time_presentation_reference_value)
    upload_session = UploaderSession(
        base_file=base_file,
        name=name,
        charset=charset,
        import_session=import_session,
        dataset_abstract="",
        dataset_title=name,
        permissions=None,
        mosaic=mosaic,
        append_to_mosaic_opts=append_to_mosaic_opts,
        append_to_mosaic_name=append_to_mosaic_name,
        mosaic_time_regex=mosaic_time_regex,
        mosaic_time_value=mosaic_time_value
    )
    time_step(
        upload_session,
        time_attribute, time_transform_type,
        presentation_strategy, precision_value, precision_step,
        end_time_attribute=end_time_attribute,
        end_time_transform_type=end_time_transform_type,
        time_format=None)
    utils.run_import(upload_session, async_upload=False)
    final_step(upload_session, user, charset=charset)


def _get_next_id():
    # importer tracks ids by autoincrement but is prone to corruption
    # which potentially may reset the id - hopefully prevent this...
    upload_next_id = list(Upload.objects.all().aggregate(
        Max('import_id')).values())[0]
    upload_next_id = upload_next_id if upload_next_id else 0
    # next_id = next_id + 1 if next_id else 1
    importer_sessions = gs_uploader.get_sessions()
    last_importer_session = importer_sessions[len(
        importer_sessions) - 1].id if importer_sessions else 0
    next_id = max(int(last_importer_session), int(upload_next_id)) + 1
    return next_id


def _check_geoserver_store(store_name, dataset_type, overwrite):
    """Check if the store exists in geoserver"""
    try:
        store = gs_catalog.get_store(store_name)
    except geoserver.catalog.FailedRequestError:
        pass  # There is no store, ergo the road is clear
    else:
        if store:
            resources = store.get_resources()
            if len(resources) == 0:
                if overwrite:
                    logger.debug("Deleting previously existing store")
                    store.delete()
                else:
                    raise GeoNodeException(_("Dataset already exists"))
            else:
                for resource in resources:
                    if resource.name == store_name:
                        if not overwrite:
                            raise GeoNodeException(
                                _("Name already in use and overwrite is False"))
                        existing_type = resource.resource_type or resource.polymorphic_ctype.name
                        if existing_type != dataset_type:
                            msg = (f"Type of uploaded file {store_name} ({dataset_type}) does not "
                                   "match type of existing resource type "
                                   f"{existing_type}")
                            logger.error(msg)
                            raise GeoNodeException(msg)


def save_step(user, layer, spatial_files, overwrite=True, store_spatial_files=True,
              mosaic=False, append_to_mosaic_opts=None, append_to_mosaic_name=None,
              mosaic_time_regex=None, mosaic_time_value=None,
              time_presentation=None, time_presentation_res=None,
              time_presentation_default_value=None,
              time_presentation_reference_value=None,
              charset_encoding="UTF-8", target_store=None):
    lock_id = 'upload-workflow-save_step'
    with AcquireLock(lock_id, blocking=True) as lock:
        if lock.acquire() is True:
            logger.debug(
                f'Uploading layer: {layer}, files {spatial_files}')
            if len(spatial_files) > 1:
                # we only support more than one file if they're rasters for mosaicing
                if not all(
                        [f.file_type.dataset_type == 'coverage' for f in spatial_files]):
                    msg = "Please upload only one type of file at a time"
                    logger.exception(Exception(msg))
                    raise GeneralUploadException(detail=msg)
            name = get_valid_dataset_name(layer, overwrite)
            logger.debug(f'Name for layer: {name}')
            if not any(spatial_files.all_files()):
                msg = "Unable to recognize the uploaded file(s)"
                logger.exception(Exception(msg))
                raise GeneralUploadException(detail=msg)
            the_dataset_type = get_dataset_type(spatial_files)
            _check_geoserver_store(name, the_dataset_type, overwrite)
            if the_dataset_type not in (
                    FeatureType.resource_type,
                    Coverage.resource_type):
                msg = f"Expected layer type to FeatureType or Coverage, not {the_dataset_type}"
                logger.exception(Exception(msg))
                raise GeneralUploadException(msg)
            files_to_upload = preprocess_files(spatial_files)
            logger.debug(f"files_to_upload: {files_to_upload}")
            logger.debug(f'Uploading {the_dataset_type}')
            error_msg = None
            try:
                next_id = _get_next_id()
                # Truncate name to maximum length defined by the field.
                max_length = Upload._meta.get_field('name').max_length
                name = name[:max_length]
                # save record of this whether valid or not - will help w/ debugging
                upload, _ = Upload.objects.get_or_create(
                    user=user,
                    name=name,
                    state=enumerations.STATE_READY,
                    upload_dir=spatial_files.dirname
                )
                upload.store_spatial_files = store_spatial_files

                # @todo settings for use_url or auto detection if geoserver is
                # on same host

                # Is it a regular file or an ImageMosaic?
                # if mosaic_time_regex and mosaic_time_value:
                if mosaic:  # we want to ingest as ImageMosaic
                    target_store, files_to_upload = utils.import_imagemosaic_granules(
                        spatial_files,
                        append_to_mosaic_opts,
                        append_to_mosaic_name,
                        mosaic_time_regex,
                        mosaic_time_value,
                        time_presentation,
                        time_presentation_res,
                        time_presentation_default_value,
                        time_presentation_reference_value)
                    upload.mosaic = mosaic
                    upload.append_to_mosaic_opts = append_to_mosaic_opts
                    upload.append_to_mosaic_name = append_to_mosaic_name
                    upload.mosaic_time_regex = mosaic_time_regex
                    upload.mosaic_time_value = mosaic_time_value
                    # moving forward with a regular Importer session
                    if len(files_to_upload) > 1:
                        import_session = gs_uploader.upload_files(
                            files_to_upload[1:],
                            use_url=False,
                            # import_id=next_id,
                            target_store=target_store,
                            charset_encoding=charset_encoding
                        )
                    else:
                        import_session = gs_uploader.upload_files(
                            files_to_upload,
                            use_url=False,
                            # import_id=next_id,
                            target_store=target_store,
                            charset_encoding=charset_encoding
                        )
                    next_id = import_session.id if import_session else None
                    if not next_id:
                        error_msg = 'No valid Importer Session could be found'
                else:
                    # moving forward with a regular Importer session
                    import_session = gs_uploader.upload_files(
                        files_to_upload,
                        use_url=False,
                        import_id=next_id,
                        mosaic=False,
                        target_store=target_store,
                        name=name,
                        charset_encoding=charset_encoding
                    )
                upload.import_id = import_session.id
                upload.save()

                # any unrecognized tasks/files must be deleted or we can't proceed
                import_session.delete_unrecognized_tasks()

                if not mosaic:
                    if not import_session.tasks:
                        error_msg = 'No valid upload files could be found'
                if import_session.tasks:
                    if import_session.tasks[0].state == 'NO_FORMAT' \
                            or import_session.tasks[0].state == 'BAD_FORMAT':
                        error_msg = 'There may be a problem with the data provided - ' \
                                    'we could not identify its format'

                if not mosaic and len(import_session.tasks) > 1:
                    error_msg = "Only a single upload is supported at the moment"

                if not error_msg and import_session.tasks:
                    task = import_session.tasks[0]
                    # single file tasks will have just a file entry
                    if hasattr(task, 'files'):
                        # @todo gsimporter - test this
                        if not all([hasattr(f, 'timestamp')
                                    for f in task.source.files]):
                            error_msg = (
                                "Not all timestamps could be recognized."
                                "Please ensure your files contain the correct formats.")

                if error_msg:
                    upload.set_processing_state(enumerations.STATE_INVALID)

                # @todo once the random tmp9723481758915 type of name is not
                # around, need to track the name computed above, for now, the
                # target store name can be used
            except Exception as e:
                logger.exception(e)
                raise e

            if error_msg:
                logger.exception(Exception(error_msg))
                raise GeneralUploadException(detail=error_msg)
            else:
                _log("Finished upload of [%s] to GeoServer without errors.", name)

    return import_session, upload


def time_step(upload_session, time_attribute, time_transform_type,
              presentation_strategy, precision_value, precision_step,
              end_time_attribute=None,
              end_time_transform_type=None,
              end_time_format=None,
              time_format=None):
    '''
    time_attribute - name of attribute to use as time

    time_transform_type - name of transform. either
    DateFormatTransform or IntegerFieldToDateTransform

    time_format - optional string format
    end_time_attribute - optional name of attribute to use as end time

    end_time_transform_type - optional name of transform. either
    DateFormatTransform or IntegerFieldToDateTransform

    end_time_format - optional string format
    presentation_strategy - LIST, DISCRETE_INTERVAL, CONTINUOUS_INTERVAL
    precision_value - number
    precision_step - year, month, day, week, etc.
    '''
    transforms = []

    def build_time_transform(att, type, format, end_time_attribute, presentation_strategy):
        trans = {'type': type, 'field': att}
        if format:
            trans['format'] = format
        if end_time_attribute:
            trans['enddate'] = end_time_attribute
        if presentation_strategy:
            trans['presentation'] = presentation_strategy
        return trans

    def build_att_remap_transform(att):
        # @todo the target is so ugly it should be obvious
        return {'type': 'AttributeRemapTransform',
                'field': att,
                'target': 'org.geotools.data.postgis.PostGISDialect$XDate'}

    use_big_date = getattr(
        settings,
        'USE_BIG_DATE',
        False)

    if time_attribute:
        if time_transform_type:
            transforms.append(
                build_time_transform(
                    time_attribute,
                    time_transform_type,
                    time_format,
                    end_time_attribute,
                    presentation_strategy
                )
            )

        # this must go after the remapping transform to ensure the
        # type change is applied
        if use_big_date:
            transforms.append(build_att_remap_transform(time_attribute))
            if end_time_attribute:

                transforms.append(
                    build_att_remap_transform(end_time_attribute)
                )

        transforms.append({
            'type': 'CreateIndexTransform',
            'field': time_attribute
        })
        # the time_info will be used in the last step to configure the
        # layer in geoserver - the dict matches the arguments of the
        # set_time_info helper function
        upload_session.time_info = dict(
            attribute=time_attribute,
            end_attribute=end_time_attribute,
            presentation=presentation_strategy,
            precision_value=precision_value,
            precision_step=precision_step
        )

    if upload_session.time_transforms:
        upload_session.import_session.tasks[0].remove_transforms(
            upload_session.time_transforms
        )

    if transforms:
        logger.debug(f'Setting transforms {transforms}')
        upload_session.import_session.tasks[0].add_transforms(transforms)
        try:
            upload_session.time_transforms = transforms
            upload_session.time = True
        except gsimporter.BadRequest as br:
            logger.exception(br)
            Upload.objects.invalidate_from_session(upload_session)
            raise GeneralUploadException(detail=_('Error configuring time: ') + br)
        upload_session.import_session.tasks[0].save_transforms()
    else:
        upload_session.time = False


def csv_step(upload_session, lat_field, lng_field):
    import_session = upload_session.import_session
    task = import_session.tasks[0]

    transform = {'type': 'AttributesToPointGeometryTransform',
                 'latField': lat_field,
                 'lngField': lng_field,
                 }
    task.remove_transforms([transform], by_field='type', save=False)
    task.add_transforms([transform], save=False)
    task.save_transforms()
    try:
        import_session = import_session.reload()
    except gsimporter.api.NotFound as e:
        logger.exception(e)
        Upload.objects.invalidate_from_session(upload_session)
        raise GeneralUploadException(detail=_("The GeoServer Import Session is no more available ") + e.args[0])
    upload_session.import_session = import_session
    Upload.objects.update_from_session(upload_session)


def srs_step(upload_session, source, target):
    import_session = upload_session.import_session
    task = import_session.tasks[0]
    if source:
        logger.debug('Setting SRS to %s', source)
        task.set_srs(source)

    transform = {'type': 'ReprojectTransform',
                 'source': source,
                 'target': target,
                 }
    task.remove_transforms([transform], by_field='type', save=False)
    task.add_transforms([transform], save=False)
    task.save_transforms()
    try:
        import_session = import_session.reload()
    except gsimporter.api.NotFound as e:
        logger.exception(e)
        Upload.objects.invalidate_from_session(upload_session)
        raise GeneralUploadException(detail=_("The GeoServer Import Session is no more available ") + e.args[0])
    upload_session.import_session = import_session
    Upload.objects.update_from_session(upload_session)


def final_step(upload_session, user, charset="UTF-8", dataset_id=None):
    import_session = upload_session.import_session
    import_id = import_session.id

    saved_dataset = None

    lock_id = f'{upload_session.name}-{import_session.id}'
    with AcquireLock(lock_id, blocking=False) as lock:
        if lock.acquire() is True:
            _log(f'Reloading session {import_id} to check validity')
            try:
                import_session = import_session.reload()
            except gsimporter.api.NotFound as e:
                logger.exception(e)
                Upload.objects.invalidate_from_session(upload_session)
                raise GeneralUploadException(detail=_("The GeoServer Import Session is no more available ") + e.args[0])

            if Upload.objects.filter(import_id=import_id).count():
                Upload.objects.filter(import_id=import_id).update(complete=False)
                upload = Upload.objects.filter(import_id=import_id).get()
                if upload.state == enumerations.STATE_RUNNING:
                    return

            upload_session.import_session = import_session
            Upload.objects.update_from_session(upload_session)

            # Create the style and assign it to the created resource
            # FIXME: Put this in gsconfig.py
            task = import_session.tasks[0]
            task.set_charset(charset)

            # @todo see above in save_step, regarding computed unique name
            name = task.layer.name

            if dataset_id:
                name = Dataset.objects.get(resourcebase_ptr_id=dataset_id).name

            _log(f'Getting from catalog [{name}]')
            try:
                # the importer chooses an available featuretype name late in the game need
                # to verify the resource.name otherwise things will fail.  This happens
                # when the same data is uploaded a second time and the default name is
                # chosen
                gs_catalog.get_layer(name)
            except Exception:
                Upload.objects.invalidate_from_session(upload_session)
                raise LayerNotReady(
                    _(f"Expected to find layer named '{name}' in geoserver"))

            if import_session.state == 'READY' or (import_session.state == 'PENDING' and task.state == 'READY'):
                import_session.commit()
            elif import_session.state == 'INCOMPLETE' and task.state != 'ERROR':
                Upload.objects.invalidate_from_session(upload_session)
                raise Exception(f'unknown item state: {task.state}')
            try:
                import_session = import_session.reload()
            except gsimporter.api.NotFound as e:
                logger.exception(e)
                Upload.objects.invalidate_from_session(upload_session)
                raise GeneralUploadException(detail=_("The GeoServer Import Session is no more available ") + e.args[0])
            upload_session.import_session = import_session
            Upload.objects.update_from_session(upload_session)

            _log(f'Creating Django record for [{name}]')
            target = task.target
            alternate = task.get_target_layer_name()
            dataset_uuid = None
            title = upload_session.dataset_title
            abstract = upload_session.dataset_abstract

            metadata_uploaded = False
            xml_file = upload_session.base_file[0].xml_files
            if xml_file:
                try:
                    # get model properties from XML
                    # If it's contained within a zip, need to extract it
                    if upload_session.base_file.archive:
                        archive = upload_session.base_file.archive
                        zf = zipfile.ZipFile(archive, 'r', allowZip64=True)
                        zf.extract(xml_file[0], os.path.dirname(archive))
                        # Assign the absolute path to this file
                        xml_file = f"{os.path.dirname(archive)}/{xml_file[0]}"

                    # Sanity checks
                    if isinstance(xml_file, list):
                        if len(xml_file) > 0:
                            xml_file = xml_file[0]
                        else:
                            xml_file = None
                    elif not isinstance(xml_file, str):
                        xml_file = None

                    if xml_file and os.path.exists(xml_file) and os.access(xml_file, os.R_OK):
                        dataset_uuid, vals, regions, keywords, custom = parse_metadata(
                            open(xml_file).read())
                        metadata_uploaded = True
                except Exception as e:
                    Upload.objects.invalidate_from_session(upload_session)
                    logger.error(e)
                    raise GeoNodeException(
                        _("Exception occurred while parsing the provided Metadata file."), e)

            # look for SLD
            sld_file = upload_session.base_file[0].sld_files
            sld_uploaded = False
            if sld_file:
                # If it's contained within a zip, need to extract it
                if upload_session.base_file.archive:
                    archive = upload_session.base_file.archive
                    logger.debug(f'using uploaded sld file from {archive}')
                    zf = zipfile.ZipFile(archive, 'r', allowZip64=True)
                    zf.extract(sld_file[0], os.path.dirname(archive), path=upload_session.tempdir)
                    # Assign the absolute path to this file
                    sld_file[0] = f"{os.path.dirname(archive)}/{sld_file[0]}"
                else:
                    _sld_file = f"{os.path.dirname(upload_session.tempdir)}/{os.path.basename(sld_file[0])}"
                    logger.debug(f"copying [{sld_file[0]}] to [{_sld_file}]")
                    try:
                        shutil.copyfile(sld_file[0], _sld_file)
                        sld_file = _sld_file
                    except (IsADirectoryError, shutil.SameFileError) as e:
                        logger.exception(e)
                        sld_file = sld_file[0]
                    except Exception as e:
                        logger.exception(e)
                        raise GeneralUploadException(detail=_('Error uploading Dataset') + e.args[0])
                sld_uploaded = True
            else:
                # get_files will not find the sld if it doesn't match the base name
                # so we've worked around that in the view - if provided, it will be here
                if upload_session.import_sld_file:
                    logger.debug('using provided sld file from importer')
                    base_file = upload_session.base_file
                    sld_file = base_file[0].sld_files[0]
                sld_uploaded = False
            logger.debug(f'[sld_uploaded: {sld_uploaded}] sld_file: {sld_file}')

            # Make sure the layer does not exists already
            if dataset_uuid and Dataset.objects.filter(uuid=dataset_uuid).count():
                Upload.objects.invalidate_from_session(upload_session)
                logger.error("The UUID identifier from the XML Metadata is already in use in this system.")
                raise GeoNodeException(
                    _("The UUID identifier from the XML Metadata is already in use in this system."))

            # Is it a regular file or an ImageMosaic?
            is_mosaic = False
            has_time = has_elevation = False
            start = end = None
            if upload_session.mosaic_time_regex and upload_session.mosaic_time_value:
                has_time = True
                is_mosaic = True
                start = datetime.datetime.strptime(upload_session.mosaic_time_value,
                                                   TIME_REGEX_FORMAT[upload_session.mosaic_time_regex])
                start = pytz.utc.localize(start, is_dst=False)
                end = start
            if upload_session.time and upload_session.time_info and upload_session.time_transforms:
                has_time = True

            if upload_session.append_to_mosaic_opts:
                # Is it a mosaic or a granule that must be added to an Image Mosaic?
                saved_dataset_filter = Dataset.objects.filter(
                    name=upload_session.append_to_mosaic_name)
                if not saved_dataset_filter.exists():
                    saved_dataset = resource_manager.create(
                        name=upload_session.append_to_mosaic_name,
                        defaults=dict(
                            dirty_state=True,
                            state=enumerations.STATE_READY)
                    )
                    created = True
                else:
                    saved_dataset = saved_dataset_filter.get()
                    created = False
                saved_dataset.set_dirty_state()
                if saved_dataset.temporal_extent_start and end:
                    if pytz.utc.localize(
                            saved_dataset.temporal_extent_start,
                            is_dst=False) < end:
                        saved_dataset.temporal_extent_end = end
                        Dataset.objects.filter(
                            name=upload_session.append_to_mosaic_name).update(
                            temporal_extent_end=end)
                    else:
                        saved_dataset.temporal_extent_start = end
                        Dataset.objects.filter(
                            name=upload_session.append_to_mosaic_name).update(
                            temporal_extent_start=end)
            else:
                # The dataset is a standard one, no mosaic options enabled...
                saved_dataset_filter = Dataset.objects.filter(
                    store=target.name,
                    alternate=alternate,
                    workspace=target.workspace_name,
                    name=task.layer.name)
                if not saved_dataset_filter.exists():
                    saved_dataset = resource_manager.create(
                        dataset_uuid,
                        resource_type=Dataset,
                        defaults=dict(
                            store=target.name,
                            subtype=get_dataset_storetype(target.store_type),
                            alternate=alternate,
                            workspace=target.workspace_name,
                            title=title,
                            name=task.layer.name,
                            abstract=abstract or _('No abstract provided'),
                            owner=user,
                            dirty_state=True,
                            state=enumerations.STATE_READY,
                            temporal_extent_start=start,
                            temporal_extent_end=end,
                            is_mosaic=is_mosaic,
                            has_time=has_time,
                            has_elevation=has_elevation,
                            time_regex=upload_session.mosaic_time_regex))
                    created = True
                else:
                    saved_dataset = saved_dataset_filter.get()
                    created = False

<<<<<<< HEAD
    try:
        # Update the state from session...
        Upload.objects.update_from_session(upload_session, resource=saved_dataset)

        # Hide the dataset until the upload process finishes...
        saved_dataset.set_dirty_state()

        # Finalize the upload...
        with transaction.atomic():
            # Set default permissions on the newly created layer and send notifications
            permissions = upload_session.permissions

            # Finalize Upload
            resource_manager.set_permissions(
                None, instance=saved_dataset, permissions=permissions, created=created)
            resource_manager.update(
                None, instance=saved_dataset, xml_file=xml_file, metadata_uploaded=metadata_uploaded)
            resource_manager.exec(
                'set_style', None, instance=saved_dataset, sld_uploaded=sld_uploaded, sld_file=sld_file, tempdir=upload_session.tempdir)
            resource_manager.exec(
                'set_time_info', None, instance=saved_dataset, time_info=upload_session.time_info)
            resource_manager.set_thumbnail(
                None, instance=saved_dataset)

            if Upload.objects.filter(resource=saved_dataset.get_self_resource()).exists():
                Upload.objects.filter(resource=saved_dataset.get_self_resource()).update(complete=True)
                [u.set_processing_state(enumerations.STATE_PROCESSED) for u in Upload.objects.filter(resource=saved_dataset.get_self_resource())]
    except Exception as e:
        raise GeoNodeException(e)
    finally:
        if upload.state in (enumerations.STATE_PROCESSED, enumerations.STATE_INVALID):
            # Get rid if temporary files that have been uploaded via Upload form
            logger.debug(f"... Cleaning up the temporary folders {upload_session.tempdir}")
            shutil.rmtree(upload_session.tempdir, ignore_errors=True)
=======
            assert saved_dataset

            if not created:
                return saved_dataset

            try:
                # Update the state from session...
                Upload.objects.update_from_session(upload_session, resource=saved_dataset)

                # Hide the dataset until the upload process finishes...
                saved_dataset.set_dirty_state()

                # Finalize the upload...
                with transaction.atomic():
                    # Set default permissions on the newly created layer and send notifications
                    permissions = upload_session.permissions

                    # Finalize Upload
                    resource_manager.set_permissions(
                        None, instance=saved_dataset, permissions=permissions, created=created)
                    resource_manager.update(
                        None, instance=saved_dataset, xml_file=xml_file, metadata_uploaded=metadata_uploaded)
                    resource_manager.exec(
                        'set_style', None, instance=saved_dataset, sld_uploaded=sld_uploaded, sld_file=sld_file, tempdir=upload_session.tempdir)
                    resource_manager.exec(
                        'set_time_info', None, instance=saved_dataset, time_info=upload_session.time_info)
                    resource_manager.set_thumbnail(
                        None, instance=saved_dataset)

                    if Upload.objects.filter(resource=saved_dataset.get_self_resource()).exists():
                        Upload.objects.filter(resource=saved_dataset.get_self_resource()).update(complete=True)
                        [u.set_processing_state(enumerations.STATE_PROCESSED) for u in Upload.objects.filter(resource=saved_dataset.get_self_resource())]
            except Exception as e:
                raise GeoNodeException(e)
            finally:
                if upload.state in (enumerations.STATE_PROCESSED, enumerations.STATE_INVALID):
                    # Get rid if temporary files that have been uploaded via Upload form
                    logger.debug(f"... Cleaning up the temporary folders {upload_session.tempdir}")
                    shutil.rmtree(upload_session.tempdir, ignore_errors=True)
>>>>>>> c4f9ca82

    return saved_dataset<|MERGE_RESOLUTION|>--- conflicted
+++ resolved
@@ -790,42 +790,6 @@
                     saved_dataset = saved_dataset_filter.get()
                     created = False
 
-<<<<<<< HEAD
-    try:
-        # Update the state from session...
-        Upload.objects.update_from_session(upload_session, resource=saved_dataset)
-
-        # Hide the dataset until the upload process finishes...
-        saved_dataset.set_dirty_state()
-
-        # Finalize the upload...
-        with transaction.atomic():
-            # Set default permissions on the newly created layer and send notifications
-            permissions = upload_session.permissions
-
-            # Finalize Upload
-            resource_manager.set_permissions(
-                None, instance=saved_dataset, permissions=permissions, created=created)
-            resource_manager.update(
-                None, instance=saved_dataset, xml_file=xml_file, metadata_uploaded=metadata_uploaded)
-            resource_manager.exec(
-                'set_style', None, instance=saved_dataset, sld_uploaded=sld_uploaded, sld_file=sld_file, tempdir=upload_session.tempdir)
-            resource_manager.exec(
-                'set_time_info', None, instance=saved_dataset, time_info=upload_session.time_info)
-            resource_manager.set_thumbnail(
-                None, instance=saved_dataset)
-
-            if Upload.objects.filter(resource=saved_dataset.get_self_resource()).exists():
-                Upload.objects.filter(resource=saved_dataset.get_self_resource()).update(complete=True)
-                [u.set_processing_state(enumerations.STATE_PROCESSED) for u in Upload.objects.filter(resource=saved_dataset.get_self_resource())]
-    except Exception as e:
-        raise GeoNodeException(e)
-    finally:
-        if upload.state in (enumerations.STATE_PROCESSED, enumerations.STATE_INVALID):
-            # Get rid if temporary files that have been uploaded via Upload form
-            logger.debug(f"... Cleaning up the temporary folders {upload_session.tempdir}")
-            shutil.rmtree(upload_session.tempdir, ignore_errors=True)
-=======
             assert saved_dataset
 
             if not created:
@@ -865,6 +829,5 @@
                     # Get rid if temporary files that have been uploaded via Upload form
                     logger.debug(f"... Cleaning up the temporary folders {upload_session.tempdir}")
                     shutil.rmtree(upload_session.tempdir, ignore_errors=True)
->>>>>>> c4f9ca82
 
     return saved_dataset