--- conflicted
+++ resolved
@@ -93,12 +93,7 @@
     # right now owslib does not support auth for get caps
     # requests. Either we should roll our own or fix owslib
     if type_name:
-<<<<<<< HEAD
-        url = GEOSERVER_URL + \
-            f"{type_name.replace(':', '/')}wms?request=getcapabilities"
-=======
         url = f"{GEOSERVER_URL}{type_name.replace(':', '/')}wms?request=getcapabilities"
->>>>>>> 073d9a52
     else:
         url = f"{GEOSERVER_URL}wms?request=getcapabilities"
     ogc_server_settings = settings.OGC_SERVER['default']
