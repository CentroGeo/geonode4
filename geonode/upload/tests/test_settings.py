# -*- coding: utf-8 -*-
#########################################################################
#
# Copyright (C) 2016 OSGeo
#
# This program is free software: you can redistribute it and/or modify
# it under the terms of the GNU General Public License as published by
# the Free Software Foundation, either version 3 of the License, or
# (at your option) any later version.
#
# This program is distributed in the hope that it will be useful,
# but WITHOUT ANY WARRANTY; without even the implied warranty of
# MERCHANTABILITY or FITNESS FOR A PARTICULAR PURPOSE. See the
# GNU General Public License for more details.
#
# You should have received a copy of the GNU General Public License
# along with this program. If not, see <http://www.gnu.org/licenses/>.
#
#########################################################################

import os
from geonode.settings import *

PROJECT_ROOT = os.path.abspath(os.path.dirname(__file__))

MEDIA_ROOT = os.getenv('MEDIA_ROOT', os.path.join(PROJECT_ROOT, "uploaded"))

STATIC_ROOT = os.getenv('STATIC_ROOT',
                        os.path.join(PROJECT_ROOT, "static_root")
                        )

SITEURL = "http://localhost:8000"

ALLOWED_HOSTS = ['localhost', 'geonode.example.com']

DATABASES = {
    'default': {
        'ENGINE': 'django.contrib.gis.db.backends.postgis',
        'NAME': 'upload_test',
        'USER': 'geonode',
        'PASSWORD': 'geonode',
        'HOST': 'localhost',
        'PORT': '5432',
    }
}

GEOSERVER_LOCATION = os.getenv(
    'GEOSERVER_LOCATION', 'http://localhost:8080/geoserver/'
)

GEOSERVER_PUBLIC_LOCATION = os.getenv(
    #    'GEOSERVER_PUBLIC_LOCATION', '{}/geoserver/'.format(SITEURL)
    'GEOSERVER_LOCATION', 'http://localhost:8080/geoserver/'
)

OGC_SERVER_DEFAULT_USER = os.getenv(
    'GEOSERVER_ADMIN_USER', 'admin'
)

OGC_SERVER_DEFAULT_PASSWORD = os.getenv(
    'GEOSERVER_ADMIN_PASSWORD', 'geoserver'
)

# OGC (WMS/WFS/WCS) Server Settings
OGC_SERVER = {
    'default': {
        'BACKEND': 'geonode.geoserver',
        'LOCATION': GEOSERVER_LOCATION,
        'LOGIN_ENDPOINT': 'j_spring_oauth2_geonode_login',
        'LOGOUT_ENDPOINT': 'j_spring_oauth2_geonode_logout',
        # PUBLIC_LOCATION needs to be kept like this because in dev mode
        # the proxy won't work and the integration tests will fail
        # the entire block has to be overridden in the local_settings
        'PUBLIC_LOCATION': GEOSERVER_PUBLIC_LOCATION,
        'USER': OGC_SERVER_DEFAULT_USER,
        'PASSWORD': OGC_SERVER_DEFAULT_PASSWORD,
        'MAPFISH_PRINT_ENABLED': True,
        'PRINT_NG_ENABLED': True,
        'GEONODE_SECURITY_ENABLED': True,
        'GEOFENCE_SECURITY_ENABLED': True,
        'GEOGIG_ENABLED': False,
        'WMST_ENABLED': False,
        'BACKEND_WRITE_ENABLED': True,
        'WPS_ENABLED': False,
        'LOG_FILE': '%s/geoserver/data/logs/geoserver.log' % os.path.abspath(os.path.join(PROJECT_ROOT, os.pardir)),
        # Set to dictionary identifier of database containing spatial data in
        # DATABASES dictionary to enable
        'DATASTORE': 'default',
        'PG_GEOGIG': False,
        'TIMEOUT': 10  # number of seconds to allow for HTTP requests
    }
}

# If you want to enable Mosaics use the following configuration
UPLOADER = {
    # 'BACKEND': 'geonode.rest',
    'BACKEND': 'geonode.importer',
    'OPTIONS': {
        'TIME_ENABLED': True,
        'MOSAIC_ENABLED': False,
        'GEOGIG_ENABLED': False,
    },
    'SUPPORTED_CRS': [
        'EPSG:4326',
        'EPSG:3785',
        'EPSG:3857',
        'EPSG:32647',
        'EPSG:32736'
    ],
    'SUPPORTED_EXT': [
        '.shp',
        '.csv',
        '.kml',
        '.kmz',
        '.json',
        '.geojson',
        '.tif',
        '.tiff',
        '.geotiff',
        '.gml',
        '.xml'
    ]
}
<<<<<<< HEAD
=======

CATALOGUE = {
    'default': {
        # The underlying CSW implementation
        # default is pycsw in local mode (tied directly to GeoNode Django DB)
        'ENGINE': 'geonode.catalogue.backends.pycsw_local',
        # pycsw in non-local mode
        # 'ENGINE': 'geonode.catalogue.backends.pycsw_http',
        # GeoNetwork opensource
        # 'ENGINE': 'geonode.catalogue.backends.geonetwork',
        # deegree and others
        # 'ENGINE': 'geonode.catalogue.backends.generic',

        # The FULLY QUALIFIED base url to the CSW instance for this GeoNode
        'URL': '%s/catalogue/csw' % SITEURL,
        # 'URL': 'http://localhost:8080/geonetwork/srv/en/csw',
        # 'URL': 'http://localhost:8080/deegree-csw-demo-3.0.4/services',

        # login credentials (for GeoNetwork)
        'USER': 'admin',
        'PASSWORD': 'admin',
    }
}

# pycsw settings
PYCSW = {
    # pycsw configuration
    'CONFIGURATION': {
        # uncomment / adjust to override server config system defaults
        # 'server': {
        #    'maxrecords': '10',
        #    'pretty_print': 'true',
        #    'federatedcatalogues': 'http://catalog.data.gov/csw'
        # },
        'metadata:main': {
            'identification_title': 'GeoNode Catalogue',
            'identification_abstract': 'GeoNode is an open source platform' \
            ' that facilitates the creation, sharing, and collaborative use' \
            ' of geospatial data',
            'identification_keywords': 'sdi, catalogue, discovery, metadata,' \
            ' GeoNode',
            'identification_keywords_type': 'theme',
            'identification_fees': 'None',
            'identification_accessconstraints': 'None',
            'provider_name': 'Organization Name',
            'provider_url': SITEURL,
            'contact_name': 'Lastname, Firstname',
            'contact_position': 'Position Title',
            'contact_address': 'Mailing Address',
            'contact_city': 'City',
            'contact_stateorprovince': 'Administrative Area',
            'contact_postalcode': 'Zip or Postal Code',
            'contact_country': 'Country',
            'contact_phone': '+xx-xxx-xxx-xxxx',
            'contact_fax': '+xx-xxx-xxx-xxxx',
            'contact_email': 'Email Address',
            'contact_url': 'Contact URL',
            'contact_hours': 'Hours of Service',
            'contact_instructions': 'During hours of service. Off on ' \
            'weekends.',
            'contact_role': 'pointOfContact',
        },
        'metadata:inspire': {
            'enabled': 'true',
            'languages_supported': 'eng,gre',
            'default_language': 'eng',
            'date': 'YYYY-MM-DD',
            'gemet_keywords': 'Utility and governmental services',
            'conformity_service': 'notEvaluated',
            'contact_name': 'Organization Name',
            'contact_email': 'Email Address',
            'temp_extent': 'YYYY-MM-DD/YYYY-MM-DD',
        }
    }
}

# GeoNode javascript client configuration

# default map projection
# Note: If set to EPSG:4326, then only EPSG:4326 basemaps will work.
DEFAULT_MAP_CRS = "EPSG:3857"

# Where should newly created maps be focused?
DEFAULT_MAP_CENTER = (0, 0)

# How tightly zoomed should newly created maps be?
# 0 = entire world;
# maximum zoom is between 12 and 15 (for Google Maps, coverage varies by area)
DEFAULT_MAP_ZOOM = 0

# Default preview library
GEONODE_CLIENT_LAYER_PREVIEW_LIBRARY = 'geoext'
#GEONODE_CLIENT_LAYER_PREVIEW_LIBRARY = 'leaflet'
# LEAFLET_CONFIG = {
#    'TILES': [
#        # Find tiles at:
#        # http://leaflet-extras.github.io/leaflet-providers/preview/
#
#        # Map Quest
#        ('Map Quest',
#         'http://otile4.mqcdn.com/tiles/1.0.0/osm/{z}/{x}/{y}.png',
#         'Tiles Courtesy of <a href="http://www.mapquest.com/">MapQuest</a> '
#         '&mdash; Map data &copy; '
#         '<a href="http://www.openstreetmap.org/copyright">OpenStreetMap</a>'),
#        # Stamen toner lite.
#        # ('Watercolor',
#        #  'http://{s}.tile.stamen.com/watercolor/{z}/{x}/{y}.png',
#        #  'Map tiles by <a href="http://stamen.com">Stamen Design</a>, \
#        #  <a href="http://creativecommons.org/licenses/by/3.0">CC BY 3.0</a> &mdash; Map data &copy; \
#        #  <a href="http://openstreetmap.org">OpenStreetMap</a> contributors, \
#        #  <a href="http://creativecommons.org/licenses/by-sa/2.0/">CC-BY-SA</a>'),
#        # ('Toner Lite',
#        #  'http://{s}.tile.stamen.com/toner-lite/{z}/{x}/{y}.png',
#        #  'Map tiles by <a href="http://stamen.com">Stamen Design</a>, \
#        #  <a href="http://creativecommons.org/licenses/by/3.0">CC BY 3.0</a> &mdash; Map data &copy; \
#        #  <a href="http://openstreetmap.org">OpenStreetMap</a> contributors, \
#        #  <a href="http://creativecommons.org/licenses/by-sa/2.0/">CC-BY-SA</a>'),
#    ],
#    'PLUGINS': {
#        'esri-leaflet': {
#            'js': 'lib/js/esri-leaflet.js',
#            'auto-include': True,
#        },
#        'leaflet-fullscreen': {
#            'css': 'lib/css/leaflet.fullscreen.css',
#            'js': 'lib/js/Leaflet.fullscreen.min.js',
#            'auto-include': True,
#        },
#    },
#    'SRID': 3857,
#    'RESET_VIEW': False
#}

ALT_OSM_BASEMAPS = os.environ.get('ALT_OSM_BASEMAPS', False)
CARTODB_BASEMAPS = os.environ.get('CARTODB_BASEMAPS', False)
STAMEN_BASEMAPS = os.environ.get('STAMEN_BASEMAPS', False)
THUNDERFOREST_BASEMAPS = os.environ.get('THUNDERFOREST_BASEMAPS', False)
MAPBOX_ACCESS_TOKEN = os.environ.get('MAPBOX_ACCESS_TOKEN', None)
BING_API_KEY = os.environ.get('BING_API_KEY', None)

MAP_BASELAYERS = [{
    "source": {"ptype": "gxp_olsource"},
    "type": "OpenLayers.Layer",
    "args": ["No background"],
    "name": "background",
    "visibility": False,
    "fixed": True,
    "group":"background"
},
    # {
    #     "source": {"ptype": "gxp_olsource"},
    #     "type": "OpenLayers.Layer.XYZ",
    #     "title": "TEST TILE",
    #     "args": ["TEST_TILE", "http://test_tiles/tiles/${z}/${x}/${y}.png"],
    #     "name": "background",
    #     "attribution": "&copy; TEST TILE",
    #     "visibility": False,
    #     "fixed": True,
    #     "group":"background"
    # },
    {
    "source": {"ptype": "gxp_osmsource"},
    "type": "OpenLayers.Layer.OSM",
    "name": "mapnik",
    "visibility": True,
    "fixed": True,
    "group": "background"
}]

if 'geonode.geoserver' in INSTALLED_APPS:
    LOCAL_GEOSERVER = {
        "source": {
            "ptype": "gxp_wmscsource",
            "url": OGC_SERVER['default']['PUBLIC_LOCATION'] + "ows",
            "restUrl": "/gs/rest"
        }
    }
    baselayers = MAP_BASELAYERS
    MAP_BASELAYERS = [LOCAL_GEOSERVER]
    MAP_BASELAYERS.extend(baselayers)

# Use kombu broker by default
# REDIS_URL = 'redis://localhost:6379/1'
# BROKER_URL = REDIS_URL
# CELERY_RESULT_BACKEND = REDIS_URL
CELERYD_HIJACK_ROOT_LOGGER = True
CELERYD_CONCURENCY = 1
# Set this to False to run real async tasks
CELERY_ALWAYS_EAGER = True
CELERYD_LOG_FILE = None
CELERY_REDIRECT_STDOUTS = True
CELERYD_LOG_LEVEL = 1

# Haystack Search Backend Configuration. To enable,
# first install the following:
# - pip install django-haystack
# - pip install elasticsearch==2.4.0
# - pip install woosh
# - pip install pyelasticsearch
# Set HAYSTACK_SEARCH to True
# Run "python manage.py rebuild_index"
# HAYSTACK_SEARCH = False
# Avoid permissions prefiltering
SKIP_PERMS_FILTER = False
# Update facet counts from Haystack
HAYSTACK_FACET_COUNTS = True
HAYSTACK_CONNECTIONS = {
    'default': {
        'ENGINE': 'haystack.backends.elasticsearch2_backend.Elasticsearch2SearchEngine',
        'URL': 'http://127.0.0.1:9200/',
        'INDEX_NAME': 'haystack',
    },
    #    'db': {
    #        'ENGINE': 'haystack.backends.simple_backend.SimpleEngine',
    #        'EXCLUDED_INDEXES': ['thirdpartyapp.search_indexes.BarIndex'],
    #        }
}
HAYSTACK_SIGNAL_PROCESSOR = 'haystack.signals.RealtimeSignalProcessor'
# HAYSTACK_SEARCH_RESULTS_PER_PAGE = 20

LOGGING = {
    'version': 1,
    'disable_existing_loggers': True,
    'formatters': {
        'verbose': {
            'format': '%(levelname)s %(asctime)s %(module)s %(process)d '
                      '%(thread)d %(message)s'
        },
        'simple': {
            'format': '%(message)s',
        },
    },
    'filters': {
        'require_debug_false': {
            '()': 'django.utils.log.RequireDebugFalse'
        }
    },
    'handlers': {
        'console': {
            'level': 'ERROR',
            'class': 'logging.StreamHandler',
            'formatter': 'simple'
        },
        'mail_admins': {
            'level': 'ERROR', 'filters': ['require_debug_false'],
            'class': 'django.utils.log.AdminEmailHandler',
        }
    },
    "loggers": {
        "django": {
            "handlers": ["console"], "level": "ERROR", },
        "geonode": {
            "handlers": ["console"], "level": "ERROR", },
        "gsconfig.catalog": {
            "handlers": ["console"], "level": "ERROR", },
        "owslib": {
            "handlers": ["console"], "level": "ERROR", },
        "pycsw": {
            "handlers": ["console"], "level": "ERROR", },
    },
}

CORS_ORIGIN_ALLOW_ALL = True

GEOIP_PATH = "/usr/local/share/GeoIP"

MONITORING_ENABLED = False
# add following lines to your local settings to enable monitoring
if MONITORING_ENABLED:
    INSTALLED_APPS += ('geonode.contrib.monitoring',)
    MIDDLEWARE_CLASSES += ('geonode.contrib.monitoring.middleware.MonitoringMiddleware',)
    MONITORING_CONFIG = None
    MONITORING_SERVICE_NAME = 'local-geonode'
>>>>>>> a4618c33
<|MERGE_RESOLUTION|>--- conflicted
+++ resolved
@@ -121,279 +121,3 @@
         '.xml'
     ]
 }
-<<<<<<< HEAD
-=======
-
-CATALOGUE = {
-    'default': {
-        # The underlying CSW implementation
-        # default is pycsw in local mode (tied directly to GeoNode Django DB)
-        'ENGINE': 'geonode.catalogue.backends.pycsw_local',
-        # pycsw in non-local mode
-        # 'ENGINE': 'geonode.catalogue.backends.pycsw_http',
-        # GeoNetwork opensource
-        # 'ENGINE': 'geonode.catalogue.backends.geonetwork',
-        # deegree and others
-        # 'ENGINE': 'geonode.catalogue.backends.generic',
-
-        # The FULLY QUALIFIED base url to the CSW instance for this GeoNode
-        'URL': '%s/catalogue/csw' % SITEURL,
-        # 'URL': 'http://localhost:8080/geonetwork/srv/en/csw',
-        # 'URL': 'http://localhost:8080/deegree-csw-demo-3.0.4/services',
-
-        # login credentials (for GeoNetwork)
-        'USER': 'admin',
-        'PASSWORD': 'admin',
-    }
-}
-
-# pycsw settings
-PYCSW = {
-    # pycsw configuration
-    'CONFIGURATION': {
-        # uncomment / adjust to override server config system defaults
-        # 'server': {
-        #    'maxrecords': '10',
-        #    'pretty_print': 'true',
-        #    'federatedcatalogues': 'http://catalog.data.gov/csw'
-        # },
-        'metadata:main': {
-            'identification_title': 'GeoNode Catalogue',
-            'identification_abstract': 'GeoNode is an open source platform' \
-            ' that facilitates the creation, sharing, and collaborative use' \
-            ' of geospatial data',
-            'identification_keywords': 'sdi, catalogue, discovery, metadata,' \
-            ' GeoNode',
-            'identification_keywords_type': 'theme',
-            'identification_fees': 'None',
-            'identification_accessconstraints': 'None',
-            'provider_name': 'Organization Name',
-            'provider_url': SITEURL,
-            'contact_name': 'Lastname, Firstname',
-            'contact_position': 'Position Title',
-            'contact_address': 'Mailing Address',
-            'contact_city': 'City',
-            'contact_stateorprovince': 'Administrative Area',
-            'contact_postalcode': 'Zip or Postal Code',
-            'contact_country': 'Country',
-            'contact_phone': '+xx-xxx-xxx-xxxx',
-            'contact_fax': '+xx-xxx-xxx-xxxx',
-            'contact_email': 'Email Address',
-            'contact_url': 'Contact URL',
-            'contact_hours': 'Hours of Service',
-            'contact_instructions': 'During hours of service. Off on ' \
-            'weekends.',
-            'contact_role': 'pointOfContact',
-        },
-        'metadata:inspire': {
-            'enabled': 'true',
-            'languages_supported': 'eng,gre',
-            'default_language': 'eng',
-            'date': 'YYYY-MM-DD',
-            'gemet_keywords': 'Utility and governmental services',
-            'conformity_service': 'notEvaluated',
-            'contact_name': 'Organization Name',
-            'contact_email': 'Email Address',
-            'temp_extent': 'YYYY-MM-DD/YYYY-MM-DD',
-        }
-    }
-}
-
-# GeoNode javascript client configuration
-
-# default map projection
-# Note: If set to EPSG:4326, then only EPSG:4326 basemaps will work.
-DEFAULT_MAP_CRS = "EPSG:3857"
-
-# Where should newly created maps be focused?
-DEFAULT_MAP_CENTER = (0, 0)
-
-# How tightly zoomed should newly created maps be?
-# 0 = entire world;
-# maximum zoom is between 12 and 15 (for Google Maps, coverage varies by area)
-DEFAULT_MAP_ZOOM = 0
-
-# Default preview library
-GEONODE_CLIENT_LAYER_PREVIEW_LIBRARY = 'geoext'
-#GEONODE_CLIENT_LAYER_PREVIEW_LIBRARY = 'leaflet'
-# LEAFLET_CONFIG = {
-#    'TILES': [
-#        # Find tiles at:
-#        # http://leaflet-extras.github.io/leaflet-providers/preview/
-#
-#        # Map Quest
-#        ('Map Quest',
-#         'http://otile4.mqcdn.com/tiles/1.0.0/osm/{z}/{x}/{y}.png',
-#         'Tiles Courtesy of <a href="http://www.mapquest.com/">MapQuest</a> '
-#         '&mdash; Map data &copy; '
-#         '<a href="http://www.openstreetmap.org/copyright">OpenStreetMap</a>'),
-#        # Stamen toner lite.
-#        # ('Watercolor',
-#        #  'http://{s}.tile.stamen.com/watercolor/{z}/{x}/{y}.png',
-#        #  'Map tiles by <a href="http://stamen.com">Stamen Design</a>, \
-#        #  <a href="http://creativecommons.org/licenses/by/3.0">CC BY 3.0</a> &mdash; Map data &copy; \
-#        #  <a href="http://openstreetmap.org">OpenStreetMap</a> contributors, \
-#        #  <a href="http://creativecommons.org/licenses/by-sa/2.0/">CC-BY-SA</a>'),
-#        # ('Toner Lite',
-#        #  'http://{s}.tile.stamen.com/toner-lite/{z}/{x}/{y}.png',
-#        #  'Map tiles by <a href="http://stamen.com">Stamen Design</a>, \
-#        #  <a href="http://creativecommons.org/licenses/by/3.0">CC BY 3.0</a> &mdash; Map data &copy; \
-#        #  <a href="http://openstreetmap.org">OpenStreetMap</a> contributors, \
-#        #  <a href="http://creativecommons.org/licenses/by-sa/2.0/">CC-BY-SA</a>'),
-#    ],
-#    'PLUGINS': {
-#        'esri-leaflet': {
-#            'js': 'lib/js/esri-leaflet.js',
-#            'auto-include': True,
-#        },
-#        'leaflet-fullscreen': {
-#            'css': 'lib/css/leaflet.fullscreen.css',
-#            'js': 'lib/js/Leaflet.fullscreen.min.js',
-#            'auto-include': True,
-#        },
-#    },
-#    'SRID': 3857,
-#    'RESET_VIEW': False
-#}
-
-ALT_OSM_BASEMAPS = os.environ.get('ALT_OSM_BASEMAPS', False)
-CARTODB_BASEMAPS = os.environ.get('CARTODB_BASEMAPS', False)
-STAMEN_BASEMAPS = os.environ.get('STAMEN_BASEMAPS', False)
-THUNDERFOREST_BASEMAPS = os.environ.get('THUNDERFOREST_BASEMAPS', False)
-MAPBOX_ACCESS_TOKEN = os.environ.get('MAPBOX_ACCESS_TOKEN', None)
-BING_API_KEY = os.environ.get('BING_API_KEY', None)
-
-MAP_BASELAYERS = [{
-    "source": {"ptype": "gxp_olsource"},
-    "type": "OpenLayers.Layer",
-    "args": ["No background"],
-    "name": "background",
-    "visibility": False,
-    "fixed": True,
-    "group":"background"
-},
-    # {
-    #     "source": {"ptype": "gxp_olsource"},
-    #     "type": "OpenLayers.Layer.XYZ",
-    #     "title": "TEST TILE",
-    #     "args": ["TEST_TILE", "http://test_tiles/tiles/${z}/${x}/${y}.png"],
-    #     "name": "background",
-    #     "attribution": "&copy; TEST TILE",
-    #     "visibility": False,
-    #     "fixed": True,
-    #     "group":"background"
-    # },
-    {
-    "source": {"ptype": "gxp_osmsource"},
-    "type": "OpenLayers.Layer.OSM",
-    "name": "mapnik",
-    "visibility": True,
-    "fixed": True,
-    "group": "background"
-}]
-
-if 'geonode.geoserver' in INSTALLED_APPS:
-    LOCAL_GEOSERVER = {
-        "source": {
-            "ptype": "gxp_wmscsource",
-            "url": OGC_SERVER['default']['PUBLIC_LOCATION'] + "ows",
-            "restUrl": "/gs/rest"
-        }
-    }
-    baselayers = MAP_BASELAYERS
-    MAP_BASELAYERS = [LOCAL_GEOSERVER]
-    MAP_BASELAYERS.extend(baselayers)
-
-# Use kombu broker by default
-# REDIS_URL = 'redis://localhost:6379/1'
-# BROKER_URL = REDIS_URL
-# CELERY_RESULT_BACKEND = REDIS_URL
-CELERYD_HIJACK_ROOT_LOGGER = True
-CELERYD_CONCURENCY = 1
-# Set this to False to run real async tasks
-CELERY_ALWAYS_EAGER = True
-CELERYD_LOG_FILE = None
-CELERY_REDIRECT_STDOUTS = True
-CELERYD_LOG_LEVEL = 1
-
-# Haystack Search Backend Configuration. To enable,
-# first install the following:
-# - pip install django-haystack
-# - pip install elasticsearch==2.4.0
-# - pip install woosh
-# - pip install pyelasticsearch
-# Set HAYSTACK_SEARCH to True
-# Run "python manage.py rebuild_index"
-# HAYSTACK_SEARCH = False
-# Avoid permissions prefiltering
-SKIP_PERMS_FILTER = False
-# Update facet counts from Haystack
-HAYSTACK_FACET_COUNTS = True
-HAYSTACK_CONNECTIONS = {
-    'default': {
-        'ENGINE': 'haystack.backends.elasticsearch2_backend.Elasticsearch2SearchEngine',
-        'URL': 'http://127.0.0.1:9200/',
-        'INDEX_NAME': 'haystack',
-    },
-    #    'db': {
-    #        'ENGINE': 'haystack.backends.simple_backend.SimpleEngine',
-    #        'EXCLUDED_INDEXES': ['thirdpartyapp.search_indexes.BarIndex'],
-    #        }
-}
-HAYSTACK_SIGNAL_PROCESSOR = 'haystack.signals.RealtimeSignalProcessor'
-# HAYSTACK_SEARCH_RESULTS_PER_PAGE = 20
-
-LOGGING = {
-    'version': 1,
-    'disable_existing_loggers': True,
-    'formatters': {
-        'verbose': {
-            'format': '%(levelname)s %(asctime)s %(module)s %(process)d '
-                      '%(thread)d %(message)s'
-        },
-        'simple': {
-            'format': '%(message)s',
-        },
-    },
-    'filters': {
-        'require_debug_false': {
-            '()': 'django.utils.log.RequireDebugFalse'
-        }
-    },
-    'handlers': {
-        'console': {
-            'level': 'ERROR',
-            'class': 'logging.StreamHandler',
-            'formatter': 'simple'
-        },
-        'mail_admins': {
-            'level': 'ERROR', 'filters': ['require_debug_false'],
-            'class': 'django.utils.log.AdminEmailHandler',
-        }
-    },
-    "loggers": {
-        "django": {
-            "handlers": ["console"], "level": "ERROR", },
-        "geonode": {
-            "handlers": ["console"], "level": "ERROR", },
-        "gsconfig.catalog": {
-            "handlers": ["console"], "level": "ERROR", },
-        "owslib": {
-            "handlers": ["console"], "level": "ERROR", },
-        "pycsw": {
-            "handlers": ["console"], "level": "ERROR", },
-    },
-}
-
-CORS_ORIGIN_ALLOW_ALL = True
-
-GEOIP_PATH = "/usr/local/share/GeoIP"
-
-MONITORING_ENABLED = False
-# add following lines to your local settings to enable monitoring
-if MONITORING_ENABLED:
-    INSTALLED_APPS += ('geonode.contrib.monitoring',)
-    MIDDLEWARE_CLASSES += ('geonode.contrib.monitoring.middleware.MonitoringMiddleware',)
-    MONITORING_CONFIG = None
-    MONITORING_SERVICE_NAME = 'local-geonode'
->>>>>>> a4618c33
