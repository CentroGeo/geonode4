#########################################################################
#
# Copyright (C) 2016 OSGeo
#
# This program is free software: you can redistribute it and/or modify
# it under the terms of the GNU General Public License as published by
# the Free Software Foundation, either version 3 of the License, or
# (at your option) any later version.
#
# This program is distributed in the hope that it will be useful,
# but WITHOUT ANY WARRANTY; without even the implied warranty of
# MERCHANTABILITY or FITNESS FOR A PARTICULAR PURPOSE. See the
# GNU General Public License for more details.
#
# You should have received a copy of the GNU General Public License
# along with this program. If not, see <http://www.gnu.org/licenses/>.
#
#########################################################################
"""
Provide views for doing an upload.

The upload process may be multi step so views are all handled internally here
by the view function.

The pattern to support separation of view/logic is each step in the upload
process is suffixed with "_step". The view for that step is suffixed with
"_step_view". The goal of separation of view/logic is to support various
programmatic uses of this API. The logic steps should not accept request objects
or return response objects.

State is stored in a UploaderSession object stored in the user's session.
This needs to be made more stateful by adding a model.
"""
import os
import re
import json
import logging
import zipfile
import traceback
import gsimporter

from http.client import BadStatusLine

from django.shortcuts import render
from django.utils.html import escape
from django.shortcuts import get_object_or_404
from django.core.exceptions import PermissionDenied
from django.utils.translation import ugettext_lazy as _
from django.contrib.auth.decorators import login_required

from geonode.layers.models import Dataset
from geonode.base.models import Configuration
from geonode.upload.api.exceptions import GeneralUploadException
from rest_framework.exceptions import APIException, AuthenticationFailed
from geonode.utils import fixup_shp_columnnames
from geonode.decorators import logged_in_or_basicauth

from geonode.base import register_event
from geonode.monitoring.models import EventType

from geonode.geoserver.helpers import select_relevant_files
from .forms import (
    LayerUploadForm,
    SRSForm,
    TimeForm
)
from .models import (
    Upload)
from .files import (
    get_scan_hint,
    scan_file)
from .utils import (
    _ALLOW_TIME_STEP,
    _SUPPORTED_CRS,
    _geoserver_down_error_msg,
    _get_time_dimensions,
    check_import_session_is_valid,
    is_async_step,
    is_latitude,
    is_longitude,
    json_response,
    get_previous_step,
    dataset_eligible_for_time_dimension,
    next_step_response)
from .upload import (
    save_step,
    srs_step,
    time_step,
    csv_step,
    final_step,
    LayerNotReady,
    UploaderSession)

logger = logging.getLogger(__name__)


def _log(msg, *args):
    logger.debug(msg, *args)


def _get_upload_session(req):
    upload_session = None
    if 'id' in req.GET:
        upload_id = str(req.GET['id'])
        upload_obj = get_object_or_404(
            Upload, import_id=upload_id, user=req.user)
        upload_session = upload_obj.get_session
    return upload_session


def data_upload_progress(req):
    """This would not be needed if geoserver REST did not require admin role
    and is an inefficient way of getting this information"""
    upload_session = _get_upload_session(req)

    if upload_session:
        import_session = upload_session.import_session
        try:
            progress = import_session.tasks[0].get_progress()
            return json_response(progress)
        except Exception:
            pass

    return json_response({'state': 'NONE'})


def save_step_view(req, session):
    form = LayerUploadForm(req.POST, req.FILES, user=req.user)

    overwrite = req.path_info.endswith('/replace')
    target_store = None
    if form.is_valid():
        logger.debug(f"valid_extensions: {form.cleaned_data['valid_extensions']}")
        data_retriever = form.cleaned_data["data_retriever"]
        relevant_files = select_relevant_files(
            form.cleaned_data["valid_extensions"],
            data_retriever.get_paths(allow_transfer=False).values()
        )
        logger.debug(f"relevant_files: {relevant_files}")
        base_file = data_retriever.get("base_file").get_path(allow_transfer=False)
        name, ext = os.path.splitext(os.path.basename(base_file))
        logger.debug(f'Name: {name}, ext: {ext}')
        logger.debug(f"base_file: {base_file}")
        scan_hint = get_scan_hint(form.cleaned_data["valid_extensions"])
        spatial_files = scan_file(
            base_file,
            scan_hint=scan_hint,
            charset=form.cleaned_data["charset"]
        )
        logger.debug(f"spatial_files: {spatial_files}")

        if overwrite:
            dataset = Dataset.objects.filter(id=req.GET['dataset_id'])
            if dataset.exists():
                name = dataset.first().name
                target_store = dataset.first().store

        import_session, upload = save_step(
            req.user,
            name,
            spatial_files,
            overwrite=overwrite,
            store_spatial_files=form.cleaned_data.get('store_spatial_files', True),
            mosaic=form.cleaned_data['mosaic'] or scan_hint == 'zip-mosaic',
            append_to_mosaic_opts=form.cleaned_data['append_to_mosaic_opts'],
            append_to_mosaic_name=form.cleaned_data['append_to_mosaic_name'],
            mosaic_time_regex=form.cleaned_data['mosaic_time_regex'],
            mosaic_time_value=form.cleaned_data['mosaic_time_value'],
            time_presentation=form.cleaned_data['time_presentation'],
            time_presentation_res=form.cleaned_data['time_presentation_res'],
            time_presentation_default_value=form.cleaned_data['time_presentation_default_value'],
            time_presentation_reference_value=form.cleaned_data['time_presentation_reference_value'],
            charset_encoding=form.cleaned_data["charset"],
            target_store=target_store
        )
        import_session.tasks[0].set_charset(form.cleaned_data["charset"])
        sld = None
        if spatial_files[0].sld_files:
            sld = spatial_files[0].sld_files[0]
        if os.path.exists(data_retriever.temporary_folder):
            tmp_files = [f for f in data_retriever.get_paths().values() if os.path.exists(f)]
            for f in tmp_files:
                if zipfile.is_zipfile(os.path.join(data_retriever.temporary_folder, f)):
                    fixup_shp_columnnames(os.path.join(data_retriever.temporary_folder, f),
                                          form.cleaned_data["charset"],
                                          tempdir=data_retriever.temporary_folder)

        _log(f'provided sld is {sld}')
        # upload_type = get_upload_type(base_file)
        upload_session = UploaderSession(
            tempdir=data_retriever.temporary_folder,
            base_file=spatial_files,
            name=upload.name,
            charset=form.cleaned_data["charset"],
            import_session=import_session,
            dataset_abstract=form.cleaned_data["abstract"],
            dataset_title=form.cleaned_data["dataset_title"],
            permissions=form.cleaned_data["permissions"],
            import_sld_file=sld,
            spatial_files_uploaded=form.cleaned_data['uploaded'],
            upload_type=spatial_files[0].file_type.code,
            time=form.cleaned_data['time'],
            mosaic=form.cleaned_data['mosaic'],
            append_to_mosaic_opts=form.cleaned_data['append_to_mosaic_opts'],
            append_to_mosaic_name=form.cleaned_data['append_to_mosaic_name'],
            mosaic_time_regex=form.cleaned_data['mosaic_time_regex'],
            mosaic_time_value=form.cleaned_data['mosaic_time_value'],
            user=upload.user
        )
        Upload.objects.update_from_session(upload_session)
        return next_step_response(req, upload_session, force_ajax=True)
    else:
        if hasattr(form, "data_retriever"):
            form.data_retriever.delete_files()
        errors = []
        for e in form.errors.values():
            errors.extend([escape(v) for v in e])
        raise GeneralUploadException(detail=errors)


def srs_step_view(request, upload_session):
    if not upload_session:
        upload_session = _get_upload_session(request)
    import_session = upload_session.import_session
    assert import_session is not None

    # form errors to display to user
    error = None
    native_crs = None
    _crs_already_configured = False

    form = SRSForm()
    for task in import_session.tasks:
        # CRS missing/unknown
        if task.state == 'NO_CRS':
            native_crs = task.layer.srs
        else:
            _crs_already_configured = True
        if form:
            name = task.layer.name

    force_ajax = '&force_ajax=true' if request and 'force_ajax' in request.GET and request.GET['force_ajax'] == 'true' else ''
    if request.method == 'GET':
        if not force_ajax:
            # layer = check_import_session_is_valid(
            #     request, upload_session, import_session)

            if not _crs_already_configured:
                context = dict(
                    form=form,
                    supported_crs=_SUPPORTED_CRS,
                    async_upload=False,
                    native_crs=native_crs or None,
                    dataset_name=name,
                    error=error)
                return render(request, 'upload/dataset_upload_crs.html', context=context)
        if _crs_already_configured:
            upload_session.completed_step = 'srs'
        return next_step_response(request, upload_session)
    elif request.method != 'POST':
        raise Exception("405 Method Not Allowed")

    source = request.POST.get('source', '')
    target = request.POST.get('target', '')
    if not source:
        error = 'Source SRS is mandatory. Please insert an EPSG code (e.g.: EPSG:4326).'
    elif not re.search(r'\:', source) and re.search(r'EPSG', source):
        source = re.sub(r'(EPSG)', r'EPSG:', source)

    if not error:
        if not source.startswith("EPSG:"):
            error = 'Source SRS is not valid. Please insert a valid EPSG code (e.g.: EPSG:4326).'
        else:
            if not target:
                target = source
            elif not re.search(r'\:', target) and re.search(r'EPSG', target):
                target = re.sub(r'(EPSG)', r'EPSG:', target)

            if not target.startswith("EPSG:"):
                error = 'Target SRS is not valid. Please insert a valid EPSG code (e.g.: EPSG:4326).'
            else:
                srs_step(upload_session, source, target)
                return next_step_response(request, upload_session)

    if error:
        return json_response(
            {
                'status': 'error',
                'success': False,
                'id': upload_session.import_session.id,
                'error_msg': f"{error}",
            }
        )
    else:
        upload_session.completed_step = 'srs'

    return next_step_response(request, upload_session)


def csv_step_view(request, upload_session):
    if not upload_session:
        upload_session = _get_upload_session(request)
    import_session = upload_session.import_session
    assert import_session is not None

    # form errors to display to user
    error = None

    # need to check if geometry is found
    # if so, can proceed directly to next step
    attributes = import_session.tasks[0].layer.attributes
    for attr in attributes:
        if attr.binding == 'com.vividsolutions.jts.geom.Point':
            upload_session.completed_step = 'csv'
            return next_step_response(request, upload_session)

    # no geometry found, let's find all the numerical columns
    number_names = ['java.lang.Integer', 'java.lang.Double']
    point_candidates = sorted([attr.name for attr in attributes
                               if attr.binding in number_names])

    lat_field = request.POST.get('lat', '')
    lng_field = request.POST.get('lng', '')

    force_ajax = '&force_ajax=true' if request and 'force_ajax' in request.GET and request.GET['force_ajax'] == 'true' else ''
    if request.method == 'GET':
        if not force_ajax:
            # layer = check_import_session_is_valid(
            #     request, upload_session, import_session)

            # try to guess the lat/lng fields from the candidates
            lat_candidate = None
            lng_candidate = None
            non_str_in_headers = []
            for candidate in attributes:
                if not isinstance(candidate.name, str):
                    non_str_in_headers.append(str(candidate.name))
                if is_latitude(candidate.name):
                    lat_candidate = candidate.name
                    if lat_candidate and lat_candidate not in point_candidates:
                        point_candidates.append(lat_candidate)
                elif is_longitude(candidate.name):
                    lng_candidate = candidate.name
                    if lng_candidate and lng_candidate not in point_candidates:
                        point_candidates.append(lng_candidate)
            if request.method == 'POST':
                guessed_lat_or_lng = False
                selected_lat = lat_field
                selected_lng = lng_field
            else:
                guessed_lat_or_lng = bool(lat_candidate or lng_candidate)
                selected_lat = lat_candidate
                selected_lng = lng_candidate
            present_choices = len(point_candidates) >= 2
            possible_data_problems = None
            if non_str_in_headers:
                possible_data_problems = ("There are some suspicious column names in your data. "
                                          "Did you provide column names in the header? The following names look wrong: ")
                possible_data_problems += ','.join(non_str_in_headers)

            context = dict(
                present_choices=present_choices,
                point_candidates=point_candidates,
                async_upload=False,
                selected_lat=selected_lat,
                selected_lng=selected_lng,
                guessed_lat_or_lng=guessed_lat_or_lng,
                dataset_name=import_session.tasks[0].layer.name,
                error=error,
                possible_data_problems=possible_data_problems
            )
            return render(request, 'upload/dataset_upload_csv.html', context=context)
        return next_step_response(request, upload_session)
    elif request.method == 'POST':
        if not lat_field or not lng_field:
            error = 'Please choose which columns contain the latitude and longitude data.'
        # elif (lat_field not in point_candidates or
        #       lng_field not in point_candidates):
        #     error = 'Invalid latitude/longitude columns'
        elif lat_field == lng_field:
            error = 'You cannot select the same column for latitude and longitude data.'

        if error:
            return json_response(
                {
                    'status': 'error',
                    'success': False,
                    'id': upload_session.import_session.id,
                    'error_msg': f"{error}",
                }
            )
        else:
            csv_step(upload_session, lat_field, lng_field)
            return next_step_response(request, upload_session)
    elif request.method != 'POST':
        raise Exception()


def check_step_view(request, upload_session):
    if not upload_session:
        upload_session = _get_upload_session(request)
    import_session = upload_session.import_session
    assert import_session is not None

    if request.method == 'GET':
        layer = check_import_session_is_valid(
            request, upload_session, import_session)
        if upload_session.completed_step != 'error':
            if not layer:
                upload_session.completed_step = 'error'
                upload_session.error_msg = 'Could not access/read the uploaded file!'
            else:
                (has_time_dim, dataset_values) = \
                    dataset_eligible_for_time_dimension(
                        request,
                        import_session.tasks[0].layer, upload_session=upload_session)
                if has_time_dim:
                    upload_session.completed_step = 'check'
                else:
                    # This command skip completely 'time' configuration
                    upload_session.completed_step = 'time' if _ALLOW_TIME_STEP else 'check'
    elif request.method != 'POST':
        raise Exception()
    return next_step_response(request, upload_session)


def create_time_form(request, upload_session, form_data):
    if not upload_session:
        upload_session = _get_upload_session(request)
    feature_type = upload_session.import_session.tasks[0].layer

    (has_time, dataset_values) = dataset_eligible_for_time_dimension(
        request, feature_type, upload_session=upload_session)
    att_list = []
    if has_time:
        att_list = _get_time_dimensions(feature_type, upload_session)
    else:
        att_list = [{'name': a.name, 'binding': a.binding} for a in feature_type.attributes]

    def filter_type(b):
        return [att['name'] for att in att_list if b in att['binding']]

    args = dict(
        time_names=filter_type('Date'),
        text_names=filter_type('String'),
        year_names=filter_type('Integer') + filter_type('Long') + filter_type('Double')
    )
    if form_data:
        return TimeForm(form_data, **args)
    return TimeForm(**args)


def time_step_view(request, upload_session):
    if not upload_session:
        upload_session = _get_upload_session(request)
    import_session = upload_session.import_session
    assert import_session is not None

    force_ajax = '&force_ajax=true' if request and 'force_ajax' in request.GET and request.GET['force_ajax'] == 'true' else ''
    if request.method == 'GET':
        layer = check_import_session_is_valid(
            request, upload_session, import_session)
        if layer:
            (has_time_dim, dataset_values) = dataset_eligible_for_time_dimension(request, layer, upload_session=upload_session)
            if has_time_dim and dataset_values:
                upload_session.completed_step = 'check'
                if not force_ajax:
                    context = {
                        'time_form': create_time_form(request, upload_session, None),
                        'dataset_name': layer.name,
                        'dataset_values': dataset_values,
                        'dataset_attributes': list(dataset_values[0].keys()),
                        'async_upload': is_async_step(upload_session)
                    }
                    return render(request, 'upload/dataset_upload_time.html', context=context)
            else:
                upload_session.completed_step = 'time' if _ALLOW_TIME_STEP else 'check'
        return next_step_response(request, upload_session)
    elif request.method != 'POST':
        raise Exception()

    form = create_time_form(request, upload_session, request.POST)
    if not form.is_valid():
        logger.exception('Invalid upload form: %s', form.errors)
        raise GeneralUploadException(detail="Invalid Submission")

    cleaned = form.cleaned_data
    start_attribute_and_type = cleaned.get('start_attribute', None)
    if upload_session.time_transforms:
        upload_session.import_session.tasks[0].remove_transforms(
            upload_session.time_transforms,
            save=True
        )
        upload_session.import_session.tasks[0].save_transforms()
        upload_session.time_transforms = None

    if upload_session.import_session.tasks[0].transforms:
        for transform in upload_session.import_session.tasks[0].transforms:
            if 'type' in transform and \
                    (str(transform['type']) == 'DateFormatTransform' or
                     str(transform['type']) == 'CreateIndexTransform'):
                upload_session.import_session.tasks[0].remove_transforms(
                    [transform],
                    save=True
                )
                upload_session.import_session.tasks[0].save_transforms()

    try:
        upload_session.import_session = import_session.reload()
    except gsimporter.api.NotFound as e:
        logger.exception(e)
        Upload.objects.invalidate_from_session(upload_session)
        raise GeneralUploadException(detail=_("The GeoServer Import Session is no more available ") + e.args[0])

    if start_attribute_and_type:
        def tx(type_name):
            # return None if type_name is None or type_name == 'Date' \
            return None if type_name is None \
                else 'DateFormatTransform'
        end_attribute, end_type = cleaned.get('end_attribute', (None, None))
        time_step(
            upload_session,
            time_attribute=start_attribute_and_type[0],
            time_transform_type=tx(start_attribute_and_type[1]),
            time_format=cleaned.get('attribute_format', None),
            end_time_attribute=end_attribute,
            end_time_transform_type=tx(end_type),
            end_time_format=cleaned.get('end_attribute_format', None),
            presentation_strategy=cleaned['presentation_strategy'],
            precision_value=cleaned['precision_value'],
            precision_step=cleaned['precision_step'],
        )

    upload_session.completed_step = 'check'
    return next_step_response(request, upload_session)


def final_step_view(req, upload_session):
    _json_response = None
    if not upload_session:
        upload_session = _get_upload_session(req)
    if upload_session and getattr(upload_session, 'import_session', None):
<<<<<<< HEAD
        from geonode.tasks.tasks import AcquireLock

        import_session = upload_session.import_session
        lock_id = f'{upload_session.name}-{import_session.id}'
        with AcquireLock(lock_id) as lock:
            if lock.acquire() is True:
                _log('Checking session %s validity', import_session.id)
                if not check_import_session_is_valid(
                        req, upload_session, import_session):
                    error_msg = upload_session.import_session.tasks[0].error_message
                    url = "/upload/dataset_upload_invalid.html"
                    _json_response = json_response(
                        {
                            'url': url,
                            'status': 'error',
                            'id': import_session.id,
                            'error_msg': error_msg or 'Import Session is Invalid!',
                            'success': False
                        }
                    )
                    return _json_response
                else:
                    try:
                        dataset_id = None
                        if req and 'dataset_id' in req.GET:
                            dataset = Dataset.objects.filter(id=req.GET['dataset_id'])
                            if dataset.exists():
                                dataset_id = dataset.first().resourcebase_ptr_id

                        saved_dataset = final_step(upload_session, upload_session.user, dataset_id)

                        assert saved_dataset

                        # this response is different then all of the other views in the
                        # upload as it does not return a response as a json object
                        _json_response = json_response(
                            {
                                'status': 'finished',
                                'id': import_session.id,
                                'url': saved_dataset.get_absolute_url(),
                                'bbox': saved_dataset.bbox_string,
                                'crs': {
                                    'type': 'name',
                                    'properties': saved_dataset.srid
                                },
                                'success': True
                            }
                        )
                        register_event(req, EventType.EVENT_UPLOAD, saved_dataset)
                        return _json_response
                    except (LayerNotReady, AssertionError):
                        force_ajax = '&force_ajax=true' if req and 'force_ajax' in req.GET and req.GET['force_ajax'] == 'true' else ''
                        return json_response(
                            {
                                'status': 'pending',
                                'success': True,
                                'id': import_session.id,
                                'redirect_to': f"/upload/final?id={import_session.id}{force_ajax}"
                            }
                        )
                    except Exception as e:
                        logger.exception(e)
                        url = "upload/dataset_upload_invalid.html"
                        _json_response = json_response(
                            {
                                'status': 'error',
                                'url': url,
                                'error_msg': str(e),
                                'success': False
                            }
                        )
                        return _json_response
=======
        import_session = upload_session.import_session
        _log('Checking session %s validity', import_session.id)
        if not check_import_session_is_valid(
                req, upload_session, import_session):
            error_msg = upload_session.import_session.tasks[0].error_message
            url = "/upload/dataset_upload_invalid.html"
            _json_response = json_response(
                {
                    'url': url,
                    'status': 'error',
                    'id': import_session.id,
                    'error_msg': error_msg or 'Import Session is Invalid!',
                    'success': False
                }
            )
            return _json_response
        else:
            try:
                dataset_id = None
                if req and 'dataset_id' in req.GET:
                    dataset = Dataset.objects.filter(id=req.GET['dataset_id'])
                    if dataset.exists():
                        dataset_id = dataset.first().resourcebase_ptr_id

                saved_dataset = final_step(upload_session, upload_session.user, dataset_id)

                assert saved_dataset

                # this response is different then all of the other views in the
                # upload as it does not return a response as a json object
                _json_response = json_response(
                    {
                        'status': 'finished',
                        'id': import_session.id,
                        'url': saved_dataset.get_absolute_url(),
                        'bbox': saved_dataset.bbox_string,
                        'crs': {
                            'type': 'name',
                            'properties': saved_dataset.srid
                        },
                        'success': True
                    }
                )
                register_event(req, EventType.EVENT_UPLOAD, saved_dataset)
                return _json_response
            except (LayerNotReady, AssertionError):
                force_ajax = '&force_ajax=true' if req and 'force_ajax' in req.GET and req.GET['force_ajax'] == 'true' else ''
                return json_response(
                    {
                        'status': 'pending',
                        'success': True,
                        'id': import_session.id,
                        'redirect_to': f"/upload/final?id={import_session.id}{force_ajax}"
                    }
                )
            except Exception as e:
                logger.exception(e)
                url = "upload/dataset_upload_invalid.html"
                _json_response = json_response(
                    {
                        'status': 'error',
                        'url': url,
                        'error_msg': str(e),
                        'success': False
                    }
                )
                return _json_response
>>>>>>> c4f9ca82
            return None
    else:
        url = "upload/dataset_upload_invalid.html"
        _json_response = json_response(
            {
                'status': 'error',
                'url': url,
                'error_msg': _('Upload Session invalid or no more accessible!'),
                'success': False
            }
        )
        return _json_response


"""
    Workflow Views Definition
"""
_steps = {
    'save': save_step_view,
    'srs': srs_step_view,
    'csv': csv_step_view,
    'check': check_step_view,
    'time': time_step_view,
    'final': final_step_view
}


@login_required
@logged_in_or_basicauth(realm="GeoNode")
def view(req, step=None):
    """Main uploader view"""

    config = Configuration.load()
    if config.read_only or config.maintenance:
        raise AuthenticationFailed()

    upload_session = None
    upload_id = req.GET.get('id', None)

    if step is None:
        if upload_id:
            # upload recovery
            upload_obj = get_object_or_404(
                Upload,
                import_id=upload_id,
                user=req.user)
            session = upload_obj.get_session
            if session:
                return next_step_response(req, session)
        step = 'save'

        # delete existing session
        if upload_id and upload_id in req.session:
            del req.session[upload_id]
            req.session.modified = True
    else:
        if not upload_id:
            return render(
                req,
                "upload/dataset_upload_invalid.html",
                context={})

        upload_obj = get_object_or_404(
            Upload, import_id=upload_id, user=req.user)
        session = upload_obj.get_session
        try:
            if session:
                upload_session = session
            else:
                upload_session = _get_upload_session(req)
        except Exception as e:
            logger.exception(e)
    try:
        if req.method == 'GET' and upload_session:
            # set the current step to match the requested page - this
            # could happen if the form is ajax w/ progress monitoring as
            # the advance would have already happened @hacky
            _completed_step = upload_session.completed_step
            try:
                _completed_step = get_previous_step(
                    upload_session,
                    step)
                upload_session.completed_step = _completed_step
            except Exception as e:
                logger.exception(e)
                if isinstance(e, APIException):
                    raise e
                raise GeneralUploadException(detail=traceback.format_exc())

        resp = _steps[step](req, upload_session)
        resp_js = None
        if resp:
            content = resp.content
            if isinstance(content, bytes):
                content = content.decode('UTF-8')
            try:
                resp_js = json.loads(content)
            except json.decoder.JSONDecodeError:
                resp_js = content
            except Exception as e:
                logger.exception(e)
                if isinstance(e, APIException):
                    raise e
                raise GeneralUploadException(detail=traceback.format_exc())

            # must be put back to update object in session
            if upload_session:
                if resp_js and step == 'final':
                    try:
                        delete_session = resp_js.get('status') != 'pending'
                        if delete_session:
                            # we're done with this session, wax it
                            upload_session = None
                            del req.session[upload_id]
                            req.session.modified = True
                    except Exception:
                        pass
            else:
                upload_session = _get_upload_session(req)
            if upload_session:
                Upload.objects.update_from_session(upload_session)
            if resp_js and isinstance(resp_js, dict):
                _success = resp_js.get('success', False)
                _redirect_to = resp_js.get('redirect_to', '')
                _required_input = resp_js.get('required_input', False)
                if _success and (_required_input or 'upload/final' in _redirect_to):
                    from geonode.upload.tasks import finalize_incomplete_session_uploads
                    finalize_incomplete_session_uploads.apply_async()
        return resp
    except BadStatusLine:
        logger.exception('bad status line, geoserver down?')
        raise GeneralUploadException(detail=_geoserver_down_error_msg)
    except gsimporter.RequestFailed as e:
        logger.exception(e)
        errors = e.args
        # http bad gateway or service unavailable
        if int(errors[0]) in (502, 503):
            errors = [_geoserver_down_error_msg]
        raise GeneralUploadException(detail=errors)
    except gsimporter.BadRequest as e:
        logger.exception(e)
        raise GeneralUploadException(detail=e.args[0])
    except Exception as e:
        logger.exception(e)
        if isinstance(e, APIException):
            raise e
        raise GeneralUploadException(detail=traceback.format_exc())


@login_required
def delete(req, id):
    upload = get_object_or_404(Upload, id=id)
    if (not req.user.is_superuser and req.user != upload.user) or\
            not req.user.is_authenticated:
        raise PermissionDenied()
    upload.delete()
    return json_response(dict(
        success=True,
    ))


def response_content_type(request):
    if "application/json" in request.META['HTTP_ACCEPT']:
        return "application/json"
    else:
        return "text/plain"<|MERGE_RESOLUTION|>--- conflicted
+++ resolved
@@ -540,80 +540,6 @@
     if not upload_session:
         upload_session = _get_upload_session(req)
     if upload_session and getattr(upload_session, 'import_session', None):
-<<<<<<< HEAD
-        from geonode.tasks.tasks import AcquireLock
-
-        import_session = upload_session.import_session
-        lock_id = f'{upload_session.name}-{import_session.id}'
-        with AcquireLock(lock_id) as lock:
-            if lock.acquire() is True:
-                _log('Checking session %s validity', import_session.id)
-                if not check_import_session_is_valid(
-                        req, upload_session, import_session):
-                    error_msg = upload_session.import_session.tasks[0].error_message
-                    url = "/upload/dataset_upload_invalid.html"
-                    _json_response = json_response(
-                        {
-                            'url': url,
-                            'status': 'error',
-                            'id': import_session.id,
-                            'error_msg': error_msg or 'Import Session is Invalid!',
-                            'success': False
-                        }
-                    )
-                    return _json_response
-                else:
-                    try:
-                        dataset_id = None
-                        if req and 'dataset_id' in req.GET:
-                            dataset = Dataset.objects.filter(id=req.GET['dataset_id'])
-                            if dataset.exists():
-                                dataset_id = dataset.first().resourcebase_ptr_id
-
-                        saved_dataset = final_step(upload_session, upload_session.user, dataset_id)
-
-                        assert saved_dataset
-
-                        # this response is different then all of the other views in the
-                        # upload as it does not return a response as a json object
-                        _json_response = json_response(
-                            {
-                                'status': 'finished',
-                                'id': import_session.id,
-                                'url': saved_dataset.get_absolute_url(),
-                                'bbox': saved_dataset.bbox_string,
-                                'crs': {
-                                    'type': 'name',
-                                    'properties': saved_dataset.srid
-                                },
-                                'success': True
-                            }
-                        )
-                        register_event(req, EventType.EVENT_UPLOAD, saved_dataset)
-                        return _json_response
-                    except (LayerNotReady, AssertionError):
-                        force_ajax = '&force_ajax=true' if req and 'force_ajax' in req.GET and req.GET['force_ajax'] == 'true' else ''
-                        return json_response(
-                            {
-                                'status': 'pending',
-                                'success': True,
-                                'id': import_session.id,
-                                'redirect_to': f"/upload/final?id={import_session.id}{force_ajax}"
-                            }
-                        )
-                    except Exception as e:
-                        logger.exception(e)
-                        url = "upload/dataset_upload_invalid.html"
-                        _json_response = json_response(
-                            {
-                                'status': 'error',
-                                'url': url,
-                                'error_msg': str(e),
-                                'success': False
-                            }
-                        )
-                        return _json_response
-=======
         import_session = upload_session.import_session
         _log('Checking session %s validity', import_session.id)
         if not check_import_session_is_valid(
@@ -681,7 +607,6 @@
                     }
                 )
                 return _json_response
->>>>>>> c4f9ca82
             return None
     else:
         url = "upload/dataset_upload_invalid.html"
