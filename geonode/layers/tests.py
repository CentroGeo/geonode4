# -*- coding: utf-8 -*-
#########################################################################
#
# Copyright (C) 2016 OSGeo
#
# This program is free software: you can redistribute it and/or modify
# it under the terms of the GNU General Public License as published by
# the Free Software Foundation, either version 3 of the License, or
# (at your option) any later version.
#
# This program is distributed in the hope that it will be useful,
# but WITHOUT ANY WARRANTY; without even the implied warranty of
# MERCHANTABILITY or FITNESS FOR A PARTICULAR PURPOSE. See the
# GNU General Public License for more details.
#
# You should have received a copy of the GNU General Public License
# along with this program. If not, see <http://www.gnu.org/licenses/>.
#
#########################################################################

from geonode.tests.base import GeoNodeBaseTestSupport

import os
import shutil
import tempfile
import zipfile
import StringIO
import contextlib
import json
from datetime import datetime

import gisdata

from django.core.files.uploadedfile import SimpleUploadedFile
from django.forms import ValidationError
from django.contrib.contenttypes.models import ContentType
from django.core.urlresolvers import reverse
from django.contrib.auth.models import Group

from django.db.models import Count
from django.contrib.auth import get_user_model
from agon_ratings.models import OverallRating

from django.test.utils import override_settings

from guardian.shortcuts import get_anonymous_user
from guardian.shortcuts import assign_perm, remove_perm

from geonode import GeoNodeException, geoserver, qgis_server
from geonode.decorators import on_ogc_backend
from geonode.layers.models import Layer, Style
from geonode.layers.utils import layer_type, get_files, get_valid_name, \
    get_valid_layer_name
from geonode.people.utils import get_valid_user
from geonode.base.models import TopicCategory, License, Region, Link
from geonode.base.populate_test_data import all_public
from geonode.layers.forms import JSONField, LayerUploadForm
from geonode.utils import check_ogc_backend
from .populate_layers_data import create_layer_data
from geonode.tests.utils import NotificationsTestsHelper
from geonode.layers import LayersAppConfig


class LayersTest(GeoNodeBaseTestSupport):

    """Tests geonode.layers app/module
    """
<<<<<<< HEAD

    fixtures = ['initial_data.json', 'bobby', 'user1']
=======
    type = 'layer'
>>>>>>> 4c41e0dd

    def setUp(self):
        super(LayersTest, self).setUp()

        create_layer_data()
        self.user = 'admin'
        self.passwd = 'admin'
        self.anonymous_user = get_anonymous_user()

    # Data Tests

    def test_data(self):
        '''/data/ -> Test accessing the data page'''
        response = self.client.get(reverse('layer_browse'))
        self.failUnlessEqual(response.status_code, 200)

    def test_describe_data_2(self):
        '''/data/geonode:CA/metadata -> Test accessing the description of a layer '''
        self.assertEqual(10, get_user_model().objects.all().count())
        response = self.client.get(reverse('layer_metadata', args=('geonode:CA',)))
        # Since we are not authenticated, we should not be able to access it
        self.failUnlessEqual(response.status_code, 302)
        # but if we log in ...
        self.client.login(username='admin', password='admin')
        # ... all should be good
        response = self.client.get(reverse('layer_metadata', args=('geonode:CA',)))
        self.failUnlessEqual(response.status_code, 200)

    def test_describe_data_3(self):
        '''/data/geonode:CA/metadata_detail -> Test accessing the description of a layer '''
        self.client.login(username='admin', password='admin')
        # ... all should be good
        response = self.client.get(reverse('layer_metadata_detail', args=('geonode:CA',)))
        self.failUnlessEqual(response.status_code, 200)
        self.assertContains(response, "Approved", count=1, status_code=200, msg_prefix='', html=False)
        self.assertContains(response, "Published", count=1, status_code=200, msg_prefix='', html=False)
        self.assertContains(response, "Featured", count=1, status_code=200, msg_prefix='', html=False)
        self.assertContains(response, "<dt>Group</dt>", count=0, status_code=200, msg_prefix='', html=False)

        # ... now assigning a Group to the Layer
        lyr = Layer.objects.get(alternate='geonode:CA')
        group = Group.objects.first()
        lyr.group = group
        lyr.save()
        response = self.client.get(reverse('layer_metadata_detail', args=('geonode:CA',)))
        self.failUnlessEqual(response.status_code, 200)
        self.assertContains(response, "<dt>Group</dt>", count=1, status_code=200, msg_prefix='', html=False)
        lyr.group = None
        lyr.save()

    # Layer Tests

    # Test layer upload endpoint
    def test_upload_layer(self):
        # Test redirection to login form when not logged in
        response = self.client.get(reverse('layer_upload'))
        self.assertEquals(response.status_code, 302)
        # Test return of upload form when logged in
        self.client.login(username="bobby", password="bob")
        response = self.client.get(reverse('layer_upload'))
        self.assertEquals(response.status_code, 200)

    def test_describe_data(self):
        '''/data/geonode:CA/metadata -> Test accessing the description of a layer '''
        self.assertEqual(10, get_user_model().objects.all().count())
        response = self.client.get(reverse('layer_metadata', args=('geonode:CA',)))
        # Since we are not authenticated, we should not be able to access it
        self.failUnlessEqual(response.status_code, 302)
        # but if we log in ...
        self.client.login(username='admin', password='admin')
        # ... all should be good
        response = self.client.get(reverse('layer_metadata', args=('geonode:CA',)))
        self.failUnlessEqual(response.status_code, 200)

    def test_layer_attributes(self):
        lyr = Layer.objects.all().first()
        # There should be a total of 3 attributes
        self.assertEqual(len(lyr.attribute_set.all()), 4)
        # 2 out of 3 attributes should be visible
        custom_attributes = lyr.attribute_set.visible()
        self.assertEqual(len(custom_attributes), 3)
        # place_ name should come before description
        self.assertEqual(custom_attributes[0].attribute_label, "Place Name")
        self.assertEqual(custom_attributes[1].attribute_label, "Description")
        self.assertEqual(
            custom_attributes[2].attribute,
            u'N\xfamero_De_M\xe9dicos')
        # TODO: do test against layer with actual attribute statistics
        self.assertEqual(custom_attributes[1].count, 1)
        self.assertEqual(custom_attributes[1].min, "NA")
        self.assertEqual(custom_attributes[1].max, "NA")
        self.assertEqual(custom_attributes[1].average, "NA")
        self.assertEqual(custom_attributes[1].median, "NA")
        self.assertEqual(custom_attributes[1].stddev, "NA")
        self.assertEqual(custom_attributes[1].sum, "NA")
        self.assertEqual(custom_attributes[1].unique_values, "NA")

    def test_layer_attributes_feature_catalogue(self):
        """ Test layer feature catalogue functionality
        """
        # test a non-existing layer
        url = reverse('layer_feature_catalogue', args=('bad_layer',))
        response = self.client.get(url)
        self.assertEquals(response.status_code, 404)

        # Get the layer to work with
        layer = Layer.objects.all()[3]
        url = reverse('layer_feature_catalogue', args=(layer.alternate,))
        response = self.client.get(url)
        self.assertEquals(response.status_code, 200)
        self.assertEquals(response['content-type'], 'application/xml')

    def test_layer_attribute_config(self):
        lyr = Layer.objects.all().first()
        custom_attributes = (lyr.attribute_config())["getFeatureInfo"]
        self.assertEqual(
            custom_attributes["fields"], [
                "place_name", "description", u'N\xfamero_De_M\xe9dicos'])
        self.assertEqual(
            custom_attributes["propertyNames"]["description"],
            "Description")
        self.assertEqual(
            custom_attributes["propertyNames"]["place_name"],
            "Place Name")

    def test_layer_styles(self):
        lyr = Layer.objects.all().first()
        # There should be a total of 3 styles
        self.assertEqual(len(lyr.styles.all()), 4)
        # One of the style is the default one
        self.assertEqual(
            lyr.default_style,
            Style.objects.get(
                id=lyr.default_style.id))

        try:
            [str(style) for style in lyr.styles.all()]
        except UnicodeEncodeError:
            self.fail(
                "str of the Style model throws a UnicodeEncodeError with special characters.")

    def test_layer_save(self):
        lyr = Layer.objects.all().first()
        lyr.keywords.add(*["saving", "keywords"])
        lyr.save()
        self.assertEqual(
            lyr.keyword_list(), [
                u'here', u'keywords', u'populartag', u'saving'])

    def test_layer_links(self):
        lyr = Layer.objects.filter(storeType="dataStore").first()
        self.assertEquals(lyr.storeType, "dataStore")
        if check_ogc_backend(geoserver.BACKEND_PACKAGE):
            links = Link.objects.filter(resource=lyr.resourcebase_ptr, link_type="metadata")
            self.assertIsNotNone(links)
            self.assertEquals(len(links), 7)
            for ll in links:
                self.assertEquals(ll.link_type, "metadata")

        lyr = Layer.objects.filter(storeType="coverageStore").first()
        self.assertEquals(lyr.storeType, "coverageStore")
        if check_ogc_backend(geoserver.BACKEND_PACKAGE):
            links = Link.objects.filter(resource=lyr.resourcebase_ptr, link_type="metadata")
            self.assertIsNotNone(links)
            self.assertEquals(len(links), 7)
            for ll in links:
                self.assertEquals(ll.link_type, "metadata")

    def test_get_valid_user(self):
        # Verify it accepts an admin user
        adminuser = get_user_model().objects.get(is_superuser=True)
        valid_user = get_valid_user(adminuser)
        msg = ('Passed in a valid admin user "%s" but got "%s" in return'
               % (adminuser, valid_user))
        assert valid_user.id == adminuser.id, msg

        # Verify it returns a valid user after receiving None
        valid_user = get_valid_user(None)
        msg = ('Expected valid user after passing None, got "%s"' % valid_user)
        assert isinstance(valid_user, get_user_model()), msg

        newuser = get_user_model().objects.create(username='arieluser')
        valid_user = get_valid_user(newuser)
        msg = ('Passed in a valid user "%s" but got "%s" in return'
               % (newuser, valid_user))
        assert valid_user.id == newuser.id, msg

        valid_user = get_valid_user('arieluser')
        msg = ('Passed in a valid user by username "%s" but got'
               ' "%s" in return' % ('arieluser', valid_user))
        assert valid_user.username == 'arieluser', msg

        nn = get_anonymous_user()
        self.assertRaises(GeoNodeException, get_valid_user, nn)

    def testShapefileValidation(self):
        files = dict(
            base_file=SimpleUploadedFile('foo.shp', ' '),
            shx_file=SimpleUploadedFile('foo.shx', ' '),
            dbf_file=SimpleUploadedFile('foo.dbf', ' '),
            prj_file=SimpleUploadedFile('foo.prj', ' '))
        self.assertTrue(LayerUploadForm(dict(), files).is_valid())

        files = dict(
            base_file=SimpleUploadedFile('foo.SHP', ' '),
            shx_file=SimpleUploadedFile('foo.SHX', ' '),
            dbf_file=SimpleUploadedFile('foo.DBF', ' '),
            prj_file=SimpleUploadedFile('foo.PRJ', ' '))
        self.assertTrue(LayerUploadForm(dict(), files).is_valid())

        files = dict(
            base_file=SimpleUploadedFile('foo.SHP', ' '),
            shx_file=SimpleUploadedFile('foo.shx', ' '),
            dbf_file=SimpleUploadedFile('foo.dbf', ' '))
        self.assertTrue(LayerUploadForm(dict(), files).is_valid())

        files = dict(
            base_file=SimpleUploadedFile('foo.SHP', ' '),
            shx_file=SimpleUploadedFile('foo.shx', ' '),
            dbf_file=SimpleUploadedFile('foo.dbf', ' '),
            prj_file=SimpleUploadedFile('foo.PRJ', ' '))
        self.assertTrue(LayerUploadForm(dict(), files).is_valid())

        files = dict(
            base_file=SimpleUploadedFile('foo.SHP', ' '),
            shx_file=SimpleUploadedFile('bar.shx', ' '),
            dbf_file=SimpleUploadedFile('bar.dbf', ' '),
            prj_file=SimpleUploadedFile('bar.PRJ', ' '))
        self.assertFalse(LayerUploadForm(dict(), files).is_valid())

        files = dict(
            base_file=SimpleUploadedFile('foo.shp', ' '),
            dbf_file=SimpleUploadedFile('foo.dbf', ' '),
            prj_file=SimpleUploadedFile('foo.PRJ', ' '))
        self.assertFalse(LayerUploadForm(dict(), files).is_valid())

        files = dict(
            base_file=SimpleUploadedFile('foo.txt', ' '),
            shx_file=SimpleUploadedFile('foo.shx', ' '),
            dbf_file=SimpleUploadedFile('foo.sld', ' '),
            prj_file=SimpleUploadedFile('foo.prj', ' '))
        self.assertFalse(LayerUploadForm(dict(), files).is_valid())

    def testGeoTiffValidation(self):
        files = dict(base_file=SimpleUploadedFile('foo.tif', ' '))
        self.assertTrue(LayerUploadForm(dict(), files).is_valid())

        files = dict(base_file=SimpleUploadedFile('foo.TIF', ' '))
        self.assertTrue(LayerUploadForm(dict(), files).is_valid())

        files = dict(base_file=SimpleUploadedFile('foo.tiff', ' '))
        self.assertTrue(LayerUploadForm(dict(), files).is_valid())

        files = dict(base_file=SimpleUploadedFile('foo.TIF', ' '))
        self.assertTrue(LayerUploadForm(dict(), files).is_valid())

        files = dict(base_file=SimpleUploadedFile('foo.geotif', ' '))
        self.assertTrue(LayerUploadForm(dict(), files).is_valid())

        files = dict(base_file=SimpleUploadedFile('foo.GEOTIF', ' '))
        self.assertTrue(LayerUploadForm(dict(), files).is_valid())

        files = dict(base_file=SimpleUploadedFile('foo.geotiff', ' '))
        self.assertTrue(LayerUploadForm(dict(), files).is_valid())

        files = dict(base_file=SimpleUploadedFile('foo.GEOTIF', ' '))
        self.assertTrue(LayerUploadForm(dict(), files).is_valid())

    def testASCIIValidation(self):
        files = dict(base_file=SimpleUploadedFile('foo.asc', ' '))
        self.assertTrue(LayerUploadForm(dict(), files).is_valid())

        files = dict(base_file=SimpleUploadedFile('foo.ASC', ' '))
        self.assertTrue(LayerUploadForm(dict(), files).is_valid())

    def testZipValidation(self):
        the_zip = zipfile.ZipFile('test_upload.zip', 'w')
        in_memory_file = StringIO.StringIO()
        in_memory_file.write('test')
        the_zip.writestr('foo.shp', in_memory_file.getvalue())
        the_zip.writestr('foo.dbf', in_memory_file.getvalue())
        the_zip.writestr('foo.shx', in_memory_file.getvalue())
        the_zip.writestr('foo.prj', in_memory_file.getvalue())
        the_zip.close()
        files = dict(base_file=SimpleUploadedFile('test_upload.zip', open('test_upload.zip').read()))
        self.assertTrue(LayerUploadForm(dict(), files).is_valid())
        os.remove('test_upload.zip')

    def testWriteFiles(self):
        files = dict(
            base_file=SimpleUploadedFile('foo.shp', ' '),
            shx_file=SimpleUploadedFile('foo.shx', ' '),
            dbf_file=SimpleUploadedFile('foo.dbf', ' '),
            prj_file=SimpleUploadedFile('foo.prj', ' '))
        form = LayerUploadForm(dict(), files)
        self.assertTrue(form.is_valid())

        tempdir = form.write_files()[0]
        self.assertEquals(set(os.listdir(tempdir)),
                          set(['foo.shp', 'foo.shx', 'foo.dbf', 'foo.prj']))

        the_zip = zipfile.ZipFile('test_upload.zip', 'w')
        in_memory_file = StringIO.StringIO()
        in_memory_file.write('test')
        the_zip.writestr('foo.shp', in_memory_file.getvalue())
        the_zip.writestr('foo.dbf', in_memory_file.getvalue())
        the_zip.writestr('foo.shx', in_memory_file.getvalue())
        the_zip.writestr('foo.prj', in_memory_file.getvalue())
        the_zip.close()
        files = dict(base_file=SimpleUploadedFile('test_upload.zip', open('test_upload.zip').read()))
        form = LayerUploadForm(dict(), files)
        self.assertTrue(form.is_valid())
        tempdir = form.write_files()[0]
        self.assertEquals(set(os.listdir(tempdir)),
                          set(['foo.shp', 'foo.shx', 'foo.dbf', 'foo.prj']))
        os.remove('test_upload.zip')

    def test_layer_type(self):
        self.assertEquals(layer_type('foo.shp'), 'vector')
        self.assertEquals(layer_type('foo.SHP'), 'vector')
        self.assertEquals(layer_type('foo.sHp'), 'vector')
        self.assertEquals(layer_type('foo.tif'), 'raster')
        self.assertEquals(layer_type('foo.TIF'), 'raster')
        self.assertEquals(layer_type('foo.TiF'), 'raster')
        self.assertEquals(layer_type('foo.geotif'), 'raster')
        self.assertEquals(layer_type('foo.GEOTIF'), 'raster')
        self.assertEquals(layer_type('foo.gEoTiF'), 'raster')
        self.assertEquals(layer_type('foo.tiff'), 'raster')
        self.assertEquals(layer_type('foo.TIFF'), 'raster')
        self.assertEquals(layer_type('foo.TiFf'), 'raster')
        self.assertEquals(layer_type('foo.geotiff'), 'raster')
        self.assertEquals(layer_type('foo.GEOTIFF'), 'raster')
        self.assertEquals(layer_type('foo.gEoTiFf'), 'raster')
        self.assertEquals(layer_type('foo.asc'), 'raster')
        self.assertEquals(layer_type('foo.ASC'), 'raster')
        self.assertEquals(layer_type('foo.AsC'), 'raster')

        # basically anything else should produce a GeoNodeException
        self.assertRaises(GeoNodeException, lambda: layer_type('foo.gml'))

    def test_get_files(self):

        # Check that a well-formed Shapefile has its components all picked up
        d = None
        try:
            d = tempfile.mkdtemp()
            for f in ("foo.shp", "foo.shx", "foo.prj", "foo.dbf"):
                path = os.path.join(d, f)
                # open and immediately close to create empty file
                open(path, 'w').close()

            gotten_files = get_files(os.path.join(d, "foo.shp"))
            gotten_files = dict((k, v[len(d) + 1:])
                                for k, v in gotten_files.iteritems())
            self.assertEquals(gotten_files, dict(shp="foo.shp", shx="foo.shx",
                                                 prj="foo.prj", dbf="foo.dbf"))
        finally:
            if d is not None:
                shutil.rmtree(d)

        # Check that a Shapefile missing required components raises an
        # exception
        d = None
        try:
            d = tempfile.mkdtemp()
            for f in ("foo.shp", "foo.shx", "foo.prj"):
                path = os.path.join(d, f)
                # open and immediately close to create empty file
                open(path, 'w').close()

            self.assertRaises(
                GeoNodeException,
                lambda: get_files(
                    os.path.join(
                        d,
                        "foo.shp")))
        finally:
            if d is not None:
                shutil.rmtree(d)

        # Check that including an SLD with a valid shapefile results in the SLD
        # getting picked up
        if check_ogc_backend(geoserver.BACKEND_PACKAGE):
            d = None
            try:
                d = tempfile.mkdtemp()
                for f in ("foo.shp", "foo.shx", "foo.prj", "foo.dbf", "foo.sld"):
                    path = os.path.join(d, f)
                    # open and immediately close to create empty file
                    open(path, 'w').close()

                gotten_files = get_files(os.path.join(d, "foo.shp"))
                gotten_files = dict((k, v[len(d) + 1:])
                                    for k, v in gotten_files.iteritems())
                self.assertEquals(
                    gotten_files,
                    dict(
                        shp="foo.shp",
                        shx="foo.shx",
                        prj="foo.prj",
                        dbf="foo.dbf",
                        sld="foo.sld"))
            finally:
                if d is not None:
                    shutil.rmtree(d)

        # Check that including a QML with a valid shapefile
        # results in the QML
        # getting picked up
        if check_ogc_backend(qgis_server.BACKEND_PACKAGE):
            d = None
            try:
                d = tempfile.mkdtemp()
                for f in (
                        "foo.shp", "foo.shx", "foo.prj", "foo.dbf", "foo.qml",
                        "foo.json"):
                    path = os.path.join(d, f)
                    # open and immediately close to create empty file
                    open(path, 'w').close()

                gotten_files = get_files(os.path.join(d, "foo.shp"))
                gotten_files = dict((k, v[len(d) + 1:])
                                    for k, v in gotten_files.iteritems())
                self.assertEquals(
                    gotten_files,
                    dict(
                        shp="foo.shp",
                        shx="foo.shx",
                        prj="foo.prj",
                        dbf="foo.dbf",
                        qml="foo.qml",
                        json="foo.json"))
            finally:
                if d is not None:
                    shutil.rmtree(d)

        # Check that capitalized extensions are ok
        d = None
        try:
            d = tempfile.mkdtemp()
            for f in ("foo.SHP", "foo.SHX", "foo.PRJ", "foo.DBF"):
                path = os.path.join(d, f)
                # open and immediately close to create empty file
                open(path, 'w').close()

            gotten_files = get_files(os.path.join(d, "foo.SHP"))
            gotten_files = dict((k, v[len(d) + 1:])
                                for k, v in gotten_files.iteritems())
            self.assertEquals(gotten_files, dict(shp="foo.SHP", shx="foo.SHX",
                                                 prj="foo.PRJ", dbf="foo.DBF"))
        finally:
            if d is not None:
                shutil.rmtree(d)

        # Check that mixed capital and lowercase extensions are ok
        d = None
        try:
            d = tempfile.mkdtemp()
            for f in ("foo.SHP", "foo.shx", "foo.pRJ", "foo.DBF"):
                path = os.path.join(d, f)
                # open and immediately close to create empty file
                open(path, 'w').close()

            gotten_files = get_files(os.path.join(d, "foo.SHP"))
            gotten_files = dict((k, v[len(d) + 1:])
                                for k, v in gotten_files.iteritems())
            self.assertEquals(gotten_files, dict(shp="foo.SHP", shx="foo.shx",
                                                 prj="foo.pRJ", dbf="foo.DBF"))
        finally:
            if d is not None:
                shutil.rmtree(d)

        # Check that including both capital and lowercase extensions raises an
        # exception
        d = None
        try:
            d = tempfile.mkdtemp()
            files = (
                "foo.SHP",
                "foo.SHX",
                "foo.PRJ",
                "foo.DBF",
                "foo.shp",
                "foo.shx",
                "foo.prj",
                "foo.dbf")
            for f in files:
                path = os.path.join(d, f)
                # open and immediately close to create empty file
                open(path, 'w').close()

            # Only run the tests if this is a case sensitive OS
            if len(os.listdir(d)) == len(files):
                self.assertRaises(
                    GeoNodeException,
                    lambda: get_files(
                        os.path.join(
                            d,
                            "foo.SHP")))
                self.assertRaises(
                    GeoNodeException,
                    lambda: get_files(
                        os.path.join(
                            d,
                            "foo.shp")))

        finally:
            if d is not None:
                shutil.rmtree(d)

        # Check that including both capital and lowercase PRJ (this is
        # special-cased in the implementation)
        d = None
        try:
            d = tempfile.mkdtemp()
            files = ("foo.SHP", "foo.SHX", "foo.PRJ", "foo.DBF", "foo.prj")
            for f in files:
                path = os.path.join(d, f)
                # open and immediately close to create empty file
                open(path, 'w').close()

            # Only run the tests if this is a case sensitive OS
            if len(os.listdir(d)) == len(files):
                self.assertRaises(
                    GeoNodeException,
                    lambda: get_files(
                        os.path.join(
                            d,
                            "foo.SHP")))
                self.assertRaises(
                    GeoNodeException,
                    lambda: get_files(
                        os.path.join(
                            d,
                            "foo.shp")))
        finally:
            if d is not None:
                shutil.rmtree(d)

        # Check that including both capital and lowercase SLD (this is
        # special-cased in the implementation)
        if check_ogc_backend(geoserver.BACKEND_PACKAGE):
            d = None
            try:
                d = tempfile.mkdtemp()
                files = (
                    "foo.SHP",
                    "foo.SHX",
                    "foo.PRJ",
                    "foo.DBF",
                    "foo.SLD",
                    "foo.sld")
                for f in files:
                    path = os.path.join(d, f)
                    # open and immediately close to create empty file
                    open(path, 'w').close()

                # Only run the tests if this is a case sensitive OS
                if len(os.listdir(d)) == len(files):
                    self.assertRaises(
                        GeoNodeException,
                        lambda: get_files(
                            os.path.join(
                                d,
                                "foo.SHP")))
                    self.assertRaises(
                        GeoNodeException,
                        lambda: get_files(
                            os.path.join(
                                d,
                                "foo.shp")))
            finally:
                if d is not None:
                    shutil.rmtree(d)

    def test_get_valid_name(self):
        self.assertEquals(get_valid_name("blug"), "blug")
        self.assertEquals(get_valid_name("<-->"), "_")
        self.assertEquals(get_valid_name("<ab>"), "_ab_")
        self.assertEquals(get_valid_name("CA"), "CA_1")
        self.assertEquals(get_valid_name("CA"), "CA_1")

    def test_get_valid_layer_name(self):
        self.assertEquals(get_valid_layer_name("blug", False), "blug")
        self.assertEquals(get_valid_layer_name("blug", True), "blug")

        self.assertEquals(get_valid_layer_name("<ab>", False), "_ab_")
        self.assertEquals(get_valid_layer_name("<ab>", True), "<ab>")

        self.assertEquals(get_valid_layer_name("<-->", False), "_")
        self.assertEquals(get_valid_layer_name("<-->", True), "<-->")

        self.assertEquals(get_valid_layer_name("CA", False), "CA_1")
        self.assertEquals(get_valid_layer_name("CA", False), "CA_1")
        self.assertEquals(get_valid_layer_name("CA", True), "CA")
        self.assertEquals(get_valid_layer_name("CA", True), "CA")

        layer = Layer.objects.get(name="CA")
        self.assertEquals(get_valid_layer_name(layer, False), "CA_1")
        self.assertEquals(get_valid_layer_name(layer, True), "CA")

        self.assertRaises(GeoNodeException, get_valid_layer_name, 12, False)
        self.assertRaises(GeoNodeException, get_valid_layer_name, 12, True)

    # NOTE: we don't care about file content for many of these tests (the
    # forms under test validate based only on file name, and leave actual
    # content inspection to GeoServer) but Django's form validation will omit
    # any files with empty bodies.
    #
    # That is, this leads to mysterious test failures:
    #     SimpleUploadedFile('foo', '')
    #
    # And this should be used instead to avoid that:
    #     SimpleUploadedFile('foo', ' ')

    def testJSONField(self):
        field = JSONField()
        # a valid JSON document should pass
        field.clean('{ "users": [] }')

        # text which is not JSON should fail
        self.assertRaises(
            ValidationError,
            lambda: field.clean('<users></users>'))

    def test_rating_layer_remove(self):
        """ Test layer rating is removed on layer remove
        """
        # Get the layer to work with
        layer = Layer.objects.all()[3]
        url = reverse('layer_remove', args=(layer.alternate,))
        layer_id = layer.id

        # Create the rating with the correct content type
        ctype = ContentType.objects.get(model='layer')
        OverallRating.objects.create(
            category=2,
            object_id=layer_id,
            content_type=ctype,
            rating=3)

        self.client.login(username='admin', password='admin')

        # Remove the layer
        self.client.post(url)

        # Check there are no ratings matching the remove layer
        rating = OverallRating.objects.filter(category=2, object_id=layer_id)
        self.assertEquals(rating.count(), 0)

    def test_layer_remove(self):
        """Test layer remove functionality
        """
        layer = Layer.objects.all().first()
        url = reverse('layer_remove', args=(layer.alternate,))

        # test unauthenticated
        response = self.client.get(url)
        self.assertEquals(response.status_code, 302)

        # test a user without layer removal permission
        self.client.login(username='norman', password='norman')
        response = self.client.post(url)
        self.assertEquals(response.status_code, 401)
        self.client.logout()

        # Now test with a valid user
        self.client.login(username='admin', password='admin')

        # test a method other than POST and GET
        response = self.client.put(url)
        self.assertEquals(response.status_code, 403)

        # test the page with a valid user with layer removal permission
        response = self.client.get(url)
        self.assertEquals(response.status_code, 200)

        # test the post method that actually removes the layer and redirects
        response = self.client.post(url)
        self.assertEquals(response.status_code, 302)
        self.assertTrue('/layers/' in response['Location'])

        # test that the layer is actually removed
        self.assertEquals(Layer.objects.filter(pk=layer.pk).count(), 0)

        # test that all styles associated to the layer are removed
        self.assertEquals(Style.objects.count(), 0)

    def test_non_cascading(self):
        """
        Tests that deleting a layer with a shared default style will not cascade and
        delete multiple layers.
        """
        layer1 = Layer.objects.all().first()
        layer2 = Layer.objects.all()[2]
        url = reverse('layer_remove', args=(layer1.alternate,))

        layer2.default_style = layer1.default_style
        layer2.save()

        self.assertEquals(layer1.default_style, layer2.default_style)

        # Now test with a valid user
        self.client.login(username='admin', password='admin')

        # test the post method that actually removes the layer and redirects
        response = self.client.post(url)
        self.assertEquals(response.status_code, 302)
        self.assertTrue('/layers/' in response['Location'])

        # test that the layer is actually removed

        self.assertEquals(Layer.objects.filter(pk=layer1.pk).count(), 0)
        self.assertEquals(Layer.objects.filter(pk=layer2.pk).count(), 1)

        # test that all styles associated to the layer are removed
        self.assertEquals(Style.objects.count(), 1)

    def test_category_counts(self):
        topics = TopicCategory.objects.all()
        topics = topics.annotate(
            **{'layer_count': Count('resourcebase__layer__category')})
        location = topics.get(identifier='location')
        # there are three layers with location category
        self.assertEquals(location.layer_count, 3)

        # change the category of one layers_count
        layer = Layer.objects.filter(category=location)[0]
        elevation = topics.get(identifier='elevation')
        layer.category = elevation
        layer.save()

        # reload the categories since it's caching the old count
        topics = topics.annotate(
            **{'layer_count': Count('resourcebase__layer__category')})
        location = topics.get(identifier='location')
        elevation = topics.get(identifier='elevation')
        self.assertEquals(location.layer_count, 2)
        self.assertEquals(elevation.layer_count, 4)

        # delete a layer and check the count update
        # use the first since it's the only one which has styles
        layer = Layer.objects.all().first()
        elevation = topics.get(identifier='elevation')
        self.assertEquals(elevation.layer_count, 4)
        layer.delete()
        topics = topics.annotate(
            **{'layer_count': Count('resourcebase__layer__category')})
        elevation = topics.get(identifier='elevation')
        self.assertEquals(elevation.layer_count, 3)

    def test_assign_change_layer_data_perm(self):
        """
        Ensure set_permissions supports the change_layer_data permission.
        """
        layer = Layer.objects.first()
        user = get_anonymous_user()
        layer.set_permissions({'users': {user.username: ['change_layer_data']}})
        perms = layer.get_all_level_info()
        self.assertIn('change_layer_data', perms['users'][user])

    def test_batch_edit(self):
        Model = Layer
        view = 'layer_batch_metadata'
        resources = Model.objects.all()[:3]
        ids = ','.join([str(element.pk) for element in resources])
        # test non-admin access
        self.client.login(username="bobby", password="bob")
        response = self.client.get(reverse(view, args=(ids,)))
        self.assertEquals(response.status_code, 401)
        # test group change
        group = Group.objects.first()
        self.client.login(username='admin', password='admin')
        response = self.client.post(
            reverse(view, args=(ids,)),
            data={'group': group.pk},
        )
        self.assertEquals(response.status_code, 302)
        resources = Model.objects.filter(id__in=[r.pk for r in resources])
        for resource in resources:
            self.assertEquals(resource.group, group)
        # test owner change
        owner = get_user_model().objects.first()
        response = self.client.post(
            reverse(view, args=(ids,)),
            data={'owner': owner.pk},
        )
        self.assertEquals(response.status_code, 302)
        resources = Model.objects.filter(id__in=[r.pk for r in resources])
        for resource in resources:
            self.assertEquals(resource.owner, owner)
        # test license change
        license = License.objects.first()
        response = self.client.post(
            reverse(view, args=(ids,)),
            data={'license': license.pk},
        )
        self.assertEquals(response.status_code, 302)
        resources = Model.objects.filter(id__in=[r.pk for r in resources])
        for resource in resources:
            self.assertEquals(resource.license, license)
        # test regions change
        region = Region.objects.first()
        response = self.client.post(
            reverse(view, args=(ids,)),
            data={'region': region.pk},
        )
        self.assertEquals(response.status_code, 302)
        resources = Model.objects.filter(id__in=[r.pk for r in resources])
        for resource in resources:
            if resource.regions.all():
                self.assertTrue(region in resource.regions.all())
        # test date change
        from django.utils import timezone
        date = datetime.now(timezone.get_current_timezone())
        response = self.client.post(
            reverse(view, args=(ids,)),
            data={'date': date},
        )
        self.assertEquals(response.status_code, 200)
        resources = Model.objects.filter(id__in=[r.pk for r in resources])
        for resource in resources:
            today = date.today()
            todoc = resource.date.today()
            self.assertEquals((today.day, today.month, today.year),
                              (todoc.day, todoc.month, todoc.year))

        # test language change
        language = 'eng'
        response = self.client.post(
            reverse(view, args=(ids,)),
            data={'language': language},
        )
        resources = Model.objects.filter(id__in=[r.pk for r in resources])
        for resource in resources:
            self.assertEquals(resource.language, language)
        # test keywords change
        keywords = 'some,thing,new'
        response = self.client.post(
            reverse(view, args=(ids,)),
            data={'keywords': keywords},
        )
        resources = Model.objects.filter(id__in=[r.pk for r in resources])
        for resource in resources:
            for word in resource.keywords.all():
                self.assertTrue(word.name in keywords.split(','))


class UnpublishedObjectTests(GeoNodeBaseTestSupport):

    """Test the is_published base attribute"""
    type = 'layer'

    def setUp(self):
        super(UnpublishedObjectTests, self).setUp()

        self.list_url = reverse(
            'api_dispatch_list',
            kwargs={
                'api_name': 'api',
                'resource_name': 'layers'})
        all_public()

    def test_published_layer(self):
        """Test unpublished layer behaviour"""

        get_user_model().objects.get(username='bobby')
        self.client.login(username='bobby', password='bob')

        # default (RESOURCE_PUBLISHING=False)
        # access to layer detail page gives 200 if layer is published or
        # unpublished
        response = self.client.get(reverse('layer_detail', args=('geonode:CA',)))
        self.failUnlessEqual(response.status_code, 200)
        layer = Layer.objects.filter(title='CA')[0]
        layer.is_published = False
        layer.save()
        response = self.client.get(reverse('layer_detail', args=('geonode:CA',)))
        self.failUnlessEqual(response.status_code, 200)

    @override_settings(ADMIN_MODERATE_UPLOADS=True)
    @override_settings(RESOURCE_PUBLISHING=True)
    def test_unpublished_layer(self):
        """With resource publishing"""
        layer = Layer.objects.filter(alternate='geonode:CA')[0]
        layer.is_published = False
        layer.save()

        user = get_user_model().objects.get(username='foo')
        self.client.login(username='foo', password='pass')
        # 404 if layer is unpublished
        response = self.client.get(reverse('layer_detail', args=('geonode:CA',)))
        self.failUnlessEqual(response.status_code, 404)

        # 404 if layer is unpublished but user has permission but does not belong to the group
        assign_perm('publish_resourcebase', user, layer.get_self_resource())
        response = self.client.get(reverse('layer_detail', args=('geonode:CA',)))
        self.failUnlessEqual(response.status_code, 404)

        # 200 if layer is unpublished and user is owner
        remove_perm('publish_resourcebase', user, layer.get_self_resource())
        layer.owner = user
        layer.save()
        response = self.client.get(reverse('layer_detail', args=('geonode:CA',)))
        self.failUnlessEqual(response.status_code, 200)

        # 200 if layer is published
        layer.is_published = True
        layer.save()

        response = self.client.get(reverse('layer_detail', args=('geonode:CA',)))
        self.failUnlessEqual(response.status_code, 200)

        layer.is_published = True
        layer.save()


class LayerModerationTestCase(GeoNodeBaseTestSupport):

    type = 'layer'

    def setUp(self):
        super(LayerModerationTestCase, self).setUp()

        self.user = 'admin'
        self.passwd = 'admin'
        create_layer_data()
        self.anonymous_user = get_anonymous_user()
        self.u = get_user_model().objects.get(username=self.user)
        self.u.email = 'test@email.com'
        self.u.is_active = True
        self.u.save()

    def _get_input_paths(self):
        base_name = 'single_point'
        suffixes = 'shp shx dbf prj'.split(' ')
        base_path = gisdata.GOOD_DATA
        paths = [os.path.join(base_path, 'vector', '{}.{}'.format(base_name, suffix)) for suffix in suffixes]
        return paths, suffixes,

    @on_ogc_backend(geoserver.BACKEND_PACKAGE)
    def test_moderated_upload(self):
        """
        Test if moderation flag works
        """
        with self.settings(ADMIN_MODERATE_UPLOADS=False):
            layer_upload_url = reverse('layer_upload')
            self.client.login(username=self.user, password=self.passwd)

            # we get list of paths to shp files and list of suffixes
            input_paths, suffixes = self._get_input_paths()

            # we need file objects from above..
            input_files = [open(fp, 'rb') for fp in input_paths]

            # ..but also specific mapping for upload
            files = dict(zip(['{}_file'.format(s) for s in suffixes], input_files))

            # don't forget about renaming main file
            files['base_file'] = files.pop('shp_file')

            with contextlib.nested(*input_files):
                files['permissions'] = '{}'
                files['charset'] = 'utf-8'
                files['layer_title'] = 'test layer'
                resp = self.client.post(layer_upload_url, data=files)
            self.assertEqual(resp.status_code, 200)
            data = json.loads(resp.content)
            lname = data['url'].split(':')[-1]
            l = Layer.objects.get(name=lname)

            self.assertTrue(l.is_published)
            l.delete()

        with self.settings(ADMIN_MODERATE_UPLOADS=True):
            layer_upload_url = reverse('layer_upload')
            self.client.login(username=self.user, password=self.passwd)

            # we get list of paths to shp files and list of suffixes
            input_paths, suffixes = self._get_input_paths()

            # we need file objects from above..
            input_files = [open(fp, 'rb') for fp in input_paths]

            # ..but also specific mapping for upload
            files = dict(zip(['{}_file'.format(s) for s in suffixes], input_files))

            # don't forget about renaming main file
            files['base_file'] = files.pop('shp_file')

            with contextlib.nested(*input_files):
                files['permissions'] = '{}'
                files['charset'] = 'utf-8'
                files['layer_title'] = 'test layer'
                resp = self.client.post(layer_upload_url, data=files)
            self.assertEqual(resp.status_code, 200)
            data = json.loads(resp.content)
            lname = data['url'].split(':')[-1]
            l = Layer.objects.get(name=lname)

            self.assertFalse(l.is_published)
            l.delete()


class LayerNotificationsTestCase(NotificationsTestsHelper):

    type = 'layer'

    def setUp(self):
        super(LayerNotificationsTestCase, self).setUp()

        self.user = 'admin'
        self.passwd = 'admin'
        create_layer_data()
        self.anonymous_user = get_anonymous_user()
        self.u = get_user_model().objects.get(username=self.user)
        self.u.email = 'test@email.com'
        self.u.is_active = True
        self.u.save()
        self.setup_notifications_for(LayersAppConfig.NOTIFICATIONS, self.u)

    def testLayerNotifications(self):
        with self.settings(PINAX_NOTIFICATIONS_QUEUE_ALL=True):
            self.clear_notifications_queue()
            l = Layer.objects.create(
                name='test notifications',
                bbox_x0=-180,
                bbox_x1=180,
                bbox_y0=-90,
                bbox_y1=90,
                srid='EPSG:4326')
            l.name = 'test notifications 2'
            l.save()
            self.assertTrue(self.check_notification_out('layer_updated', self.u))

            from dialogos.models import Comment
            lct = ContentType.objects.get_for_model(l)
            comment = Comment(author=self.u, name=self.u.username,
                              content_type=lct, object_id=l.id,
                              content_object=l, comment='test comment')
            comment.save()

            self.assertTrue(self.check_notification_out('layer_comment', self.u))<|MERGE_RESOLUTION|>--- conflicted
+++ resolved
@@ -65,12 +65,7 @@
 
     """Tests geonode.layers app/module
     """
-<<<<<<< HEAD
-
-    fixtures = ['initial_data.json', 'bobby', 'user1']
-=======
     type = 'layer'
->>>>>>> 4c41e0dd
 
     def setUp(self):
         super(LayersTest, self).setUp()
