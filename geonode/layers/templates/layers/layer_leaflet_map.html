{% load leaflet_tags %}

{% leaflet_js %}
{% leaflet_css %}

{% leaflet_map "preview_map" creatediv=False %}
<style>
  .leaflet-container {  /* all maps */
    height: 400px;
  }
</style>
<script type="text/javascript">
    window.addEventListener("map:init", function (e) {
        var map = e.detail.map;
<<<<<<< HEAD

        {% if resource.bbox_string %}
        zoom_to_box(map, [{{ resource.bbox_string }}]);
        {% endif %}

        {% if resource.get_tiles_url %}
        var tile_layer = L.tileLayer("{{ resource.get_tiles_url|safe }}",
        {
         'opacity':0.8
        });
        map.layerscontrol.addOverlay(tile_layer,"{{ resource.title }}"); 
        map.addLayer(tile_layer);
=======
        {% if layer.bbox_string %}
        zoom_to_box(map, [{{ layer.bbox_string }}]);
        {% endif %}

        {% if layer.get_tiles_url %}
        tile_layer = L.tileLayer("{{ layer.get_tiles_url|safe }}",
        {
         'opacity':0.8
        });
        {%  elif layer.ptype == "gxp_wmscsource"  %}
            tile_layer = L.tileLayer.wms('{{ layer.ows_url|safe }}', {
                layers: '{{ layer.typename }}',
                format: 'image/png',
                transparent: true,
                'opacity':0.8
            });
        {%  elif layer.ptype == "gxp_arcrestsource" %}
            tile_layer = L.esri.dynamicMapLayer('{{ layer.ows_url|safe }}', {
                layers: '{{ layer.typename }}',
                format: 'png',
                transparent: true,
                'opacity':0.8
            });
>>>>>>> 3df3f438
        {% endif %}
        if (tile_layer != null) {
            map.layerscontrol.addOverlay(tile_layer,"{{ layer.title }}");
            map.addLayer(tile_layer);
        }
    });
    function zoom_to_box(map, bbox){
        var bounds = [
            [bbox[1], bbox[0]],
            [bbox[3], bbox[2]]
        ];
        map.fitBounds(bounds);
    }
</script><|MERGE_RESOLUTION|>--- conflicted
+++ resolved
@@ -12,47 +12,33 @@
 <script type="text/javascript">
     window.addEventListener("map:init", function (e) {
         var map = e.detail.map;
-<<<<<<< HEAD
-
         {% if resource.bbox_string %}
         zoom_to_box(map, [{{ resource.bbox_string }}]);
         {% endif %}
 
         {% if resource.get_tiles_url %}
-        var tile_layer = L.tileLayer("{{ resource.get_tiles_url|safe }}",
+        tile_layer = L.tileLayer("{{ resource.get_tiles_url|safe }}",
         {
          'opacity':0.8
         });
-        map.layerscontrol.addOverlay(tile_layer,"{{ resource.title }}"); 
-        map.addLayer(tile_layer);
-=======
-        {% if layer.bbox_string %}
-        zoom_to_box(map, [{{ layer.bbox_string }}]);
-        {% endif %}
-
-        {% if layer.get_tiles_url %}
-        tile_layer = L.tileLayer("{{ layer.get_tiles_url|safe }}",
-        {
-         'opacity':0.8
-        });
-        {%  elif layer.ptype == "gxp_wmscsource"  %}
-            tile_layer = L.tileLayer.wms('{{ layer.ows_url|safe }}', {
-                layers: '{{ layer.typename }}',
+        {%  elif resource.ptype == "gxp_wmscsource"  %}
+            tile_layer = L.tileLayer.wms('{{ resource.ows_url|safe }}', {
+                layers: '{{ resource.typename }}',
                 format: 'image/png',
                 transparent: true,
                 'opacity':0.8
             });
-        {%  elif layer.ptype == "gxp_arcrestsource" %}
-            tile_layer = L.esri.dynamicMapLayer('{{ layer.ows_url|safe }}', {
-                layers: '{{ layer.typename }}',
+        {%  elif resource.ptype == "gxp_arcrestsource" %}
+            tile_layer = L.esri.dynamicMapLayer('{{ resource.ows_url|safe }}', {
+                layers: '{{ resource.typename }}',
                 format: 'png',
                 transparent: true,
                 'opacity':0.8
             });
->>>>>>> 3df3f438
+
         {% endif %}
         if (tile_layer != null) {
-            map.layerscontrol.addOverlay(tile_layer,"{{ layer.title }}");
+            map.layerscontrol.addOverlay(tile_layer,"{{ resource.title }}");
             map.addLayer(tile_layer);
         }
     });
