--- conflicted
+++ resolved
@@ -546,23 +546,11 @@
     created = False
     layer = None
     with transaction.atomic():
-<<<<<<< HEAD
-        if not metadata_upload_form:
-            layer, created = Layer.objects.get_or_create(
-                name=valid_name,
-                workspace=settings.DEFAULT_WORKSPACE,
-                defaults=defaults
-            )
-        elif identifier:
-            layer, created = Layer.objects.get_or_create(
-                uuid=identifier,
-                defaults=defaults
-            )
-=======
         try:
             if not metadata_upload_form:
                 layer, created = Layer.objects.get_or_create(
                     name=valid_name,
+                    workspace=settings.DEFAULT_WORKSPACE,
                     defaults=defaults
                 )
             elif identifier:
@@ -576,7 +564,6 @@
                 overwrite = True
         except:
             raise
->>>>>>> 045c0366
 
     # Delete the old layers if overwrite is true
     # and the layer was not just created
