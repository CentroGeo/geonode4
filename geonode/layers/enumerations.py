# -*- coding: utf-8 -*-
#########################################################################
#
# Copyright (C) 2012 OpenPlans
#
# This program is free software: you can redistribute it and/or modify
# it under the terms of the GNU General Public License as published by
# the Free Software Foundation, either version 3 of the License, or
# (at your option) any later version.
#
# This program is distributed in the hope that it will be useful,
# but WITHOUT ANY WARRANTY; without even the implied warranty of
# MERCHANTABILITY or FITNESS FOR A PARTICULAR PURPOSE. See the
# GNU General Public License for more details.
#
# You should have received a copy of the GNU General Public License
# along with this program. If not, see <http://www.gnu.org/licenses/>.
#
#########################################################################

from django.utils.translation import ugettext_lazy as _

<<<<<<< HEAD
HIERARCHY_LEVELS = [
    'series',
    'software',
    'featureType',
    'model',
    'collectionHardware',
    'collectionSession',
    'nonGeographicDataset',
    'propertyType',
    'fieldSession',
    'dataset',
    'service',
    'attribute',
    'attributeType',
    'tile',
    'feature',
    'dimensionGroup'
]

UPDATE_FREQUENCIES = [
    'annually',
    'asNeeded',
    'biannually',
    'continual',
    'daily',
    'fortnightly',
    'irregular',
    'monthly',
    'notPlanned',
    'quarterly',
    'unknown',
    'weekly'
]
=======
HIERARCHY_LEVELS = (
     ('series', _('series')),
     ('software', _('computer program or routine')),
     ('featureType', _('feature type')),
     ('model', _('copy or imitation of an existing or hypothetical object')),
     ('collectionHardware', _('collection hardware')),
     ('collectionSession', _('collection session')),
     ('nonGeographicDataset', _('non-geographic data')),
     ('propertyType', _('property type')),
     ('fieldSession', _('field session')),
     ('dataset', _('dataset')),
     ('service', _('service interfaces')),
     ('attribute', _('attribute class')),
     ('attributeType', _('characteristic of a feature')),
     ('tile', _('tile or spatial subset of geographic data')),
     ('feature', _('feature')),
     ('dimensionGroup', _('dimension group')),
)

UPDATE_FREQUENCIES = (
     ('unknown', _('frequency of maintenance for the data is not known')),
     ('continual', _('data is repeatedly and frequently updated')),
     ('notPlanned', _('there are no plans to update the data')),
     ('daily', _('data is updated each day')),
     ('annually', _('data is updated every year')),
     ('asNeeded', _('data is updated as deemed necessary')),
     ('monthly', _('data is updated each month')),
     ('fortnightly', _('data is updated every two weeks')),
     ('irregular', _('data is updated in intervals that are uneven in duration')),
     ('weekly', _('data is updated on a weekly basis')),
     ('biannually', _('data is updated twice each year')),
     ('quarterly', _('data is updated every three months')),
)
>>>>>>> 5baf21f9

CONSTRAINT_OPTIONS = [
    'copyright',
    'intellectualPropertyRights',
    'license',
    'otherRestrictions',
    'patent',
    'patentPending',
    'restricted',
    'trademark'
]

SPATIAL_REPRESENTATION_TYPES = (
    ('grid', _('grid data')),
    ('stereoModel', _('three-dimensional view formed by the intersecting homologous rays of an overlapping pair of images')),
    ('textTable', _('textual or tabular data')),
    ('tin', _('triangulated irregular network')),
    ('vector', _('vector data')),
)

TOPIC_CATEGORIES = (
     ('geoscientificInformation', _('information pertaining to earth sciences')),
     ('farming', _('rearing of animals and/or cultivation of plants')),
     ('elevation', _('height above or below sea level')),
     ('utilitiesCommunication', _('energy, water and waste systems and communications infrastructure and services')),
     ('oceans', _('features and characteristics of salt water bodies (excluding inland waters)')),
     ('boundaries', _('legal land descriptions')),
     ('inlandWaters', _('inland water features, drainage systems and their characteristics')),
     ('intelligenceMilitary', _('military bases, structures, activities')),
     ('environment', _('environmental resources, protection and conservation')),
     ('location', _('positional information and services')),
     ('economy', _('economic activities, conditions and employment')),
     ('planningCadastre', _('information used for appropriate actions for future use of the land')),
     ('biota', _('flora and/or fauna in natural environment')),
     ('health', _('health, health services, human ecology, and safety')),
     ('imageryBaseMapsEarthCover', _('base maps')),
     ('transportation', _('means and aids for conveying persons and/or goods')),
     ('society', _('characteristics of society and cultures')),
     ('structure', _('man-made construction')),
     ('climatologyMeteorologyAtmosphere', _('processes and phenomena of the atmosphere')),
)

CONTACT_FIELDS = [
    "name",
    "organization",
    "position",
    "voice",
    "facsimile",
    "delivery_point",
    "city",
    "administrative_area",
    "postal_code",
    "country",
    "email",
    "role"
]

DEFAULT_SUPPLEMENTAL_INFORMATION=_(
    _('No information provided')
)

COUNTRIES = (
    ('AFG', _('Afghanistan')),
    ('ALA', _('Aland Islands')),
    ('ALB', _('Albania')),
    ('DZA', _('Algeria')),
    ('ASM', _('American Samoa')),
    ('AND', _('Andorra')),
    ('AGO', _('Angola')),
    ('AIA', _('Anguilla')),
    ('ATG', _('Antigua and Barbuda')),
    ('ARG', _('Argentina')),
    ('ARM', _('Armenia')),
    ('ABW', _('Aruba')),
    ('AUS', _('Australia')),
    ('AUT', _('Austria')),
    ('AZE', _('Azerbaijan')),
    ('BHS', _('Bahamas')),
    ('BHR', _('Bahrain')),
    ('BGD', _('Bangladesh')),
    ('BRB', _('Barbados')),
    ('BLR', _('Belarus')),
    ('BEL', _('Belgium')),
    ('BLZ', _('Belize')),
    ('BEN', _('Benin')),
    ('BMU', _('Bermuda')),
    ('BTN', _('Bhutan')),
    ('BOL', _('Bolivia')),
    ('BIH', _('Bosnia and Herzegovina')),
    ('BWA', _('Botswana')),
    ('BRA', _('Brazil')),
    ('VGB', _('British Virgin Islands')),
    ('BRN', _('Brunei Darussalam')),
    ('BGR', _('Bulgaria')),
    ('BFA', _('Burkina Faso')),
    ('BDI', _('Burundi')),
    ('KHM', _('Cambodia')),
    ('CMR', _('Cameroon')),
    ('CAN', _('Canada')),
    ('CPV', _('Cape Verde')),
    ('CYM', _('Cayman Islands')),
    ('CAF', _('Central African Republic')),
    ('TCD', _('Chad')),
    ('CIL', _('Channel Islands')),
    ('CHL', _('Chile')),
    ('CHN', _('China')),
    ('HKG', _('China - Hong Kong')),
    ('MAC', _('China - Macao')),
    ('COL', _('Colombia')),
    ('COM', _('Comoros')),
    ('COG', _('Congo')),
    ('COK', _('Cook Islands')),
    ('CRI', _('Costa Rica')),
    ('CIV', _('Cote d\'Ivoire')),
    ('HRV', _('Croatia')),
    ('CUB', _('Cuba')),
    ('CYP', _('Cyprus')),
    ('CZE', _('Czech Republic')),
    ('PRK', _('Democratic People\'s Republic of Korea')),
    ('COD', _('Democratic Republic of the Congo')),
    ('DNK', _('Denmark')),
    ('DJI', _('Djibouti')),
    ('DMA', _('Dominica')),
    ('DOM', _('Dominican Republic')),
    ('ECU', _('Ecuador')),
    ('EGY', _('Egypt')),
    ('SLV', _('El Salvador')),
    ('GNQ', _('Equatorial Guinea')),
    ('ERI', _('Eritrea')),
    ('EST', _('Estonia')),
    ('ETH', _('Ethiopia')),
    ('FRO', _('Faeroe Islands')),
    ('FLK', _('Falkland Islands (Malvinas)')),
    ('FJI', _('Fiji')),
    ('FIN', _('Finland')),
    ('FRA', _('France')),
    ('GUF', _('French Guiana')),
    ('PYF', _('French Polynesia')),
    ('GAB', _('Gabon')),
    ('GMB', _('Gambia')),
    ('GEO', _('Georgia')),
    ('DEU', _('Germany')),
    ('GHA', _('Ghana')),
    ('GIB', _('Gibraltar')),
    ('GRC', _('Greece')),
    ('GRL', _('Greenland')),
    ('GRD', _('Grenada')),
    ('GLP', _('Guadeloupe')),
    ('GUM', _('Guam')),
    ('GTM', _('Guatemala')),
    ('GGY', _('Guernsey')),
    ('GIN', _('Guinea')),
    ('GNB', _('Guinea-Bissau')),
    ('GUY', _('Guyana')),
    ('HTI', _('Haiti')),
    ('VAT', _('Holy See (Vatican City)')),
    ('HND', _('Honduras')),
    ('HUN', _('Hungary')),
    ('ISL', _('Iceland')),
    ('IND', _('India')),
    ('IDN', _('Indonesia')),
    ('IRN', _('Iran')),
    ('IRQ', _('Iraq')),
    ('IRL', _('Ireland')),
    ('IMN', _('Isle of Man')),
    ('ISR', _('Israel')),
    ('ITA', _('Italy')),
    ('JAM', _('Jamaica')),
    ('JPN', _('Japan')),
    ('JEY', _('Jersey')),
    ('JOR', _('Jordan')),
    ('KAZ', _('Kazakhstan')),
    ('KEN', _('Kenya')),
    ('KIR', _('Kiribati')),
    ('KWT', _('Kuwait')),
    ('KGZ', _('Kyrgyzstan')),
    ('LAO', _('Lao People\'s Democratic Republic')),
    ('LVA', _('Latvia')),
    ('LBN', _('Lebanon')),
    ('LSO', _('Lesotho')),
    ('LBR', _('Liberia')),
    ('LBY', _('Libyan Arab Jamahiriya')),
    ('LIE', _('Liechtenstein')),
    ('LTU', _('Lithuania')),
    ('LUX', _('Luxembourg')),
    ('MKD', _('Macedonia')),
    ('MDG', _('Madagascar')),
    ('MWI', _('Malawi')),
    ('MYS', _('Malaysia')),
    ('MDV', _('Maldives')),
    ('MLI', _('Mali')),
    ('MLT', _('Malta')),
    ('MHL', _('Marshall Islands')),
    ('MTQ', _('Martinique')),
    ('MRT', _('Mauritania')),
    ('MUS', _('Mauritius')),
    ('MYT', _('Mayotte')),
    ('MEX', _('Mexico')),
    ('FSM', _('Micronesia, Federated States of')),
    ('MCO', _('Monaco')),
    ('MNG', _('Mongolia')),
    ('MNE', _('Montenegro')),
    ('MSR', _('Montserrat')),
    ('MAR', _('Morocco')),
    ('MOZ', _('Mozambique')),
    ('MMR', _('Myanmar')),
    ('NAM', _('Namibia')),
    ('NRU', _('Nauru')),
    ('NPL', _('Nepal')),
    ('NLD', _('Netherlands')),
    ('ANT', _('Netherlands Antilles')),
    ('NCL', _('New Caledonia')),
    ('NZL', _('New Zealand')),
    ('NIC', _('Nicaragua')),
    ('NER', _('Niger')),
    ('NGA', _('Nigeria')),
    ('NIU', _('Niue')),
    ('NFK', _('Norfolk Island')),
    ('MNP', _('Northern Mariana Islands')),
    ('NOR', _('Norway')),
    ('PSE', _('Occupied Palestinian Territory')),
    ('OMN', _('Oman')),
    ('PAK', _('Pakistan')),
    ('PLW', _('Palau')),
    ('PAN', _('Panama')),
    ('PNG', _('Papua New Guinea')),
    ('PRY', _('Paraguay')),
    ('PER', _('Peru')),
    ('PHL', _('Philippines')),
    ('PCN', _('Pitcairn')),
    ('POL', _('Poland')),
    ('PRT', _('Portugal')),
    ('PRI', _('Puerto Rico')),
    ('QAT', _('Qatar')),
    ('KOR', _('Republic of Korea')),
    ('MDA', _('Republic of Moldova')),
    ('REU', _('Reunion')),
    ('ROU', _('Romania')),
    ('RUS', _('Russian Federation')),
    ('RWA', _('Rwanda')),
    ('BLM', _('Saint-Barthelemy')),
    ('SHN', _('Saint Helena')),
    ('KNA', _('Saint Kitts and Nevis')),
    ('LCA', _('Saint Lucia')),
    ('MAF', _('Saint-Martin (French part)')),
    ('SPM', _('Saint Pierre and Miquelon')),
    ('VCT', _('Saint Vincent and the Grenadines')),
    ('WSM', _('Samoa')),
    ('SMR', _('San Marino')),
    ('STP', _('Sao Tome and Principe')),
    ('SAU', _('Saudi Arabia')),
    ('SEN', _('Senegal')),
    ('SRB', _('Serbia')),
    ('SYC', _('Seychelles')),
    ('SLE', _('Sierra Leone')),
    ('SGP', _('Singapore')),
    ('SVK', _('Slovakia')),
    ('SVN', _('Slovenia')),
    ('SLB', _('Solomon Islands')),
    ('SOM', _('Somalia')),
    ('ZAF', _('South Africa')),
    ('ESP', _('Spain')),
    ('LKA', _('Sri Lanka')),
    ('SDN', _('Sudan')),
    ('SUR', _('Suriname')),
    ('SJM', _('Svalbard and Jan Mayen Islands')),
    ('SWZ', _('Swaziland')),
    ('SWE', _('Sweden')),
    ('CHE', _('Switzerland')),
    ('SYR', _('Syrian Arab Republic')),
    ('TJK', _('Tajikistan')),
    ('THA', _('Thailand')),
    ('TLS', _('Timor-Leste')),
    ('TGO', _('Togo')),
    ('TKL', _('Tokelau')),
    ('TON', _('Tonga')),
    ('TTO', _('Trinidad and Tobago')),
    ('TUN', _('Tunisia')),
    ('TUR', _('Turkey')),
    ('TKM', _('Turkmenistan')),
    ('TCA', _('Turks and Caicos Islands')),
    ('TUV', _('Tuvalu')),
    ('UGA', _('Uganda')),
    ('UKR', _('Ukraine')),
    ('ARE', _('United Arab Emirates')),
    ('GBR', _('United Kingdom')),
    ('TZA', _('United Republic of Tanzania')),
    ('USA', _('United States of America')),
    ('VIR', _('United States Virgin Islands')),
    ('URY', _('Uruguay')),
    ('UZB', _('Uzbekistan')),
    ('VUT', _('Vanuatu')),
    ('VEN', _('Venezuela (Bolivarian Republic of)')),
    ('VNM', _('Viet Nam')),
    ('WLF', _('Wallis and Futuna Islands')),
    ('ESH', _('Western Sahara')),
    ('YEM', _('Yemen')),
    ('ZMB', _('Zambia')),
    ('ZWE', _('Zimbabwe')),
)

# Taken from http://www.w3.org/WAI/ER/IG/ert/iso639.htm
ALL_LANGUAGES = (
    ('abk', 'Abkhazian'),
    ('aar', 'Afar'),
    ('afr', 'Afrikaans'),
    ('amh', 'Amharic'),
    ('ara', 'Arabic'),
    ('asm', 'Assamese'),
    ('aym', 'Aymara'),
    ('aze', 'Azerbaijani'),
    ('bak', 'Bashkir'),
    ('ben', 'Bengali'),
    ('bih', 'Bihari'),
    ('bis', 'Bislama'),
    ('bre', 'Breton'),
    ('bul', 'Bulgarian'),
    ('bel', 'Byelorussian'),
    ('cat', 'Catalan'),
    ('cos', 'Corsican'),
    ('dan', 'Danish'),
    ('dzo', 'Dzongkha'),
    ('eng', 'English'),
    ('fra', 'French'),
    ('epo', 'Esperanto'),
    ('est', 'Estonian'),
    ('fao', 'Faroese'),
    ('fij', 'Fijian'),
    ('fin', 'Finnish'),
    ('fry', 'Frisian'),
    ('glg', 'Gallegan'),
    ('kal', 'Greenlandic'),
    ('grn', 'Guarani'),
    ('guj', 'Gujarati'),
    ('hau', 'Hausa'),
    ('heb', 'Hebrew'),
    ('hin', 'Hindi'),
    ('hun', 'Hungarian'),
    ('ind', 'Indonesian'),
    ('ina', 'Interlingua (International Auxiliary language Association)'),
    ('iku', 'Inuktitut'),
    ('ipk', 'Inupiak'),
    ('ita', 'Italian'),
    ('jpn', 'Japanese'),
    ('kan', 'Kannada'),
    ('kas', 'Kashmiri'),
    ('kaz', 'Kazakh'),
    ('khm', 'Khmer'),
    ('kin', 'Kinyarwanda'),
    ('kir', 'Kirghiz'),
    ('kor', 'Korean'),
    ('kur', 'Kurdish'),
    ('oci', 'Langue d \'Oc (post 1500)'),
    ('lao', 'Lao'),
    ('lat', 'Latin'),
    ('lav', 'Latvian'),
    ('lin', 'Lingala'),
    ('lit', 'Lithuanian'),
    ('mlg', 'Malagasy'),
    ('mlt', 'Maltese'),
    ('mar', 'Marathi'),
    ('mol', 'Moldavian'),
    ('mon', 'Mongolian'),
    ('nau', 'Nauru'),
    ('nep', 'Nepali'),
    ('nor', 'Norwegian'),
    ('ori', 'Oriya'),
    ('orm', 'Oromo'),
    ('pan', 'Panjabi'),
    ('pol', 'Polish'),
    ('por', 'Portuguese'),
    ('pus', 'Pushto'),
    ('que', 'Quechua'),
    ('roh', 'Rhaeto-Romance'),
    ('run', 'Rundi'),
    ('rus', 'Russian'),
    ('smo', 'Samoan'),
    ('sag', 'Sango'),
    ('san', 'Sanskrit'),
    ('scr', 'Serbo-Croatian'),
    ('sna', 'Shona'),
    ('snd', 'Sindhi'),
    ('sin', 'Singhalese'),
    ('ssw', 'Siswant'),
    ('slv', 'Slovenian'),
    ('som', 'Somali'),
    ('sot', 'Sotho'),
    ('spa', 'Spanish'),
    ('sun', 'Sudanese'),
    ('swa', 'Swahili'),
    ('tgl', 'Tagalog'),
    ('tgk', 'Tajik'),
    ('tam', 'Tamil'),
    ('tat', 'Tatar'),
    ('tel', 'Telugu'),
    ('tha', 'Thai'),
    ('tir', 'Tigrinya'),
    ('tog', 'Tonga (Nyasa)'),
    ('tso', 'Tsonga'),
    ('tsn', 'Tswana'),
    ('tur', 'Turkish'),
    ('tuk', 'Turkmen'),
    ('twi', 'Twi'),
    ('uig', 'Uighur'),
    ('ukr', 'Ukrainian'),
    ('urd', 'Urdu'),
    ('uzb', 'Uzbek'),
    ('vie', 'Vietnamese'),
    ('vol', 'Volapük'),
    ('wol', 'Wolof'),
    ('xho', 'Xhosa'),
    ('yid', 'Yiddish'),
    ('yor', 'Yoruba'),
    ('zha', 'Zhuang'),
    ('zul', 'Zulu'),
)

LINK_TYPES = ['original', 'data', 'image', 'metadata']<|MERGE_RESOLUTION|>--- conflicted
+++ resolved
@@ -20,41 +20,6 @@
 
 from django.utils.translation import ugettext_lazy as _
 
-<<<<<<< HEAD
-HIERARCHY_LEVELS = [
-    'series',
-    'software',
-    'featureType',
-    'model',
-    'collectionHardware',
-    'collectionSession',
-    'nonGeographicDataset',
-    'propertyType',
-    'fieldSession',
-    'dataset',
-    'service',
-    'attribute',
-    'attributeType',
-    'tile',
-    'feature',
-    'dimensionGroup'
-]
-
-UPDATE_FREQUENCIES = [
-    'annually',
-    'asNeeded',
-    'biannually',
-    'continual',
-    'daily',
-    'fortnightly',
-    'irregular',
-    'monthly',
-    'notPlanned',
-    'quarterly',
-    'unknown',
-    'weekly'
-]
-=======
 HIERARCHY_LEVELS = (
      ('series', _('series')),
      ('software', _('computer program or routine')),
@@ -88,7 +53,6 @@
      ('biannually', _('data is updated twice each year')),
      ('quarterly', _('data is updated every three months')),
 )
->>>>>>> 5baf21f9
 
 CONSTRAINT_OPTIONS = [
     'copyright',
