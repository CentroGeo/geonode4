--- conflicted
+++ resolved
@@ -508,8 +508,10 @@
 
 
 def layer_search_result_detail(request, template='layers/search_result_snippet.html'):
-<<<<<<< HEAD
     uuid = request.GET.get("uuid")
+    if  uuid is None:
+        return HttpResponse(status=400)
+ 
     with CSW() as csw_cat:
         rec = csw_cat.get_by_uuid(uuid)
         metadata_links = csw_cat.urls_for_uuid(uuid)
@@ -517,20 +519,6 @@
     if rec is None:
         return HttpResponse('No metadata found!', status=500)
 
-=======
-    uuid = request.GET.get("uuid", None)
-    if  uuid is None:
-        return HttpResponse(status=400)
-    csw = get_csw()
-    csw.getrecordbyid([uuid], outputschema=namespaces['gmd'])
-    recs = csw.records.values()
-    if len(recs) == 0:
-        return HttpResponse(status=404)
-    rec = recs[0]
-    raw_xml = csw._exml.find(nspath('MD_Metadata', namespaces['gmd']))
-    extra_links = _extract_links(raw_xml)
-    
->>>>>>> b80c915d
     try:
         layer = Layer.objects.get(uuid=uuid)
         layer_is_remote = False
