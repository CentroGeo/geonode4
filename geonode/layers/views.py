#########################################################################
#
# Copyright (C) 2016 OSGeo
#
# This program is free software: you can redistribute it and/or modify
# it under the terms of the GNU General Public License as published by
# the Free Software Foundation, either version 3 of the License, or
# (at your option) any later version.
#
# This program is distributed in the hope that it will be useful,
# but WITHOUT ANY WARRANTY; without even the implied warranty of
# MERCHANTABILITY or FITNESS FOR A PARTICULAR PURPOSE. See the
# GNU General Public License for more details.
#
# You should have received a copy of the GNU General Public License
# along with this program. If not, see <http://www.gnu.org/licenses/>.
#
#########################################################################
import re
import os
import json
import shutil
import decimal
import logging
import warnings
import traceback
from django.urls import reverse

from owslib.wfs import WebFeatureService
import xml.etree.ElementTree as ET

from django.conf import settings

from django.db.models import F
from django.http import Http404, JsonResponse
from django.contrib import messages
from django.shortcuts import render
from django.utils.html import escape
from django.forms.utils import ErrorList
from django.contrib.auth import get_user_model
from django.template.loader import get_template
from django.utils.translation import ugettext as _
from django.core.exceptions import PermissionDenied
from django.forms.models import inlineformset_factory
from django.template.response import TemplateResponse
from django.contrib.auth.decorators import login_required
from django.views.decorators.csrf import csrf_exempt
from django.http import HttpResponse, HttpResponseRedirect
from django.views.decorators.clickjacking import xframe_options_exempt
from django.views.decorators.http import require_http_methods

from geonode import geoserver
from geonode.layers.metadata import parse_metadata
from geonode.proxy.views import fetch_response_headers
from geonode.resource.manager import resource_manager
from geonode.geoserver.helpers import set_dataset_style, wps_format_is_supported
from geonode.resource.utils import update_resource

from geonode.base.auth import get_or_create_token
from geonode.base.forms import CategoryForm, TKeywordForm, ThesaurusAvailableForm
from geonode.base.views import batch_modify
from geonode.base.models import (
    Thesaurus,
    TopicCategory)
from geonode.base.enumerations import CHARSETS
from geonode.decorators import check_keyword_write_perms
from geonode.layers.forms import (
    DatasetForm,
    LayerUploadForm,
    LayerAttributeForm,
    NewLayerUploadForm)
from geonode.layers.models import (
    Dataset,
    Attribute)
from geonode.layers.utils import (
    get_files, is_sld_upload_only, is_xml_upload_only,
    validate_input_source)
from geonode.services.models import Service
from geonode.base import register_event
from geonode.monitoring.models import EventType
from geonode.groups.models import GroupProfile
from geonode.security.utils import get_user_visible_groups
from geonode.people.forms import ProfileForm
from geonode.utils import HttpClient, check_ogc_backend, llbbox_to_mercator, resolve_object, mkdtemp
from geonode.geoserver.helpers import (
    ogc_server_settings,
    select_relevant_files,
    write_uploaded_files_to_disk)
from geonode.geoserver.security import set_geowebcache_invalidate_cache

if check_ogc_backend(geoserver.BACKEND_PACKAGE):
    from geonode.geoserver.helpers import gs_catalog

CONTEXT_LOG_FILE = ogc_server_settings.LOG_FILE

logger = logging.getLogger("geonode.layers.views")

DEFAULT_SEARCH_BATCH_SIZE = 10
MAX_SEARCH_BATCH_SIZE = 25
GENERIC_UPLOAD_ERROR = _("There was an error while attempting to upload your data. \
Please try again, or contact and administrator if the problem continues.")

METADATA_UPLOADED_PRESERVE_ERROR = _("Note: this dataset's orginal metadata was \
populated and preserved by importing a metadata XML file. This metadata cannot be edited.")

_PERMISSION_MSG_DELETE = _("You are not permitted to delete this dataset")
_PERMISSION_MSG_GENERIC = _('You do not have permissions for this dataset.')
_PERMISSION_MSG_MODIFY = _("You are not permitted to modify this dataset")
_PERMISSION_MSG_METADATA = _("You are not permitted to modify this dataset's metadata")
_PERMISSION_MSG_VIEW = _("You are not permitted to view this dataset")


def log_snippet(log_file):
    if not log_file or not os.path.isfile(log_file):
        return f"No log file at {log_file}"

    with open(log_file) as f:
        f.seek(0, 2)  # Seek @ EOF
        fsize = f.tell()  # Get Size
        f.seek(max(fsize - 10024, 0), 0)  # Set pos @ last n chars
        return f.read()


def _resolve_dataset(request, alternate, permission='base.view_resourcebase', msg=_PERMISSION_MSG_GENERIC, **kwargs):
    """
    Resolve the layer by the provided typename (which may include service name) and check the optional permission.
    """
    service_typename = alternate.split(":", 1)
    if Service.objects.filter(name=service_typename[0]).count() == 1:
        query = {
            'alternate': service_typename[1],
            'remote_service': Service.objects.filter(name=service_typename[0]).get()
        }
        return resolve_object(
            request,
            Dataset,
            query,
            permission=permission,
            permission_msg=msg,
            **kwargs)
    else:
        if len(service_typename) > 1 and ':' in service_typename[1]:
            if service_typename[0]:
                query = {
                    'store': service_typename[0],
                    'alternate': service_typename[1]
                }
            else:
                query = {
                    'alternate': service_typename[1]
                }
        else:
            query = {'alternate': alternate}
        test_query = Dataset.objects.filter(**query)
        if test_query.count() > 1 and test_query.exclude(subtype='remote').count() == 1:
            query = {
                'id': test_query.exclude(subtype='remote').last().id
            }
        elif test_query.count() > 1:
            query = {
                'id': test_query.last().id
            }
        return resolve_object(request,
                              Dataset,
                              query,
                              permission=permission,
                              permission_msg=msg,
                              **kwargs)


# Basic Dataset Views #

@login_required
@require_http_methods(["POST"])
def dataset_upload(request):
    if is_xml_upload_only(request):
        return dataset_upload_metadata(request)
    elif is_sld_upload_only(request):
        return dataset_style_upload(request)
    out = {"errormsgs": "Please, execute a valid upload request"}
    return HttpResponse(
        json.dumps(out),
        content_type='application/json',
        status=500)


def dataset_upload_metadata(request):
    out = {}
    errormsgs = []

    form = NewLayerUploadForm(request.POST, request.FILES)

    if form.is_valid():
<<<<<<< HEAD

        tempdir = tempfile.mkdtemp(dir=settings.MEDIA_ROOT)

=======
        tempdir = mkdtemp()
>>>>>>> 6124dec0
        relevant_files = select_relevant_files(
            ['xml'],
            iter(request.FILES.values())
        )

        logger.debug(f"relevant_files: {relevant_files}")

        write_uploaded_files_to_disk(tempdir, relevant_files)

        base_file = os.path.join(tempdir, form.cleaned_data["base_file"].name)

        name = form.cleaned_data['dataset_title']
        layer = Dataset.objects.filter(typename=name)
        if layer.exists():
            dataset_uuid, vals, regions, keywords, _ = parse_metadata(
                open(base_file).read())
            if dataset_uuid and layer.first().uuid != dataset_uuid:
                out['success'] = False
                out['errors'] = "The UUID identifier from the XML Metadata, is different from the one saved"
                return HttpResponse(
                    json.dumps(out),
                    content_type='application/json',
                    status=404)
            updated_dataset = update_resource(layer.first(), base_file, regions, keywords, vals)
            updated_dataset.save()
            out['status'] = ['finished']
            out['url'] = updated_dataset.get_absolute_url()
            out['bbox'] = updated_dataset.bbox_string
            out['crs'] = {
                'type': 'name',
                'properties': updated_dataset.srid
            }
            out['ogc_backend'] = settings.OGC_SERVER['default']['BACKEND']
            if hasattr(updated_dataset, 'upload_session'):
                upload_session = updated_dataset.upload_session
                upload_session.processed = True
                upload_session.save()
            status_code = 200
            out['success'] = True
            return HttpResponse(
                json.dumps(out),
                content_type='application/json',
                status=status_code)
        else:
            out['success'] = False
            out['errors'] = "Dataset selected does not exists"
            status_code = 404
        return HttpResponse(
            json.dumps(out),
            content_type='application/json',
            status=status_code)
    else:
        for e in form.errors.values():
            errormsgs.extend([escape(v) for v in e])
        out['errors'] = form.errors
        out['errormsgs'] = errormsgs

    return HttpResponse(
        json.dumps(out),
        content_type='application/json',
        status=500)


def dataset_style_upload(request):
    form = NewLayerUploadForm(request.POST, request.FILES)
    body = {}
    if not form.is_valid():
        body['success'] = False
        body['errors'] = form.errors
        return HttpResponse(
            json.dumps(body),
            content_type='application/json',
            status=500)

    status_code = 200
    try:
        data = form.cleaned_data
        body = {
            'success': True,
            'style': data.get('dataset_title'),
        }

        layer = _resolve_dataset(
            request,
            data.get('dataset_title'),
            'base.change_resourcebase',
            _PERMISSION_MSG_MODIFY)

        sld = request.FILES['sld_file'].read()

        set_dataset_style(layer, data.get('dataset_title'), sld)
        body['url'] = layer.get_absolute_url()
        body['bbox'] = layer.bbox_string
        body['crs'] = {
            'type': 'name',
            'properties': layer.srid
        }
        body['ogc_backend'] = settings.OGC_SERVER['default']['BACKEND']
        body['status'] = ['finished']
    except Exception as e:
        status_code = 500
        body['success'] = False
        body['errors'] = str(e.args[0])

    return HttpResponse(
        json.dumps(body),
        content_type='application/json',
        status=status_code)


def dataset_detail(request, layername, template='datasets/dataset_detail.html'):
    try:
        layer = _resolve_dataset(
            request,
            layername,
            'base.view_resourcebase',
            _PERMISSION_MSG_VIEW)
    except PermissionDenied:
        return HttpResponse(_("Not allowed"), status=403)
    except Exception:
        raise Http404(_("Not found"))
    if not layer:
        raise Http404(_("Not found"))

    # Update count for popularity ranking,
    # but do not includes admins or resource owners
    layer.view_count_up(request.user)

    access_token = None
    if request and request.user:
        access_token = get_or_create_token(request.user)
        if access_token and not access_token.is_expired():
            access_token = access_token.token
        else:
            access_token = None

    context_dict = {
        'access_token': access_token,
        'resource': layer,
    }
    register_event(request, 'view', layer)
    return TemplateResponse(request, template, context=context_dict)


# Loads the data using the OWS lib when the "Do you want to filter it"
# button is clicked.
def load_dataset_data(request, template='datasets/dataset_detail.html'):
    context_dict = {}
    data_dict = json.loads(request.POST.get('json_data'))
    layername = data_dict['dataset_name']
    filtered_attributes = ''
    if not isinstance(data_dict['filtered_attributes'], str):
        filtered_attributes = [x for x in data_dict['filtered_attributes'] if '/load_dataset_data' not in x]
    name = layername if ':' not in layername else layername.split(':')[1]
    location = f"{(settings.OGC_SERVER['default']['LOCATION'])}wms"
    headers = {}
    if request and 'access_token' in request.session:
        access_token = request.session['access_token']
        headers['Authorization'] = f'Bearer {access_token}'

    try:
        wfs = WebFeatureService(
            location,
            version='1.1.0',
            headers=headers
        )
        response = wfs.getfeature(
            typename=name,
            propertyname=filtered_attributes,
            outputFormat='application/json')
        x = response.read()
        x = json.loads(x)
        features_response = json.dumps(x)
        decoded = json.loads(features_response)
        decoded_features = decoded['features']
        properties = {}
        for key in decoded_features[0]['properties']:
            properties[key] = []

        # loop the dictionary based on the values on the list and add the properties
        # in the dictionary (if doesn't exist) together with the value
        from collections.abc import Iterable
        for i in range(len(decoded_features)):
            for key, value in decoded_features[i]['properties'].items():
                if value != '' and isinstance(value, (str, int, float)) and (
                        (isinstance(value, Iterable) and '/load_dataset_data' not in value) or value):
                    properties[key].append(value)

        for key in properties:
            properties[key] = list(set(properties[key]))
            properties[key].sort()

        context_dict["feature_properties"] = properties
    except Exception:
        traceback.print_exc()
        logger.error("Possible error with OWSLib.")
    return HttpResponse(json.dumps(context_dict),
                        content_type="application/json")


def dataset_feature_catalogue(
        request,
        layername,
        template='../../catalogue/templates/catalogue/feature_catalogue.xml'):
    try:
        layer = _resolve_dataset(request, layername)
    except PermissionDenied:
        return HttpResponse(_("Not allowed"), status=403)
    except Exception:
        raise Http404(_("Not found"))
    if not layer:
        raise Http404(_("Not found"))

    if layer.subtype != 'vector':
        out = {
            'success': False,
            'errors': 'layer is not a feature type'
        }
        return HttpResponse(
            json.dumps(out),
            content_type='application/json',
            status=400)

    attributes = []

    for attrset in layer.attribute_set.order_by('display_order'):
        attr = {
            'name': attrset.attribute,
            'type': attrset.attribute_type
        }
        attributes.append(attr)

    context_dict = {
        'dataset': layer,
        'attributes': attributes,
        'metadata': settings.PYCSW['CONFIGURATION']['metadata:main']
    }
    register_event(request, 'view', layer)
    return render(
        request,
        template,
        context=context_dict,
        content_type='application/xml')


@login_required
@check_keyword_write_perms
def dataset_metadata(
        request,
        layername,
        template='datasets/dataset_metadata.html',
        ajax=True):
    try:
        layer = _resolve_dataset(
            request,
            layername,
            'base.change_resourcebase_metadata',
            _PERMISSION_MSG_METADATA)
    except PermissionDenied as e:
        return HttpResponse(Exception(_("Not allowed"), e), status=403)
    except Exception as e:
        raise Http404(Exception(_("Not found"), e))
    if not layer:
        raise Http404(_("Not found"))

    dataset_attribute_set = inlineformset_factory(
        Dataset,
        Attribute,
        extra=0,
        form=LayerAttributeForm,
    )
    current_keywords = [keyword.name for keyword in layer.keywords.all()]
    topic_category = layer.category

    topic_thesaurus = layer.tkeywords.all()
    # Add metadata_author or poc if missing
    layer.add_missing_metadata_author_or_poc()

    poc = layer.poc
    metadata_author = layer.metadata_author

    # assert False, str(dataset_bbox)
    config = layer.attribute_config()

    # Add required parameters for GXP lazy-loading
    dataset_bbox = layer.bbox
    bbox = [float(coord) for coord in list(dataset_bbox[0:4])]
    if hasattr(layer, 'srid'):
        config['crs'] = {
            'type': 'name',
            'properties': layer.srid
        }
    config["srs"] = getattr(settings, 'DEFAULT_MAP_CRS', 'EPSG:3857')
    config["bbox"] = bbox if config["srs"] != 'EPSG:3857' \
        else llbbox_to_mercator([float(coord) for coord in bbox])
    config["title"] = layer.title
    config["queryable"] = True

    # Update count for popularity ranking,
    # but do not includes admins or resource owners
    if request.user != layer.owner and not request.user.is_superuser:
        Dataset.objects.filter(
            id=layer.id).update(popular_count=F('popular_count') + 1)

    if request.method == "POST":
        if layer.metadata_uploaded_preserve:  # layer metadata cannot be edited
            out = {
                'success': False,
                'errors': METADATA_UPLOADED_PRESERVE_ERROR
            }
            return HttpResponse(
                json.dumps(out),
                content_type='application/json',
                status=400)

        thumbnail_url = layer.thumbnail_url
        dataset_form = DatasetForm(request.POST, instance=layer, prefix="resource", user=request.user)
        if not dataset_form.is_valid():
            logger.error(f"Dataset Metadata form is not valid: {dataset_form.errors}")
            out = {
                'success': False,
                'errors': [f"{x}: {y[0].messages[0]}" for x, y in dataset_form.errors.as_data().items()]
            }
            return HttpResponse(
                json.dumps(out),
                content_type='application/json',
                status=400)
        if not layer.thumbnail_url:
            layer.thumbnail_url = thumbnail_url
        attribute_form = dataset_attribute_set(
            request.POST,
            instance=layer,
            prefix="dataset_attribute_set",
            queryset=Attribute.objects.order_by('display_order'))
        if not attribute_form.is_valid():
            logger.error(f"Dataset Attributes form is not valid: {attribute_form.errors}")
            out = {
                'success': False,
                "errors": [re.sub(re.compile('<.*?>'), '', str(err)) for err in attribute_form.errors]
            }
            return HttpResponse(
                json.dumps(out),
                content_type='application/json',
                status=400)
        category_form = CategoryForm(request.POST, prefix="category_choice_field", initial=int(
            request.POST["category_choice_field"]) if "category_choice_field" in request.POST and
            request.POST["category_choice_field"] else None)
        if not category_form.is_valid():
            logger.error(f"Dataset Category form is not valid: {category_form.errors}")
            out = {
                'success': False,
                'errors': [
                    re.sub(re.compile('<.*?>'), '', str(err)) for err in category_form.errors]
            }
            return HttpResponse(
                json.dumps(out),
                content_type='application/json',
                status=400)
        if hasattr(settings, 'THESAURUS'):
            tkeywords_form = TKeywordForm(request.POST)
        else:
            tkeywords_form = ThesaurusAvailableForm(request.POST, prefix='tkeywords')
            #  set initial values for thesaurus form
        if not tkeywords_form.is_valid():
            logger.error(f"Dataset Thesauri Keywords form is not valid: {tkeywords_form.errors}")
            out = {
                'success': False,
                'errors': [
                    re.sub(re.compile('<.*?>'), '', str(err)) for err in tkeywords_form.errors]
            }
            return HttpResponse(
                json.dumps(out),
                content_type='application/json',
                status=400)
    else:
        dataset_form = DatasetForm(instance=layer, prefix="resource", user=request.user)
        dataset_form.disable_keywords_widget_for_non_superuser(request.user)
        attribute_form = dataset_attribute_set(
            instance=layer,
            prefix="dataset_attribute_set",
            queryset=Attribute.objects.order_by('display_order'))
        category_form = CategoryForm(
            prefix="category_choice_field",
            initial=topic_category.id if topic_category else None)

        # Create THESAURUS widgets
        lang = settings.THESAURUS_DEFAULT_LANG if hasattr(settings, 'THESAURUS_DEFAULT_LANG') else 'en'
        if hasattr(settings, 'THESAURUS') and settings.THESAURUS:
            warnings.warn('The settings for Thesaurus has been moved to Model, \
            this feature will be removed in next releases', DeprecationWarning)
            dataset_tkeywords = layer.tkeywords.all()
            tkeywords_list = ''
            if dataset_tkeywords and len(dataset_tkeywords) > 0:
                tkeywords_ids = dataset_tkeywords.values_list('id', flat=True)
                if hasattr(settings, 'THESAURUS') and settings.THESAURUS:
                    el = settings.THESAURUS
                    thesaurus_name = el['name']
                    try:
                        t = Thesaurus.objects.get(identifier=thesaurus_name)
                        for tk in t.thesaurus.filter(pk__in=tkeywords_ids):
                            tkl = tk.keyword.filter(lang=lang)
                            if len(tkl) > 0:
                                tkl_ids = ",".join(
                                    map(str, tkl.values_list('id', flat=True)))
                                tkeywords_list += f",{tkl_ids}" if len(
                                    tkeywords_list) > 0 else tkl_ids
                    except Exception:
                        tb = traceback.format_exc()
                        logger.error(tb)
            tkeywords_form = TKeywordForm(instance=layer)
        else:
            tkeywords_form = ThesaurusAvailableForm(prefix='tkeywords')
            #  set initial values for thesaurus form
            for tid in tkeywords_form.fields:
                values = []
                values = [keyword.id for keyword in topic_thesaurus if int(tid) == keyword.thesaurus.id]
                tkeywords_form.fields[tid].initial = values

    if request.method == "POST" and dataset_form.is_valid() and attribute_form.is_valid(
    ) and category_form.is_valid() and tkeywords_form.is_valid():
        new_poc = dataset_form.cleaned_data['poc']
        new_author = dataset_form.cleaned_data['metadata_author']

        if new_poc is None:
            if poc is None:
                poc_form = ProfileForm(
                    request.POST,
                    prefix="poc",
                    instance=poc)
            else:
                poc_form = ProfileForm(request.POST, prefix="poc")
            if poc_form.is_valid():
                if len(poc_form.cleaned_data['profile']) == 0:
                    # FIXME use form.add_error in django > 1.7
                    errors = poc_form._errors.setdefault(
                        'profile', ErrorList())
                    errors.append(
                        _('You must set a point of contact for this resource'))
                    poc = None
            if poc_form.has_changed and poc_form.is_valid():
                new_poc = poc_form.save()

        if new_author is None:
            if metadata_author is None:
                author_form = ProfileForm(request.POST, prefix="author",
                                          instance=metadata_author)
            else:
                author_form = ProfileForm(request.POST, prefix="author")
            if author_form.is_valid():
                if len(author_form.cleaned_data['profile']) == 0:
                    # FIXME use form.add_error in django > 1.7
                    errors = author_form._errors.setdefault(
                        'profile', ErrorList())
                    errors.append(
                        _('You must set an author for this resource'))
                    metadata_author = None
            if author_form.has_changed and author_form.is_valid():
                new_author = author_form.save()

        new_category = None
        if category_form and 'category_choice_field' in category_form.cleaned_data and\
                category_form.cleaned_data['category_choice_field']:
            new_category = TopicCategory.objects.get(
                id=int(category_form.cleaned_data['category_choice_field']))

        for form in attribute_form.cleaned_data:
            la = Attribute.objects.get(id=int(form['id'].id))
            la.description = form["description"]
            la.attribute_label = form["attribute_label"]
            la.visible = form["visible"]
            la.display_order = form["display_order"]
            la.featureinfo_type = form["featureinfo_type"]
            la.save()

        if new_poc is not None or new_author is not None:
            if new_poc is not None:
                layer.poc = new_poc
            if new_author is not None:
                layer.metadata_author = new_author

        new_keywords = current_keywords if request.keyword_readonly else dataset_form.cleaned_data['keywords']
        new_regions = [x.strip() for x in dataset_form.cleaned_data['regions']]

        layer.keywords.clear()
        if new_keywords:
            layer.keywords.add(*new_keywords)
        layer.regions.clear()
        if new_regions:
            layer.regions.add(*new_regions)
        layer.category = new_category

        from geonode.upload.models import Upload

        up_sessions = Upload.objects.filter(resource_id=layer.resourcebase_ptr_id)
        if up_sessions.count() > 0 and up_sessions[0].user != layer.owner:
            up_sessions.update(user=layer.owner)

        register_event(request, EventType.EVENT_CHANGE_METADATA, layer)
        if not ajax:
            return HttpResponseRedirect(layer.get_absolute_url())

        message = layer.alternate

        try:
            if not tkeywords_form.is_valid():
                return HttpResponse(json.dumps({'message': "Invalid thesaurus keywords"}, status_code=400))

            thesaurus_setting = getattr(settings, 'THESAURUS', None)
            if thesaurus_setting:
                tkeywords_data = tkeywords_form.cleaned_data['tkeywords']
                tkeywords_data = tkeywords_data.filter(
                    thesaurus__identifier=thesaurus_setting['name']
                )
                layer.tkeywords.set(tkeywords_data)
            elif Thesaurus.objects.all().exists():
                fields = tkeywords_form.cleaned_data
                layer.tkeywords.set(tkeywords_form.cleanx(fields))

        except Exception:
            tb = traceback.format_exc()
            logger.error(tb)

        resource_manager.update(
            layer.uuid,
            instance=layer,
            notify=True,
            extra_metadata=json.loads(dataset_form.cleaned_data['extra_metadata'])
        )
        return HttpResponse(json.dumps({'message': message}))

    if settings.ADMIN_MODERATE_UPLOADS:
        if not request.user.is_superuser:
            can_change_metadata = request.user.has_perm(
                'change_resourcebase_metadata',
                layer.get_self_resource())
            try:
                is_manager = request.user.groupmember_set.all().filter(role='manager').exists()
            except Exception:
                is_manager = False

            if not is_manager or not can_change_metadata:
                if settings.RESOURCE_PUBLISHING:
                    dataset_form.fields['is_published'].widget.attrs.update(
                        {'disabled': 'true'})
                dataset_form.fields['is_approved'].widget.attrs.update(
                    {'disabled': 'true'})

    if poc is not None:
        dataset_form.fields['poc'].initial = poc.id
        poc_form = ProfileForm(prefix="poc")
        poc_form.hidden = True
    else:
        poc_form = ProfileForm(prefix="poc")
        poc_form.hidden = False

    if metadata_author is not None:
        dataset_form.fields['metadata_author'].initial = metadata_author.id
        author_form = ProfileForm(prefix="author")
        author_form.hidden = True
    else:
        author_form = ProfileForm(prefix="author")
        author_form.hidden = False

    metadata_author_groups = get_user_visible_groups(request.user)

    register_event(request, 'view_metadata', layer)
    return render(request, template, context={
        "resource": layer,
        "dataset": layer,
        "dataset_form": dataset_form,
        "poc_form": poc_form,
        "author_form": author_form,
        "attribute_form": attribute_form,
        "category_form": category_form,
        "tkeywords_form": tkeywords_form,
        "preview": getattr(settings, 'GEONODE_CLIENT_LAYER_PREVIEW_LIBRARY', 'mapstore'),
        "crs": getattr(settings, 'DEFAULT_MAP_CRS', 'EPSG:3857'),
        "metadataxsl": getattr(settings, 'GEONODE_CATALOGUE_METADATA_XSL', True),
        "freetext_readonly": getattr(
            settings,
            'FREETEXT_KEYWORDS_READONLY',
            False),
        "metadata_author_groups": metadata_author_groups,
        "TOPICCATEGORY_MANDATORY": getattr(settings, 'TOPICCATEGORY_MANDATORY', False),
        "GROUP_MANDATORY_RESOURCES": getattr(settings, 'GROUP_MANDATORY_RESOURCES', False),
        "UI_MANDATORY_FIELDS": list(
            set(getattr(settings, 'UI_DEFAULT_MANDATORY_FIELDS', []))
            |
            set(getattr(settings, 'UI_REQUIRED_FIELDS', []))
        )
    })


@login_required
def dataset_metadata_advanced(request, layername):
    return dataset_metadata(
        request,
        layername,
        template='datasets/dataset_metadata_advanced.html')


@csrf_exempt
def dataset_download(request, layername):
    try:
        dataset = _resolve_dataset(
            request,
            layername,
            'base.download_resourcebase',
            _PERMISSION_MSG_GENERIC)
    except Exception as e:
        raise Http404(Exception(_("Not found"), e))

    if not settings.USE_GEOSERVER:
        # if GeoServer is not used, we redirect to the proxy download
        return HttpResponseRedirect(reverse('download', args=[dataset.id]))

    download_format = request.GET.get('export_format')

    if download_format and not wps_format_is_supported(download_format, dataset.subtype):
        logger.error("The format provided is not valid for the selected resource")
        return JsonResponse({"error": "The format provided is not valid for the selected resource"}, status=500)

    _format = 'application/zip' if dataset.is_vector() else 'image/tiff'
    # getting default payload
    tpl = get_template("geoserver/dataset_download.xml")
    ctx = {
        "alternate": dataset.alternate,
        "download_format": download_format or _format
    }
    # applying context for the payload
    payload = tpl.render(ctx)

    # init of Client
    client = HttpClient()

    headers = {
        "Content-type": "application/xml",
        "Accept": "application/xml"
    }

    # defining the URL needed fr the download
    url = f"{settings.OGC_SERVER['default']['LOCATION']}ows?service=WPS&version=1.0.0&REQUEST=Execute"
    if not request.user.is_anonymous:
        # define access token for the user
        access_token = get_or_create_token(request.user)
        url += f"&access_token={access_token}"

    # request to geoserver
    response, content = client.request(
        url=url,
        data=payload,
        method="post",
        headers=headers
    )

    if response.status_code != 200:
        logger.error(f"Download dataset exception: error during call with GeoServer: {response.content}")
        return JsonResponse(
            {"error": f"Download dataset exception: error during call with GeoServer: {response.content}"},
            status=500
        )

    # error handling
    namespaces = {"ows": "http://www.opengis.net/ows/1.1", "wps": "http://www.opengis.net/wps/1.0.0"}
    response_type = response.headers.get('Content-Type')
    if response_type == 'text/xml':
        # parsing XML for get exception
        content = ET.fromstring(response.text)
        exc = content.find('*//ows:Exception', namespaces=namespaces) or content.find('ows:Exception', namespaces=namespaces)
        if exc:
            exc_text = exc.find('ows:ExceptionText', namespaces=namespaces)
            logger.error(f"{exc.attrib.get('exceptionCode')} {exc_text.text}")
            return JsonResponse({"error": f"{exc.attrib.get('exceptionCode')}: {exc_text.text}"}, status=500)

    return_response = fetch_response_headers(
        HttpResponse(
            content=response.content,
            status=response.status_code,
            content_type=download_format
        ), response.headers)
    return_response.headers['Content-Type'] = download_format or _format
    return return_response


@login_required
def dataset_replace(request, layername, template='datasets/dataset_replace.html'):
    return dataset_append_replace_view(request, layername, template, action_type='replace')


@login_required
def dataset_append(request, layername, template='datasets/dataset_append.html'):
    return dataset_append_replace_view(request, layername, template, action_type='append')


def dataset_append_replace_view(request, layername, template, action_type):
    try:
        layer = _resolve_dataset(
            request,
            layername,
            'base.change_resourcebase',
            _PERMISSION_MSG_MODIFY)
    except PermissionDenied:
        return HttpResponse("Not allowed", status=403)
    except Exception:
        raise Http404("Not found")
    if not layer:
        raise Http404("Not found")

    if request.method == 'GET':
        ctx = {
            'charsets': CHARSETS,
            'resource': layer,
            'is_featuretype': layer.is_vector(),
            'is_dataset': True,
        }
        return render(request, template, context=ctx)
    elif request.method == 'POST':
        form = LayerUploadForm(request.POST, request.FILES)
        out = {}
        if form.is_valid():
            try:
                tempdir, base_file = form.write_files()
                files, _tmpdir = get_files(base_file)
                #  validate input source
                resource_is_valid = validate_input_source(
                    layer=layer, filename=base_file, files=files, action_type=action_type
                )
                out = {}
                if resource_is_valid:
                    getattr(resource_manager, action_type)(
                        layer,
                        vals={
                            'files': list(files.values()),
                            'user': request.user})
                    out['success'] = True
                    out['url'] = layer.get_absolute_url()
                    #  invalidating resource chache
                    set_geowebcache_invalidate_cache(layer.typename)
            except Exception as e:
                logger.exception(e)
                out['success'] = False
                out['errors'] = str(e)
            finally:
                if tempdir is not None:
                    shutil.rmtree(tempdir, ignore_errors=True)
                if _tmpdir is not None:
                    shutil.rmtree(_tmpdir, ignore_errors=True)
        else:
            errormsgs = []
            for e in form.errors.values():
                errormsgs.append([escape(v) for v in e])
            out['errors'] = form.errors
            out['errormsgs'] = errormsgs

        if out['success']:
            status_code = 200
            register_event(request, 'change', layer)
        else:
            status_code = 400

        return HttpResponse(
            json.dumps(out),
            content_type='application/json',
            status=status_code)


@login_required
def dataset_granule_remove(
        request,
        granule_id,
        layername,
        template='datasets/dataset_granule_remove.html'):
    try:
        layer = _resolve_dataset(
            request,
            layername,
            'base.delete_resourcebase',
            _PERMISSION_MSG_DELETE)
    except PermissionDenied:
        return HttpResponse(_("Not allowed"), status=403)
    except Exception:
        raise Http404(_("Not found"))
    if not layer:
        raise Http404(_("Not found"))

    if (request.method == 'GET'):
        return render(request, template, context={
            "granule_id": granule_id,
            "dataset": layer
        })
    if (request.method == 'POST'):
        try:
            cat = gs_catalog
            cat._cache.clear()
            store = cat.get_store(layer.name)
            coverages = cat.mosaic_coverages(store)
            cat.mosaic_delete_granule(
                coverages['coverages']['coverage'][0]['name'], store, granule_id)
        except Exception as e:
            traceback.print_exc()
            message = f'{_("Unable to delete layer")}: {layer.alternate}.'
            if 'referenced by layer group' in getattr(e, 'message', ''):
                message = _(
                    'This dataset is a member of a layer group, you must remove the dataset from the group '
                    'before deleting.')

            messages.error(request, message)
            return render(
                request, template, context={"layer": layer})
        return HttpResponseRedirect(layer.get_absolute_url())
    else:
        return HttpResponse("Not allowed", status=403)


def get_dataset(request, layername):
    """Get Dataset object as JSON"""

    # Function to treat Decimal in json.dumps.
    # http://stackoverflow.com/a/16957370/1198772
    def decimal_default(obj):
        if isinstance(obj, decimal.Decimal):
            return float(obj)
        raise TypeError
    logger.debug('Call get layer')
    if request.method == 'GET':
        try:
            dataset_obj = _resolve_dataset(request, layername)
        except PermissionDenied:
            return HttpResponse(_("Not allowed"), status=403)
        except Exception:
            raise Http404(_("Not found"))
        if not dataset_obj:
            raise Http404(_("Not found"))

        logger.debug(layername)
        response = {
            'typename': layername,
            'name': dataset_obj.name,
            'title': dataset_obj.title,
            'url': dataset_obj.get_tiles_url(),
            'bbox_string': dataset_obj.bbox_string,
            'bbox_x0': dataset_obj.bbox_helper.xmin,
            'bbox_x1': dataset_obj.bbox_helper.xmax,
            'bbox_y0': dataset_obj.bbox_helper.ymin,
            'bbox_y1': dataset_obj.bbox_helper.ymax,
        }
        return HttpResponse(
            json.dumps(
                response,
                ensure_ascii=False,
                default=decimal_default
            ),
            content_type='application/javascript')


def dataset_metadata_detail(
        request,
        layername,
        template='datasets/dataset_metadata_detail.html'):
    try:
        layer = _resolve_dataset(
            request,
            layername,
            'view_resourcebase',
            _PERMISSION_MSG_METADATA)
    except PermissionDenied:
        return HttpResponse(_("Not allowed"), status=403)
    except Exception:
        raise Http404(_("Not found"))
    if not layer:
        raise Http404(_("Not found"))

    group = None
    if layer.group:
        try:
            group = GroupProfile.objects.get(slug=layer.group.name)
        except GroupProfile.DoesNotExist:
            group = None
    site_url = settings.SITEURL.rstrip('/') if settings.SITEURL.startswith('http') else settings.SITEURL

    register_event(request, 'view_metadata', layer)
    perms_list = list(
        layer.get_self_resource().get_user_perms(request.user)
        .union(layer.get_user_perms(request.user))
    )

    return render(request, template, context={
        "resource": layer,
        "perms_list": perms_list,
        "group": group,
        'SITEURL': site_url
    })


def dataset_metadata_upload(
        request,
        layername,
        template='datasets/dataset_metadata_upload.html'):
    try:
        layer = _resolve_dataset(
            request,
            layername,
            'base.change_resourcebase',
            _PERMISSION_MSG_METADATA)
    except PermissionDenied:
        return HttpResponse(_("Not allowed"), status=403)
    except Exception:
        raise Http404(_("Not found"))
    if not layer:
        raise Http404(_("Not found"))

    site_url = settings.SITEURL.rstrip('/') if settings.SITEURL.startswith('http') else settings.SITEURL
    return render(request, template, context={
        "resource": layer,
        "layer": layer,
        'SITEURL': site_url
    })


def dataset_sld_upload(
        request,
        layername,
        template='datasets/dataset_style_upload.html'):
    try:
        layer = _resolve_dataset(
            request,
            layername,
            'base.change_resourcebase',
            _PERMISSION_MSG_METADATA)
    except PermissionDenied:
        return HttpResponse(_("Not allowed"), status=403)
    except Exception:
        raise Http404(_("Not found"))
    if not layer:
        raise Http404(_("Not found"))

    site_url = settings.SITEURL.rstrip('/') if settings.SITEURL.startswith('http') else settings.SITEURL
    return render(request, template, context={
        "resource": layer,
        "dataset": layer,
        'SITEURL': site_url
    })


@xframe_options_exempt
def dataset_embed(
        request,
        layername,
        template='datasets/dataset_embed.html'):
    return dataset_detail(request, layername, template)


@login_required
def dataset_batch_metadata(request):
    return batch_modify(request, 'Dataset')


def dataset_view_counter(dataset_id, viewer):
    _l = Dataset.objects.get(id=dataset_id)
    _u = get_user_model().objects.get(username=viewer)
    _l.view_count_up(_u, do_local=True)<|MERGE_RESOLUTION|>--- conflicted
+++ resolved
@@ -191,13 +191,7 @@
     form = NewLayerUploadForm(request.POST, request.FILES)
 
     if form.is_valid():
-<<<<<<< HEAD
-
-        tempdir = tempfile.mkdtemp(dir=settings.MEDIA_ROOT)
-
-=======
         tempdir = mkdtemp()
->>>>>>> 6124dec0
         relevant_files = select_relevant_files(
             ['xml'],
             iter(request.FILES.values())
