# -*- coding: utf-8 -*-
#########################################################################
#
# Copyright (C) 2016 OSGeo
#
# This program is free software: you can redistribute it and/or modify
# it under the terms of the GNU General Public License as published by
# the Free Software Foundation, either version 3 of the License, or
# (at your option) any later version.
#
# This program is distributed in the hope that it will be useful,
# but WITHOUT ANY WARRANTY; without even the implied warranty of
# MERCHANTABILITY or FITNESS FOR A PARTICULAR PURPOSE. See the
# GNU General Public License for more details.
#
# You should have received a copy of the GNU General Public License
# along with this program. If not, see <http://www.gnu.org/licenses/>.
#
#########################################################################

import uuid
import logging

from datetime import datetime

from django.db import models
from django.db.models import signals
from django.contrib.contenttypes.models import ContentType
from django.conf import settings
from django.utils.translation import ugettext as _
from django.core.urlresolvers import reverse
from django.core.files.storage import FileSystemStorage

from geonode.base.models import ResourceBase, ResourceBaseManager, resourcebase_post_save
from geonode.people.utils import get_valid_user
from agon_ratings.models import OverallRating
from geonode.utils import check_shp_columnnames
from geonode.security.models import remove_object_permissions

logger = logging.getLogger("geonode.layers.models")

shp_exts = ['.shp', ]
csv_exts = ['.csv']
kml_exts = ['.kml']
vec_exts = shp_exts + csv_exts + kml_exts

cov_exts = ['.tif', '.tiff', '.geotiff', '.geotif', '.asc']

TIME_REGEX = (
    ('[0-9]{8}', _('YYYYMMDD')),
    ('[0-9]{8}T[0-9]{6}', _("YYYYMMDD'T'hhmmss")),
    ('[0-9]{8}T[0-9]{6}Z', _("YYYYMMDD'T'hhmmss'Z'")),
)

TIME_REGEX_FORMAT = {
    '[0-9]{8}': '%Y%m%d',
    '[0-9]{8}T[0-9]{6}': '%Y%m%dT%H%M%S',
    '[0-9]{8}T[0-9]{6}Z': '%Y%m%dT%H%M%SZ'
}


class Style(models.Model):

    """Model for storing styles.
    """
    name = models.CharField(_('style name'), max_length=255, unique=True)
    sld_title = models.CharField(max_length=255, null=True, blank=True)
    sld_body = models.TextField(_('sld text'), null=True, blank=True)
    sld_version = models.CharField(
        _('sld version'),
        max_length=12,
        null=True,
        blank=True)
    sld_url = models.CharField(_('sld url'), null=True, max_length=1000)
    workspace = models.CharField(max_length=255, null=True, blank=True)

    def __str__(self):
        return "%s" % self.name.encode('utf-8')

    def absolute_url(self):
        if self.sld_url:
            if self.sld_url.startswith(
                    settings.OGC_SERVER['default']['LOCATION']):
                return self.sld_url.split(
                    settings.OGC_SERVER['default']['LOCATION'], 1)[1]
            elif self.sld_url.startswith(settings.OGC_SERVER['default']['PUBLIC_LOCATION']):
                return self.sld_url.split(
                    settings.OGC_SERVER['default']['PUBLIC_LOCATION'], 1)[1]

            return self.sld_url
        else:
            logger.error(
                "SLD URL is empty for Style %s" %
                self.name.encode('utf-8'))
            return None


class LayerManager(ResourceBaseManager):

    def __init__(self):
        models.Manager.__init__(self)


class Layer(ResourceBase):

    """
    Layer (inherits ResourceBase fields)
    """

    # internal fields
    objects = LayerManager()
    workspace = models.CharField(max_length=128)
    store = models.CharField(max_length=128)
    storeType = models.CharField(max_length=128)
    name = models.CharField(max_length=128)
    typename = models.CharField(max_length=128, null=True, blank=True)

    is_mosaic = models.BooleanField(default=False)
    has_time = models.BooleanField(default=False)
    has_elevation = models.BooleanField(default=False)
    time_regex = models.CharField(
        max_length=128,
        null=True,
        blank=True,
        choices=TIME_REGEX)
    elevation_regex = models.CharField(max_length=128, null=True, blank=True)

    in_gazetteer = models.BooleanField(_('In Gazetteer?'), blank=False, null=False, default=False)
    gazetteer_project = models.CharField(_("Gazetteer Project"), max_length=128, blank=True, null=True)

    default_style = models.ForeignKey(
        Style,
        related_name='layer_default_style',
        null=True,
        blank=True)
    styles = models.ManyToManyField(Style, related_name='layer_styles')

    charset = models.CharField(max_length=255, default='UTF-8')

    upload_session = models.ForeignKey('UploadSession', blank=True, null=True)

    @property
    def is_remote(self):
        return self.storeType == "remoteStore"

    @property
    def service(self):
        """Get the related service object dynamically
        """
        service_layers = self.servicelayer_set.all()
        if len(service_layers) == 0:
            return None
        else:
            return service_layers[0].service

    def is_vector(self):
        return self.storeType == 'dataStore'

    @property
    def display_type(self):
        return ({
            "dataStore": "Vector Data",
            "coverageStore": "Raster Data",
        }).get(self.storeType, "Data")

    @property
    def data_model(self):
        if hasattr(self, 'modeldescription_set'):
            lmd = self.modeldescription_set.all()
            if lmd.exists():
                return lmd.get().get_django_model()

        return None

    @property
    def data_objects(self):
        if self.data_model is not None:
            return self.data_model.objects.using('datastore')

        return None

    @property
    def service_type(self):
        if self.storeType == 'coverageStore':
            return "WCS"
        if self.storeType == 'dataStore':
            return "WFS"

    @property
    def ows_url(self):
        if self.is_remote:
            if self.service and self.service.base_url:
                return self.service.base_url
            else:
                return None
        else:
            return settings.OGC_SERVER['default']['PUBLIC_LOCATION'] + "wms"

    @property
    def ptype(self):
        if self.is_remote:
            return self.service.ptype
        else:
            return "gxp_wmscsource"

    @property
    def service_typename(self):
        if self.is_remote:
            return "%s:%s" % (self.service.name, self.alternate)
        else:
            return self.alternate

    @property
    def attributes(self):
        return self.attribute_set.exclude(attribute='the_geom').order_by('display_order')

    def get_base_file(self):
        """Get the shp or geotiff file for this layer.
        """

        # If there was no upload_session return None
        if self.upload_session is None:
            return None, None

        base_exts = [x.replace('.', '') for x in cov_exts + vec_exts]
        base_files = self.upload_session.layerfile_set.filter(
            name__in=base_exts)
        base_files_count = base_files.count()

        # If there are no files in the upload_session return None
        if base_files_count == 0:
            return None, None

        msg = 'There should only be one main file (.shp or .geotiff or .asc), found %s' % base_files_count
        assert base_files_count == 1, msg

        # we need to check, for shapefile, if column names are valid
        list_col = None
        if self.storeType == 'dataStore':
            valid_shp, wrong_column_name, list_col = check_shp_columnnames(
                self)
            if wrong_column_name:
                msg = 'Shapefile has an invalid column name: %s' % wrong_column_name
            else:
                msg = _('File cannot be opened, maybe check the encoding')
            assert valid_shp, msg

        # no error, let's return the base files
        return base_files.get(), list_col

    def get_absolute_url(self):
        return reverse('layer_detail', args=(self.service_typename,))

    def attribute_config(self):
        # Get custom attribute sort order and labels if any
        cfg = {}
        visible_attributes = self.attribute_set.visible()
        if (visible_attributes.count() > 0):
            cfg["getFeatureInfo"] = {
                "fields": [l.attribute for l in visible_attributes],
                "propertyNames": dict([(l.attribute, l.attribute_label) for l in visible_attributes])
            }
        return cfg

    def __str__(self):
        if self.alternate is not None:
            return "%s Layer" % self.service_typename.encode('utf-8')
        elif self.name is not None:
            return "%s Layer" % self.name
        else:
            return "Unamed Layer"

    class Meta:
        # custom permissions,
        # change and delete are standard in django-guardian
        permissions = (
            ('change_layer_data', 'Can edit layer data'),
            ('change_layer_style', 'Can change layer style'),
        )

    # Permission Level Constants
    # LEVEL_NONE inherited
    LEVEL_READ = 'layer_readonly'
    LEVEL_WRITE = 'layer_readwrite'
    LEVEL_ADMIN = 'layer_admin'

    def maps(self):
        from geonode.maps.models import MapLayer
        return MapLayer.objects.filter(name=self.alternate)

    @property
    def class_name(self):
        return self.__class__.__name__

    @property
    def geogig_enabled(self):
        return (len(self.link_set.geogig()) > 0)

    @property
    def geogig_link(self):
        if(self.geogig_enabled):
            return getattr(
                self.link_set.filter(
                    name__icontains='clone in geogig').first(),
                'url',
                None)
        return None

<<<<<<< HEAD
    def queue_gazetteer_update(self):
        from geonode.queue.models import GazetteerUpdateJob
        if GazetteerUpdateJob.objects.filter(layer=self.id).exists() == 0:
            newJob = GazetteerUpdateJob(layer=self)
            newJob.save()

    def update_gazetteer(self):
        from geonode.gazetteer.utils import add_to_gazetteer, delete_from_gazetteer
        if not self.in_gazetteer:
            delete_from_gazetteer(self.name)
        else:
            includedAttributes = []
            gazetteerAttributes = self.attribute_set.filter(in_gazetteer=True)
            for attribute in gazetteerAttributes:
                includedAttributes.append(attribute.attribute)

            startAttribute = self.attribute_set.filter(is_gaz_start_date=True)[0].attribute if self.attribute_set.filter(is_gaz_start_date=True).exists() > 0 else None
            endAttribute = self.attribute_set.filter(is_gaz_end_date=True)[0].attribute if self.attribute_set.filter(is_gaz_end_date=True).exists() > 0 else None

            add_to_gazetteer(self.name,
                             includedAttributes,
                             start_attribute=startAttribute,
                             end_attribute=endAttribute,
                             project=self.gazetteer_project,
                             user=self.owner.username)
=======
    def view_count_up(self, user, do_local=False):
        """ increase view counter, if user is not owner and not super

        @param user which views layer
        @type User model

        @param do_local - do local counter update even if pubsub is enabled
        @type bool
        """
        if user == self.owner or user.is_superuser:
            return
        if not do_local:
            from geonode.messaging import producer
            producer.viewing_layer(str(user), str(self.owner), self.id)

        else:
            Layer.objects.filter(id=self.id)\
                         .update(popular_count=models.F('popular_count') + 1)
>>>>>>> 491b3ab0


class UploadSession(models.Model):

    """Helper class to keep track of uploads.
    """
    date = models.DateTimeField(auto_now=True)
    user = models.ForeignKey(settings.AUTH_USER_MODEL)
    processed = models.BooleanField(default=False)
    error = models.TextField(blank=True, null=True)
    traceback = models.TextField(blank=True, null=True)
    context = models.TextField(blank=True, null=True)

    def successful(self):
        return self.processed and self.errors is None


class LayerFile(models.Model):

    """Helper class to store original files.
    """
    upload_session = models.ForeignKey(UploadSession)
    name = models.CharField(max_length=255)
    base = models.BooleanField(default=False)
    file = models.FileField(
        upload_to='layers',
        storage=FileSystemStorage(
            base_url=settings.LOCAL_MEDIA_URL),
        max_length=255)


class AttributeManager(models.Manager):

    """Helper class to access filtered attributes
    """

    def visible(self):
        return self.get_queryset().filter(
            visible=True).order_by('display_order')


class Attribute(models.Model):

    """
        Auxiliary model for storing layer attributes.

       This helps reduce the need for runtime lookups
       to other servers, and lets users customize attribute titles,
       sort order, and visibility.
    """
    layer = models.ForeignKey(
        Layer,
        blank=False,
        null=False,
        unique=False,
        related_name='attribute_set')
    attribute = models.CharField(
        _('attribute name'),
        help_text=_('name of attribute as stored in shapefile/spatial database'),
        max_length=255,
        blank=False,
        null=True,
        unique=False)
    description = models.CharField(
        _('attribute description'),
        help_text=_('description of attribute to be used in metadata'),
        max_length=255,
        blank=True,
        null=True)
    attribute_label = models.CharField(
        _('attribute label'),
        help_text=_('title of attribute as displayed in GeoNode'),
        max_length=255,
        blank=True,
        null=True,
        unique=False)
    attribute_type = models.CharField(
        _('attribute type'),
        help_text=_('the data type of the attribute (integer, string, geometry, etc)'),
        max_length=50,
        blank=False,
        null=False,
        default='xsd:string',
        unique=False)
    visible = models.BooleanField(
        _('visible?'),
        help_text=_('specifies if the attribute should be displayed in identify results'),
        default=True)
    display_order = models.IntegerField(_('display order'), help_text=_(
        'specifies the order in which attribute should be displayed in identify results'), default=1)

    # statistical derivations
    count = models.IntegerField(
        _('count'),
        help_text=_('count value for this field'),
        default=1)
    min = models.CharField(
        _('min'),
        help_text=_('minimum value for this field'),
        max_length=255,
        blank=False,
        null=True,
        unique=False,
        default='NA')
    max = models.CharField(
        _('max'),
        help_text=_('maximum value for this field'),
        max_length=255,
        blank=False,
        null=True,
        unique=False,
        default='NA')
    average = models.CharField(
        _('average'),
        help_text=_('average value for this field'),
        max_length=255,
        blank=False,
        null=True,
        unique=False,
        default='NA')
    median = models.CharField(
        _('median'),
        help_text=_('median value for this field'),
        max_length=255,
        blank=False,
        null=True,
        unique=False,
        default='NA')
    stddev = models.CharField(
        _('standard deviation'),
        help_text=_('standard deviation for this field'),
        max_length=255,
        blank=False,
        null=True,
        unique=False,
        default='NA')
    sum = models.CharField(
        _('sum'),
        help_text=_('sum value for this field'),
        max_length=255,
        blank=False,
        null=True,
        unique=False,
        default='NA')
    unique_values = models.TextField(
        _('unique values for this field'),
        null=True,
        blank=True,
        default='NA')
    last_stats_updated = models.DateTimeField(_('last modified'), default=datetime.now, help_text=_(
        'date when attribute statistics were last updated'))  # passing the method itself, not

    in_gazetteer = models.BooleanField(_('In Gazetteer?'), default=False)
    is_gaz_start_date = models.BooleanField(_('Gazetteer Start Date'), default=False)
    is_gaz_end_date = models.BooleanField(_('Gazetteer End Date'), default=False)

    objects = AttributeManager()

    def __str__(self):
        return "%s" % self.attribute_label.encode(
            "utf-8") if self.attribute_label else self.attribute.encode("utf-8")

    def unique_values_as_list(self):
        return self.unique_values.split(',')


def pre_save_layer(instance, sender, **kwargs):
    if kwargs.get('raw', False):
        instance.owner = instance.resourcebase_ptr.owner
        instance.uuid = instance.resourcebase_ptr.uuid
        instance.bbox_x0 = instance.resourcebase_ptr.bbox_x0
        instance.bbox_x1 = instance.resourcebase_ptr.bbox_x1
        instance.bbox_y0 = instance.resourcebase_ptr.bbox_y0
        instance.bbox_y1 = instance.resourcebase_ptr.bbox_y1

    if instance.abstract == '' or instance.abstract is None:
        instance.abstract = unicode(_('No abstract provided'))
    if instance.title == '' or instance.title is None:
        instance.title = instance.name

    # Set a default user for accountstream to work correctly.
    if instance.owner is None:
        instance.owner = get_valid_user()

    if instance.uuid == '':
        instance.uuid = str(uuid.uuid1())

    if instance.alternate is None:
        # Set a sensible default for the typename
        if instance.is_remote:
            instance.alternate = instance.name
        else:
            instance.alternate = 'geonode:%s' % instance.name

    base_file, info = instance.get_base_file()

    if info:
        instance.info = info

    if base_file is not None:
        extension = '.%s' % base_file.name
        if extension in vec_exts:
            instance.storeType = 'dataStore'
        elif extension in cov_exts:
            instance.storeType = 'coverageStore'

    # Set sane defaults for None in bbox fields.
    if instance.bbox_x0 is None:
        instance.bbox_x0 = -180

    if instance.bbox_x1 is None:
        instance.bbox_x1 = 180

    if instance.bbox_y0 is None:
        instance.bbox_y0 = -90

    if instance.bbox_y1 is None:
        instance.bbox_y1 = 90

    bbox = [
        instance.bbox_x0,
        instance.bbox_x1,
        instance.bbox_y0,
        instance.bbox_y1]

    instance.set_bounds_from_bbox(bbox)


def pre_delete_layer(instance, sender, **kwargs):
    """
    Remove any associated style to the layer, if it is not used by other layers.
    Default style will be deleted in post_delete_layer
    """
    if instance.is_remote:
        # we need to delete the maplayers here because in the post save layer.service is not available anymore
        # REFACTOR
        from geonode.maps.models import MapLayer
        if instance.alternate:
            logger.debug(
                "Going to delete associated maplayers for [%s]",
                instance.alternate.encode('utf-8'))
            MapLayer.objects.filter(
                name=instance.alternate,
                ows_url=instance.ows_url).delete()
        return

    logger.debug(
        "Going to delete the styles associated for [%s]",
        instance.alternate.encode('utf-8'))
    ct = ContentType.objects.get_for_model(instance)
    OverallRating.objects.filter(
        content_type=ct,
        object_id=instance.id).delete()
    default_style = instance.default_style
    for style in instance.styles.all():
        if style.layer_styles.all().count() == 1:
            if style != default_style:
                style.delete()

    # Delete object permissions
    remove_object_permissions(instance)

    if settings.USE_GAZETTEER and instance.in_gazetteer:
        instance.in_gazetteer = False
        instance.update_gazetteer()


def post_delete_layer(instance, sender, **kwargs):
    """
    Removed the layer from any associated map, if any.
    Remove the layer default style.
    """
    if instance.is_remote:
        return

    from geonode.maps.models import MapLayer
    if instance.alternate:
        logger.debug(
            "Going to delete associated maplayers for [%s]",
            instance.alternate.encode('utf-8'))
        MapLayer.objects.filter(
            name=instance.alternate,
            ows_url=instance.ows_url).delete()

    if instance.alternate:
        logger.debug(
            "Going to delete the default style for [%s]",
            instance.alternate.encode('utf-8'))

    if instance.default_style and Layer.objects.filter(
            default_style__id=instance.default_style.id).count() == 0:
        instance.default_style.delete()

    try:
        if instance.upload_session:
            for lf in instance.upload_session.layerfile_set.all():
                lf.file.delete()
    except UploadSession.DoesNotExist:
        pass


signals.pre_save.connect(pre_save_layer, sender=Layer)
signals.post_save.connect(resourcebase_post_save, sender=Layer)
signals.pre_delete.connect(pre_delete_layer, sender=Layer)
signals.post_delete.connect(post_delete_layer, sender=Layer)<|MERGE_RESOLUTION|>--- conflicted
+++ resolved
@@ -306,7 +306,6 @@
                 None)
         return None
 
-<<<<<<< HEAD
     def queue_gazetteer_update(self):
         from geonode.queue.models import GazetteerUpdateJob
         if GazetteerUpdateJob.objects.filter(layer=self.id).exists() == 0:
@@ -332,7 +331,7 @@
                              end_attribute=endAttribute,
                              project=self.gazetteer_project,
                              user=self.owner.username)
-=======
+
     def view_count_up(self, user, do_local=False):
         """ increase view counter, if user is not owner and not super
 
@@ -351,7 +350,6 @@
         else:
             Layer.objects.filter(id=self.id)\
                          .update(popular_count=models.F('popular_count') + 1)
->>>>>>> 491b3ab0
 
 
 class UploadSession(models.Model):
