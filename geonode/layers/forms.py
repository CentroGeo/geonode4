#########################################################################
#
# Copyright (C) 2016 OSGeo
#
# This program is free software: you can redistribute it and/or modify
# it under the terms of the GNU General Public License as published by
# the Free Software Foundation, either version 3 of the License, or
# (at your option) any later version.
#
# This program is distributed in the hope that it will be useful,
# but WITHOUT ANY WARRANTY; without even the implied warranty of
# MERCHANTABILITY or FITNESS FOR A PARTICULAR PURPOSE. See the
# GNU General Public License for more details.
#
# You should have received a copy of the GNU General Public License
# along with this program. If not, see <http://www.gnu.org/licenses/>.
#
#########################################################################
import os
import zipfile

from django import forms

from geonode import geoserver
from geonode.utils import check_ogc_backend

import json
from geonode.utils import unzip_file, mkdtemp
from geonode.base.forms import ResourceBaseForm
from geonode.layers.models import Dataset, Attribute


class JSONField(forms.CharField):

    def clean(self, text):
        text = super().clean(text)

        if not self.required and (text is None or text == ''):
            return None

        try:
            return json.loads(text)
        except ValueError:
            raise forms.ValidationError("this field must be valid JSON")


class DatasetForm(ResourceBaseForm):
    class Meta(ResourceBaseForm.Meta):
        model = Dataset
        exclude = ResourceBaseForm.Meta.exclude + (
            'store',
            'styles',
            'subtype',
            'alternate',
            'workspace',
            'default_style',
            'upload_session',
            'resource_type',
            'remote_service',
            'remote_typename',
            'users_geolimits',
            'groups_geolimits',
            'blob',
            'files',
            'ows_url'
        )
        # widgets = {
        #     'title': forms.TextInput({'placeholder': title_help_text})
        # }

    def __init__(self, *args, **kwargs):
        super().__init__(*args, **kwargs)
        for field in self.fields:
            help_text = self.fields[field].help_text
            self.fields[field].help_text = None
            if help_text != '':
                self.fields[field].widget.attrs.update(
                    {
                        'class': 'has-external-popover',
                        'data-content': help_text,
                        'placeholder': help_text,
                        'data-placement': 'right',
                        'data-container': 'body',
                        'data-html': 'true'
                    }
                )


class LayerUploadForm(forms.Form):
    base_file = forms.FileField()
    dbf_file = forms.FileField(required=False)
    shx_file = forms.FileField(required=False)
    prj_file = forms.FileField(required=False)
    xml_file = forms.FileField(required=False)
    if check_ogc_backend(geoserver.BACKEND_PACKAGE):
        sld_file = forms.FileField(required=False)

    charset = forms.CharField(required=False)
    metadata_uploaded_preserve = forms.BooleanField(required=False)
    metadata_upload_form = forms.BooleanField(required=False)
    style_upload_form = forms.BooleanField(required=False)

    spatial_files = [
        "base_file",
        "dbf_file",
        "shx_file",
        "prj_file"]

    # Adding style file based on the backend
    if check_ogc_backend(geoserver.BACKEND_PACKAGE):
        spatial_files.append('sld_file')

    spatial_files = tuple(spatial_files)

    def clean(self):
        cleaned = super().clean()
        dbf_file = shx_file = prj_file = xml_file = sld_file = None
        base_name = base_ext = None
        if zipfile.is_zipfile(cleaned["base_file"]):
            filenames = zipfile.ZipFile(cleaned["base_file"], allowZip64=True).namelist()
            for filename in filenames:
                name, ext = os.path.splitext(filename)
                if ext.lower() == '.shp':
                    if base_name is not None:
                        raise forms.ValidationError(
                            "Only one shapefile per zip is allowed")
                    base_name = name
                    base_ext = ext
                elif ext.lower() == '.dbf':
                    dbf_file = filename
                elif ext.lower() == '.shx':
                    shx_file = filename
                elif ext.lower() == '.prj':
                    prj_file = filename
                elif ext.lower() == '.xml':
                    xml_file = filename
                elif ext.lower() == '.sld':
                    sld_file = filename
            if base_name is None:
                raise forms.ValidationError(
                    "Zip files can only contain shapefile.")
        else:
            base_name, base_ext = os.path.splitext(cleaned["base_file"].name)
            if cleaned["dbf_file"] is not None:
                dbf_file = cleaned["dbf_file"].name
            if cleaned["shx_file"] is not None:
                shx_file = cleaned["shx_file"].name
            if cleaned["prj_file"] is not None:
                prj_file = cleaned["prj_file"].name
            if cleaned["xml_file"] is not None:
                xml_file = cleaned["xml_file"].name
            # SLD style only available in GeoServer backend
            if check_ogc_backend(geoserver.BACKEND_PACKAGE):
                if cleaned["sld_file"] is not None:
                    sld_file = cleaned["sld_file"].name

        if not cleaned["metadata_upload_form"] and not cleaned["style_upload_form"] and base_ext.lower() not in (
                ".shp", ".tif", ".tiff", ".geotif", ".geotiff", ".asc", ".sld", ".kml", ".kmz", ".csv"):
            raise forms.ValidationError(
                f"Only Shapefiles, GeoTiffs, and ASCIIs are supported. You uploaded a {base_ext} file")
        elif cleaned["metadata_upload_form"] and base_ext.lower() not in (".xml"):
            raise forms.ValidationError(
                f"Only XML files are supported. You uploaded a {base_ext} file")
        elif cleaned["style_upload_form"] and base_ext.lower() not in (".sld"):
            raise forms.ValidationError(
                f"Only SLD files are supported. You uploaded a {base_ext} file")

        if base_ext.lower() == ".shp":
            if dbf_file is None or shx_file is None:
                raise forms.ValidationError(
                    "When uploading Shapefiles, .shx and .dbf files are also required.")
            dbf_name, __ = os.path.splitext(dbf_file)
            shx_name, __ = os.path.splitext(shx_file)
            if dbf_name != base_name or shx_name != base_name:
                raise forms.ValidationError(
                    "It looks like you're uploading "
                    "components from different Shapefiles. Please "
                    "double-check your file selections.")
            if prj_file is not None:
                if os.path.splitext(prj_file)[0] != base_name:
                    raise forms.ValidationError(
                        "It looks like you're "
                        "uploading components from different Shapefiles. "
                        "Please double-check your file selections.")
            if xml_file is not None:
                if os.path.splitext(xml_file)[0] != base_name:
                    if xml_file.find('.shp') != -1:
                        # force rename of file so that file.shp.xml doesn't
                        # overwrite as file.shp
                        if cleaned.get("xml_file"):
                            cleaned["xml_file"].name = f'{base_name}.xml'
            if sld_file is not None:
                if os.path.splitext(sld_file)[0] != base_name:
                    if sld_file.find('.shp') != -1:
                        # force rename of file so that file.shp.xml doesn't
                        # overwrite as file.shp
                        if cleaned.get("sld_file"):
                            cleaned["sld_file"].name = f'{base_name}.sld'
        return cleaned

    def write_files(self):
        absolute_base_file = None
<<<<<<< HEAD
        tempdir = tempfile.mkdtemp(dir=settings.MEDIA_ROOT)
=======
        tempdir = mkdtemp()
>>>>>>> 6124dec0
        if zipfile.is_zipfile(self.cleaned_data['base_file']):
            absolute_base_file = unzip_file(self.cleaned_data['base_file'],
                                            '.shp', tempdir=tempdir)
        else:
            for field in self.spatial_files:
                f = self.cleaned_data[field]
                if f is not None:
                    path = os.path.join(tempdir, f.name)
                    with open(path, 'wb') as writable:
                        for c in f.chunks():
                            writable.write(c)
            absolute_base_file = os.path.join(tempdir,
                                              self.cleaned_data["base_file"].name)
        return tempdir, absolute_base_file


class NewLayerUploadForm(LayerUploadForm):
    if check_ogc_backend(geoserver.BACKEND_PACKAGE):
        sld_file = forms.FileField(required=False)
    xml_file = forms.FileField(required=False)

    abstract = forms.CharField(required=False)
    dataset_title = forms.CharField(required=False)
    permissions = JSONField()
    charset = forms.CharField(required=False)
    metadata_uploaded_preserve = forms.BooleanField(required=False)

    spatial_files = [
        "base_file",
        "dbf_file",
        "shx_file",
        "prj_file",
        "xml_file"
    ]
    # Adding style file based on the backend
    if check_ogc_backend(geoserver.BACKEND_PACKAGE):
        spatial_files.append('sld_file')

    spatial_files = tuple(spatial_files)


class LayerDescriptionForm(forms.Form):
    title = forms.CharField(max_length=300, required=True)
    abstract = forms.CharField(max_length=2000, widget=forms.Textarea, required=False)
    supplemental_information = forms.CharField(max_length=2000, widget=forms.Textarea, required=False)
    data_quality_statement = forms.CharField(max_length=2000, widget=forms.Textarea, required=False)
    purpose = forms.CharField(max_length=500, required=False)
    keywords = forms.CharField(max_length=500, required=False)


class LayerAttributeForm(forms.ModelForm):

    def __init__(self, *args, **kwargs):
        super().__init__(*args, **kwargs)
        self.fields['attribute'].widget.attrs['readonly'] = True
        self.fields['display_order'].widget.attrs['size'] = 3

    class Meta:
        model = Attribute
        exclude = (
            'attribute_type',
            'count',
            'min',
            'max',
            'average',
            'median',
            'stddev',
            'sum',
            'unique_values',
            'last_stats_updated',
            'objects')


class LayerStyleUploadForm(forms.Form):
    layerid = forms.IntegerField()
    name = forms.CharField(required=False)
    update = forms.BooleanField(required=False)
    sld = forms.FileField()<|MERGE_RESOLUTION|>--- conflicted
+++ resolved
@@ -200,11 +200,7 @@
 
     def write_files(self):
         absolute_base_file = None
-<<<<<<< HEAD
-        tempdir = tempfile.mkdtemp(dir=settings.MEDIA_ROOT)
-=======
         tempdir = mkdtemp()
->>>>>>> 6124dec0
         if zipfile.is_zipfile(self.cleaned_data['base_file']):
             absolute_base_file = unzip_file(self.cleaned_data['base_file'],
                                             '.shp', tempdir=tempdir)
