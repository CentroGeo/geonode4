# -*- coding: utf-8 -*-
#########################################################################
#
# Copyright (C) 2016 OSGeo
#
# This program is free software: you can redistribute it and/or modify
# it under the terms of the GNU General Public License as published by
# the Free Software Foundation, either version 3 of the License, or
# (at your option) any later version.
#
# This program is distributed in the hope that it will be useful,
# but WITHOUT ANY WARRANTY; without even the implied warranty of
# MERCHANTABILITY or FITNESS FOR A PARTICULAR PURPOSE. See the
# GNU General Public License for more details.
#
# You should have received a copy of the GNU General Public License
# along with this program. If not, see <http://www.gnu.org/licenses/>.
#
#########################################################################

from re import compile

from django.conf import settings
from django.contrib.auth import logout
from django.urls import reverse
from django.http import HttpResponseRedirect
from django.utils.deprecation import MiddlewareMixin

from geonode import geoserver
from geonode.utils import check_ogc_backend
from geonode.base.auth import get_token_object_from_session, basic_auth_authenticate_user

from guardian.shortcuts import get_anonymous_user


# make sure login_url can be mapped to redirection URL and will match request.path
login_url = settings.LOGIN_URL.replace(settings.SITEURL.rstrip('/'), '')
if not login_url.startswith('/'):
<<<<<<< HEAD
    login_url = '/' + login_url
=======
    login_url = f"/{login_url}"
>>>>>>> 073d9a52

if check_ogc_backend(geoserver.BACKEND_PACKAGE):
    white_list_paths = (
        reverse('account_login'),
        reverse('forgot_username'),
        reverse('help'),
        reverse('layer_acls'),
        reverse('layer_acls_dep'),
        reverse('layer_resolve_user'),
        reverse('layer_resolve_user_dep'),
        '/account/(?!.*(?:signup))',
        # block unauthenticated users from creating new accounts.
        '/static/*',
        login_url,
    )
else:
    white_list_paths = (
        reverse('account_login'),
        reverse('forgot_username'),
        reverse('help'),
        '/account/(?!.*(?:signup))',
        # block unauthenticated users from creating new accounts.
        '/static/*',
        login_url,
    )

white_list = [compile(x) for x in white_list_paths + getattr(settings, "AUTH_EXEMPT_URLS", ())]


class LoginRequiredMiddleware(MiddlewareMixin):

    """
    Requires a user to be logged in to access any page that is not white-listed.

    This middleware simply checks user property of a request, to determine whether the query is authenticated or not,
    but since DRF assumes correlation between session authentication and presence of user property in the request,
    an additional check was introduced in the middleware, to allow Basic authenticated requests without additional
    middleware setting this property (otherwise, all DRF views configured with:
    `authentication_classes = [SessionAuthentication,]`
    would accept Basic authenticated requests (regardless of presence of `BasicAuthentication` in view's
    authentication_classes).
    """

    redirect_to = login_url

    def __init__(self, get_response):
        self.get_response = get_response

    def process_request(self, request):

        if not request.user.is_authenticated or request.user == get_anonymous_user():

            if "HTTP_AUTHORIZATION" in request.META:
                auth_header = request.META.get("HTTP_AUTHORIZATION", request.META.get("HTTP_AUTHORIZATION2"))

                if auth_header and "Basic" in auth_header:
                    user = basic_auth_authenticate_user(auth_header)

                    if user:
                        # allow Basic Auth authenticated requests with valid credentials
                        return

            if not any(path.match(request.path) for path in white_list):
                return HttpResponseRedirect(
                    f"{self.redirect_to}?next={request.path}"
                )


class SessionControlMiddleware(MiddlewareMixin):
    """
    Middleware that checks if session variables have been correctly set.
    """

    redirect_to = getattr(settings, 'LOGIN_URL', reverse('account_login'))

    def __init__(self, get_response):
        self.get_response = get_response

    def process_request(self, request):
        if request and request.user and not request.user.is_anonymous:
            if not request.user.is_active:
                self.do_logout(request)
            elif check_ogc_backend(geoserver.BACKEND_PACKAGE):
                try:
                    access_token = get_token_object_from_session(request.session)
                except Exception:
                    access_token = None
                    self.do_logout(request)

                # we extend the token in case the session is active but the token expired
                if access_token is None or access_token.is_expired():
                    self.do_logout(request)

    def do_logout(self, request):
        try:
            logout(request)
        finally:
            try:
                from django.contrib import messages
                from django.utils.translation import ugettext_noop as _
                messages.warning(request, _("Session is Expired. Please login again!"))
            except Exception:
                pass

            if not any(path.match(request.path) for path in white_list):
                return HttpResponseRedirect(
                    f'{self.redirect_to}?next={request.path}')<|MERGE_RESOLUTION|>--- conflicted
+++ resolved
@@ -36,11 +36,7 @@
 # make sure login_url can be mapped to redirection URL and will match request.path
 login_url = settings.LOGIN_URL.replace(settings.SITEURL.rstrip('/'), '')
 if not login_url.startswith('/'):
-<<<<<<< HEAD
-    login_url = '/' + login_url
-=======
     login_url = f"/{login_url}"
->>>>>>> 073d9a52
 
 if check_ogc_backend(geoserver.BACKEND_PACKAGE):
     white_list_paths = (
