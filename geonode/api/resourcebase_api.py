# -*- coding: utf-8 -*-
#########################################################################
#
# Copyright (C) 2016 OSGeo
#
# This program is free software: you can redistribute it and/or modify
# it under the terms of the GNU General Public License as published by
# the Free Software Foundation, either version 3 of the License, or
# (at your option) any later version.
#
# This program is distributed in the hope that it will be useful,
# but WITHOUT ANY WARRANTY; without even the implied warranty of
# MERCHANTABILITY or FITNESS FOR A PARTICULAR PURPOSE. See the
# GNU General Public License for more details.
#
# You should have received a copy of the GNU General Public License
# along with this program. If not, see <http://www.gnu.org/licenses/>.
#
#########################################################################
import json
import re

from django.core.urlresolvers import resolve
from django.db.models import Q
from django.http import HttpResponse
from django.conf import settings
from django.contrib.staticfiles.templatetags import staticfiles
from tastypie.authentication import MultiAuthentication, SessionAuthentication
from django.template.response import TemplateResponse
from tastypie import http
from tastypie.bundle import Bundle

from tastypie.constants import ALL, ALL_WITH_RELATIONS
from tastypie.resources import ModelResource
from tastypie import fields
from tastypie.utils import trailing_slash

from guardian.shortcuts import get_objects_for_user

from django.conf.urls import url
from django.core.paginator import Paginator, InvalidPage
from django.http import Http404
from django.core.exceptions import ObjectDoesNotExist
from django.forms.models import model_to_dict

from tastypie.utils.mime import build_content_type

from geonode import get_version, qgis_server, geoserver
from geonode.layers.models import Layer
from geonode.maps.models import Map
from geonode.documents.models import Document
from geonode.base.models import ResourceBase
from geonode.base.models import HierarchicalKeyword
from geonode.people.models import Profile
from geonode.groups.models import GroupProfile
from geonode.utils import check_ogc_backend
from geonode.security.utils import get_visible_resources

from .authorization import GeoNodeAuthorization, GeonodeApiKeyAuthentication

from .api import TagResource, RegionResource, OwnersResource
from .api import ThesaurusKeywordResource
from .api import TopicCategoryResource, GroupResource
from .api import FILTER_TYPES

if settings.HAYSTACK_SEARCH:
    from haystack.query import SearchQuerySet  # noqa

LAYER_SUBTYPES = {
    'vector': 'dataStore',
    'raster': 'coverageStore',
    'remote': 'remoteStore',
    'vector_time': 'vectorTimeSeries',
}
FILTER_TYPES.update(LAYER_SUBTYPES)


class CommonMetaApi:
    authorization = GeoNodeAuthorization()
    allowed_methods = ['get']
    filtering = {'title': ALL,
                 'keywords': ALL_WITH_RELATIONS,
                 'tkeywords': ALL_WITH_RELATIONS,
                 'regions': ALL_WITH_RELATIONS,
                 'category': ALL_WITH_RELATIONS,
                 'group': ALL_WITH_RELATIONS,
                 'owner': ALL_WITH_RELATIONS,
                 'date': ALL,
                 }
    ordering = ['date', 'title', 'popular_count']
    max_limit = None


class CommonModelApi(ModelResource):
    keywords = fields.ToManyField(TagResource, 'keywords', null=True)
    regions = fields.ToManyField(RegionResource, 'regions', null=True)
    category = fields.ToOneField(
        TopicCategoryResource,
        'category',
        null=True,
        full=True)
    group = fields.ToOneField(
        GroupResource,
        'group',
        null=True,
        full=True)
    owner = fields.ToOneField(OwnersResource, 'owner', full=True)
    tkeywords = fields.ToManyField(
        ThesaurusKeywordResource, 'tkeywords', null=True)
    VALUES = [
        # fields in the db
        'id',
        'uuid',
        'title',
        'date',
        'date_type',
        'edition',
        'purpose',
        'maintenance_frequency',
        'restriction_code_type',
        'constraints_other',
        'license',
        'language',
        'spatial_representation_type',
        'temporal_extent_start',
        'temporal_extent_end',
        'data_quality_statement',
        'abstract',
        'csw_wkt_geometry',
        'csw_type',
        'owner__username',
        'share_count',
        'popular_count',
        'srid',
        'bbox_x0',
        'bbox_x1',
        'bbox_y0',
        'bbox_y1',
        'category__gn_description',
        'supplemental_information',
        'thumbnail_url',
        'detail_url',
        'rating',
        'group__name',
        'has_time',
        'is_approved',
        'is_published',
    ]

    def build_filters(self, filters=None, ignore_bad_filters=False, **kwargs):
        if filters is None:
            filters = {}
        orm_filters = super(CommonModelApi, self).build_filters(
            filters=filters, ignore_bad_filters=ignore_bad_filters, **kwargs)
        if 'type__in' in filters and filters[
                'type__in'] in FILTER_TYPES.keys():
            orm_filters.update({'type': filters.getlist('type__in')})
        if 'extent' in filters:
            orm_filters.update({'extent': filters['extent']})
        # Nothing returned if +'s are used instead of spaces for text search,
        # so swap them out. Must be a better way of doing this?
        for filter in orm_filters:
            if filter in ['title__contains', 'q']:
                orm_filters[filter] = orm_filters[filter].replace("+", " ")
        return orm_filters

    def apply_filters(self, request, applicable_filters):
        types = applicable_filters.pop('type', None)
        extent = applicable_filters.pop('extent', None)
        keywords = applicable_filters.pop('keywords__slug__in', None)
        semi_filtered = super(
            CommonModelApi,
            self).apply_filters(
            request,
            applicable_filters)
        filtered = None
        if types:
            for the_type in types:
                if the_type in LAYER_SUBTYPES.keys():
                    super_type = the_type
                    if 'vector_time' == the_type:
                        super_type = 'vector'
                    if filtered:
                        if 'time' in the_type:
                            filtered = filtered | semi_filtered.filter(
                                Layer___storeType=LAYER_SUBTYPES[super_type]).exclude(Layer___has_time=False)
                        else:
                            filtered = filtered | semi_filtered.filter(
                                Layer___storeType=LAYER_SUBTYPES[super_type])
                    else:
                        if 'time' in the_type:
                            filtered = semi_filtered.filter(
                                Layer___storeType=LAYER_SUBTYPES[super_type]).exclude(Layer___has_time=False)
                        else:
                            filtered = semi_filtered.filter(
                                Layer___storeType=LAYER_SUBTYPES[super_type])
                else:
                    if filtered:
                        filtered = filtered | semi_filtered.instance_of(
                            FILTER_TYPES[the_type])
                    else:
                        filtered = semi_filtered.instance_of(
                            FILTER_TYPES[the_type])
        else:
            filtered = semi_filtered

        if settings.RESOURCE_PUBLISHING or settings.ADMIN_MODERATE_UPLOADS:
            filtered = self.filter_published(filtered, request)

        if settings.GROUP_PRIVATE_RESOURCES:
            filtered = self.filter_group(filtered, request)

        if extent:
            filtered = self.filter_bbox(filtered, extent)

        if keywords:
            filtered = self.filter_h_keywords(filtered, keywords)

        return filtered

    def filter_published(self, queryset, request):
        filter_set = get_visible_resources(
            queryset,
            request.user if request else None,
            admin_approval_required=settings.ADMIN_MODERATE_UPLOADS,
            unpublished_not_visible=settings.RESOURCE_PUBLISHING)

        return filter_set

    def filter_group(self, queryset, request):
        filter_set = get_visible_resources(
            queryset,
            request.user if request else None,
            private_groups_not_visibile=settings.GROUP_PRIVATE_RESOURCES)

        return filter_set

    def filter_h_keywords(self, queryset, keywords):
        filtered = queryset
        treeqs = HierarchicalKeyword.objects.none()
        for keyword in keywords:
            try:
                kws = HierarchicalKeyword.objects.filter(Q(name__iexact=keyword) | Q(slug__iexact=keyword))
                for kw in kws:
                    treeqs = treeqs | HierarchicalKeyword.get_tree(kw)
            except ObjectDoesNotExist:
                # Ignore keywords not actually used?
                pass

        filtered = queryset.filter(Q(keywords__in=treeqs))
        return filtered

    def filter_bbox(self, queryset, bbox):
        """
        modify the queryset q to limit to data that intersects with the
        provided bbox

        bbox - 4 tuple of floats representing 'southwest_lng,southwest_lat,
        northeast_lng,northeast_lat'
        returns the modified query
        """
        bbox = bbox.split(
            ',')  # TODO: Why is this different when done through haystack?
        bbox = map(str, bbox)  # 2.6 compat - float to decimal conversion
        intersects = ~(Q(bbox_x0__gt=bbox[2]) | Q(bbox_x1__lt=bbox[0]) |
                       Q(bbox_y0__gt=bbox[3]) | Q(bbox_y1__lt=bbox[1]))

        return queryset.filter(intersects)

    def build_haystack_filters(self, parameters):
        from haystack.inputs import Raw
        from haystack.query import SearchQuerySet, SQ  # noqa

        sqs = None

        # Retrieve Query Params

        # Text search
        query = parameters.get('q', None)

        # Types and subtypes to filter (map, layer, vector, etc)
        type_facets = parameters.getlist("type__in", [])

        # If coming from explore page, add type filter from resource_name
        resource_filter = self._meta.resource_name.rstrip("s")
        if resource_filter != "base" and resource_filter not in type_facets:
            type_facets.append(resource_filter)

        # Publication date range (start,end)
        date_end = parameters.get("date__lte", None)
        date_start = parameters.get("date__gte", None)

        # Topic category filter
        category = parameters.getlist("category__identifier__in")

        # Keyword filter
        keywords = parameters.getlist("keywords__slug__in")

        # Region filter
        regions = parameters.getlist("regions__name__in")

        # Owner filters
        owner = parameters.getlist("owner__username__in")

        # Sort order
        sort = parameters.get("order_by", "relevance")

        # Geospatial Elements
        bbox = parameters.get("extent", None)

        # Filter by Type and subtype
        if type_facets is not None:
            types = []
            subtypes = []

            for type in type_facets:
                if type in ["map", "layer", "document", "user"]:
                    # Type is one of our Major Types (not a sub type)
                    types.append(type)
                elif type in LAYER_SUBTYPES.keys():
                    subtypes.append(type)

            if len(subtypes) > 0:
                types.append("layer")
                sqs = SearchQuerySet().narrow("subtype:%s" %
                                              ','.join(map(str, subtypes)))

            if len(types) > 0:
                sqs = (SearchQuerySet() if sqs is None else sqs).narrow(
                    "type:%s" % ','.join(map(str, types)))

        # Filter by Query Params
        # haystack bug? if boosted fields aren't included in the
        # query, then the score won't be affected by the boost
        if query:
            if query.startswith('"') or query.startswith('\''):
                # Match exact phrase
                phrase = query.replace('"', '')
                sqs = (SearchQuerySet() if sqs is None else sqs).filter(
                    SQ(title__exact=phrase) |
                    SQ(description__exact=phrase) |
                    SQ(content__exact=phrase)
                )
            else:
                words = [
                    w for w in re.split(
                        '\W',
                        query,
                        flags=re.UNICODE) if w]
                for i, search_word in enumerate(words):
                    if i == 0:
                        sqs = (SearchQuerySet() if sqs is None else sqs) \
                            .filter(
                            SQ(title=Raw(search_word)) |
                            SQ(description=Raw(search_word)) |
                            SQ(content=Raw(search_word))
                        )
                    elif search_word in ["AND", "OR"]:
                        pass
                    elif words[i - 1] == "OR":  # previous word OR this word
                        sqs = sqs.filter_or(
                            SQ(title=Raw(search_word)) |
                            SQ(description=Raw(search_word)) |
                            SQ(content=Raw(search_word))
                        )
                    else:  # previous word AND this word
                        sqs = sqs.filter(
                            SQ(title=Raw(search_word)) |
                            SQ(description=Raw(search_word)) |
                            SQ(content=Raw(search_word))
                        )

        # filter by category
        if category:
            sqs = (SearchQuerySet() if sqs is None else sqs).narrow(
                'category:%s' % ','.join(map(str, category)))

        # filter by keyword: use filter_or with keywords_exact
        # not using exact leads to fuzzy matching and too many results
        # using narrow with exact leads to zero results if multiple keywords
        # selected
        if keywords:
            for keyword in keywords:
                sqs = (
                    SearchQuerySet() if sqs is None else sqs).filter_or(
                    keywords_exact=keyword)

        # filter by regions: use filter_or with regions_exact
        # not using exact leads to fuzzy matching and too many results
        # using narrow with exact leads to zero results if multiple keywords
        # selected
        if regions:
            for region in regions:
                sqs = (
                    SearchQuerySet() if sqs is None else sqs).filter_or(
                    regions_exact__exact=region)

        # filter by owner
        if owner:
            sqs = (
                SearchQuerySet() if sqs is None else sqs).narrow(
                    "owner__username:%s" % ','.join(map(str, owner)))

        # filter by date
        if date_start:
            sqs = (SearchQuerySet() if sqs is None else sqs).filter(
                SQ(date__gte=date_start)
            )

        if date_end:
            sqs = (SearchQuerySet() if sqs is None else sqs).filter(
                SQ(date__lte=date_end)
            )

        # Filter by geographic bounding box
        if bbox:
            left, bottom, right, top = bbox.split(',')
            sqs = (
                SearchQuerySet() if sqs is None else sqs).exclude(
                SQ(
                    bbox_top__lte=bottom) | SQ(
                    bbox_bottom__gte=top) | SQ(
                    bbox_left__gte=right) | SQ(
                        bbox_right__lte=left))

        # Apply sort
        if sort.lower() == "-date":
            sqs = (
                SearchQuerySet() if sqs is None else sqs).order_by("-date")
        elif sort.lower() == "date":
            sqs = (
                SearchQuerySet() if sqs is None else sqs).order_by("date")
        elif sort.lower() == "title":
            sqs = (SearchQuerySet() if sqs is None else sqs).order_by(
                "title_sortable")
        elif sort.lower() == "-title":
            sqs = (SearchQuerySet() if sqs is None else sqs).order_by(
                "-title_sortable")
        elif sort.lower() == "-popular_count":
            sqs = (SearchQuerySet() if sqs is None else sqs).order_by(
                "-popular_count")
        else:
            sqs = (
                SearchQuerySet() if sqs is None else sqs).order_by("-date")

        return sqs

    def get_search(self, request, **kwargs):
        self.method_check(request, allowed=['get'])
        self.is_authenticated(request)
        self.throttle_check(request)

        # Get the list of objects that matches the filter
        sqs = self.build_haystack_filters(request.GET)

        if not settings.SKIP_PERMS_FILTER:

            filter_set = get_objects_for_user(
                request.user, 'base.view_resourcebase')

            filter_set = get_visible_resources(
                filter_set,
                request.user if request else None,
                admin_approval_required=settings.ADMIN_MODERATE_UPLOADS,
                unpublished_not_visible=settings.RESOURCE_PUBLISHING,
                private_groups_not_visibile=settings.GROUP_PRIVATE_RESOURCES)

            filter_set_ids = filter_set.values_list('id')
            # Do the query using the filterset and the query term. Facet the
            # results
            if len(filter_set) > 0:
                sqs = sqs.filter(id__in=filter_set_ids).facet('type').facet('subtype').facet(
                    'owner') .facet('keywords').facet('regions').facet('category')
            else:
                sqs = None
        else:
            sqs = sqs.facet('type').facet('subtype').facet(
                'owner').facet('keywords').facet('regions').facet('category')

        if sqs:
            # Build the Facet dict
            facets = {}
            for facet in sqs.facet_counts()['fields']:
                facets[facet] = {}
                for item in sqs.facet_counts()['fields'][facet]:
                    facets[facet][item[0]] = item[1]

            # Paginate the results
            paginator = Paginator(sqs, request.GET.get('limit'))

            try:
                page = paginator.page(
                    int(request.GET.get('offset') or 0) /
                    int(request.GET.get('limit'), 0) + 1)
            except InvalidPage:
                raise Http404("Sorry, no results on that page.")

            if page.has_previous():
                previous_page = page.previous_page_number()
            else:
                previous_page = 1
            if page.has_next():
                next_page = page.next_page_number()
            else:
                next_page = 1
            total_count = sqs.count()
            objects = page.object_list
        else:
            next_page = 0
            previous_page = 0
            total_count = 0
            facets = {}
            objects = []

        object_list = {
            "meta": {
                "limit": settings.CLIENT_RESULTS_LIMIT,
                "next": next_page,
                "offset": int(getattr(request.GET, 'offset', 0)),
                "previous": previous_page,
                "total_count": total_count,
                "facets": facets,
            },
            "objects": map(lambda x: self.get_haystack_api_fields(x), objects),
        }

        self.log_throttled_access(request)
        return self.create_response(request, object_list)

    def get_haystack_api_fields(self, haystack_object):
        object_fields = dict(
            (k, v) for k, v in haystack_object.get_stored_fields().items() if not re.search(
                '_exact$|_sortable$', k))
        return object_fields

    def get_list(self, request, **kwargs):
        """
        Returns a serialized list of resources.

        Calls ``obj_get_list`` to provide the data, then handles that result
        set and serializes it.

        Should return a HttpResponse (200 OK).
        """
        # TODO: Uncached for now. Invalidation that works for everyone may be
        # impossible.
        base_bundle = self.build_bundle(request=request)
        objects = self.obj_get_list(
            bundle=base_bundle,
            **self.remove_api_resource_names(kwargs))
        sorted_objects = self.apply_sorting(objects, options=request.GET)

        paginator = self._meta.paginator_class(
            request.GET,
            sorted_objects,
            resource_uri=self.get_resource_uri(),
            limit=self._meta.limit,
            max_limit=self._meta.max_limit,
            collection_name=self._meta.collection_name)
        to_be_serialized = paginator.page()

        to_be_serialized = self.alter_list_data_to_serialize(
            request,
            to_be_serialized)

        return self.create_response(
            request, to_be_serialized, response_objects=objects)

    def format_objects(self, objects):
        """
        Format the objects for output in a response.
        """
        if 'has_time' in self.VALUES:
            idx = self.VALUES.index('has_time')
            del self.VALUES[idx]
        objects_json = objects.values(*self.VALUES)

        # hack needed because dehydrate does not seem to work in CommonModelApi
        for item in objects_json:
            if item['thumbnail_url'] and len(item['thumbnail_url']) == 0:
                item['thumbnail_url'] = staticfiles.static(settings.MISSING_THUMBNAIL)
            if item['title'] and len(item['title']) == 0:
                item['title'] = 'No title'
            if 'owner__username' in item:
                username = item['owner__username']
                profiles = Profile.objects.filter(username=username)
                if profiles:
                    full_name = (profiles[0].get_full_name() or username)
                    item['owner_name'] = full_name
        return objects_json

    def create_response(
            self,
            request,
            data,
            response_class=HttpResponse,
            response_objects=None,
            **response_kwargs):
        """
        Extracts the common "which-format/serialize/return-response" cycle.

        Mostly a useful shortcut/hook.
        """

        # If an user does not have at least view permissions, he won't be able
        # to see the resource at all.
        filtered_objects_ids = None
        if response_objects:
            filtered_objects_ids = [
                item.id for item in response_objects if request.user.has_perm(
                    'view_resourcebase', item.get_self_resource())]

        if isinstance(
                data,
                dict) and 'objects' in data and not isinstance(
                data['objects'],
                list):
            if filtered_objects_ids:
                data['objects'] = [
                    x for x in list(
                        self.format_objects(
                            data['objects'])) if x['id'] in filtered_objects_ids]
            else:
                data['objects'] = list(self.format_objects(data['objects']))

            # give geonode version
            data['geonode_version'] = get_version()

        desired_format = self.determine_format(request)
        serialized = self.serialize(request, data, desired_format)

        return response_class(
            content=serialized,
            content_type=build_content_type(desired_format),
            **response_kwargs)

    def prepend_urls(self):
        if settings.HAYSTACK_SEARCH:
            return [
                url(r"^(?P<resource_name>%s)/search%s$" % (
                    self._meta.resource_name, trailing_slash()
                ),
                    self.wrap_view('get_search'), name="api_get_search"),
            ]
        else:
            return []


class ResourceBaseResource(CommonModelApi):

    """ResourceBase api"""

    class Meta(CommonMetaApi):
        queryset = ResourceBase.objects.polymorphic_queryset() \
            .distinct().order_by('-date')
        resource_name = 'base'
        excludes = ['csw_anytext', 'metadata_xml']
        authentication = MultiAuthentication(SessionAuthentication(), GeonodeApiKeyAuthentication())


class FeaturedResourceBaseResource(CommonModelApi):

    """Only the featured resourcebases"""

    class Meta(CommonMetaApi):
        queryset = ResourceBase.objects.filter(featured=True).order_by('-date')
        resource_name = 'featured'
        authentication = MultiAuthentication(SessionAuthentication(), GeonodeApiKeyAuthentication())


class LayerResource(CommonModelApi):

    """Layer API"""
    links = fields.ListField(
        attribute='links',
        null=True,
        use_in='detail',
        default=[])
    if check_ogc_backend(qgis_server.BACKEND_PACKAGE):
        default_style = fields.ForeignKey(
            'geonode.api.api.StyleResource',
            attribute='qgis_default_style',
            null=True)
        styles = fields.ManyToManyField(
            'geonode.api.api.StyleResource',
            attribute='qgis_styles',
            null=True,
            use_in='detail')
    elif check_ogc_backend(geoserver.BACKEND_PACKAGE):
        default_style = fields.ForeignKey(
            'geonode.api.api.StyleResource',
            attribute='default_style',
            null=True)
        styles = fields.ManyToManyField(
            'geonode.api.api.StyleResource',
            attribute='styles',
            null=True,
            use_in='detail')

    def format_objects(self, objects):
        """
        Formats the object then adds a geogig_link as necessary.
        """
        formatted_objects = []
        for obj in objects:
            # convert the object to a dict using the standard values.
            # includes other values
            values = self.VALUES + [
                'alternate',
                'name'
            ]
            formatted_obj = model_to_dict(obj, fields=values)
            username = obj.owner.get_username()
            full_name = (obj.owner.get_full_name() or username)
            formatted_obj['owner__username'] = username
            formatted_obj['owner_name'] = full_name
            if obj.category:
                formatted_obj['category__gn_description'] = obj.category.gn_description
            if obj.group:
                formatted_obj['group'] = obj.group
                try:
                    formatted_obj['group_name'] = GroupProfile.objects.get(slug=obj.group.name)
                except GroupProfile.DoesNotExist:
                    formatted_obj['group_name'] = obj.group

<<<<<<< HEAD
=======
            formatted_obj['keywords'] = [k.name for k in obj.keywords.all()] if obj.keywords else []
            formatted_obj['regions'] = [r.name for r in obj.regions.all()] if obj.regions else []

>>>>>>> 94866488
            # add the geogig link
            formatted_obj['geogig_link'] = obj.geogig_link

            # provide style information
            bundle = self.build_bundle(obj=obj)
            formatted_obj['default_style'] = self.default_style.dehydrate(
                bundle, for_list=True)

            if self.links.use_in == 'all' or self.links.use_in == 'list':
                formatted_obj['links'] = self.dehydrate_links(
                    bundle)
            # Add resource uri
            formatted_obj['resource_uri'] = self.get_resource_uri(bundle)
<<<<<<< HEAD
=======

            # Probe Remote Services
            formatted_obj['store_type'] = 'dataset'
            formatted_obj['online'] = True
            if hasattr(obj, 'storeType'):
                formatted_obj['store_type'] = obj.storeType
                if obj.storeType == 'remoteStore' and hasattr(obj, 'remote_service'):
                    formatted_obj['online'] = (obj.remote_service.probe == 200)

>>>>>>> 94866488
            # put the object on the response stack
            formatted_objects.append(formatted_obj)
        return formatted_objects

    def dehydrate_links(self, bundle):
        """Dehydrate links field."""

        dehydrated = []
        obj = bundle.obj
        link_fields = [
            'extension',
            'link_type',
            'name',
            'mime',
            'url'
        ]
        for l in obj.link_set.all():
            formatted_link = model_to_dict(l, fields=link_fields)
            dehydrated.append(formatted_link)

        return dehydrated

    def populate_object(self, obj):
        """Populate results with necessary fields

        :param obj: Layer obj
        :type obj: Layer
        :return:
        """
        if check_ogc_backend(qgis_server.BACKEND_PACKAGE):
            # Provides custom links for QGIS Server styles info
            # Default style
            try:
                obj.qgis_default_style = obj.qgis_layer.default_style
            except:
                obj.qgis_default_style = None

            # Styles
            try:
                obj.qgis_styles = obj.qgis_layer.styles
            except:
                obj.qgis_styles = []
        return obj

    def build_bundle(
            self, obj=None, data=None, request=None, **kwargs):
        """Override build_bundle method to add additional info."""

        if obj is None and self._meta.object_class:
            obj = self._meta.object_class()

        elif obj:
            obj = self.populate_object(obj)

        return Bundle(
            obj=obj,
            data=data,
            request=request, **kwargs)

    def patch_detail(self, request, **kwargs):
        """Allow patch request to update default_style.

        Request body must match this:

        {
            'default_style': <resource_uri_to_style>
        }

        """
        reason = 'Can only patch "default_style" field.'
        try:
            body = json.loads(request.body)
            if 'default_style' not in body:
                return http.HttpBadRequest(reason=reason)
            match = resolve(body['default_style'])
            style_id = match.kwargs['id']
            api_name = match.kwargs['api_name']
            resource_name = match.kwargs['resource_name']
            if not (resource_name == 'styles' and api_name == 'api'):
                raise Exception()

            from geonode.qgis_server.models import QGISServerStyle

            style = QGISServerStyle.objects.get(id=style_id)

            layer_id = kwargs['id']
            layer = Layer.objects.get(id=layer_id)
        except:
            return http.HttpBadRequest(reason=reason)

        from geonode.qgis_server.views import default_qml_style

        request.method = 'POST'
        response = default_qml_style(
            request,
            layername=layer.name,
            style_name=style.name)

        if isinstance(response, TemplateResponse):
            if response.status_code == 200:
                return HttpResponse(status=200)

        return self.error_response(request, response.content)

    # copy parent attribute before modifying
    VALUES = CommonModelApi.VALUES[:]
    VALUES.append('typename')

    class Meta(CommonMetaApi):
        queryset = Layer.objects.distinct().order_by('-date')
        resource_name = 'layers'
        detail_uri_name = 'id'
        include_resource_uri = True
        allowed_methods = ['get', 'patch']
        excludes = ['csw_anytext', 'metadata_xml']
        authentication = MultiAuthentication(SessionAuthentication(), GeonodeApiKeyAuthentication())
        filtering = CommonMetaApi.filtering
        # Allow filtering using ID
        filtering.update({
            'id': ALL,
            'name': ALL,
            'alternate': ALL,
        })


class MapResource(CommonModelApi):

    """Maps API"""

    def format_objects(self, objects):
        """
        Formats the objects and provides reference to list of layers in map
        resources.

        :param objects: Map objects
        """
        formatted_objects = []
        for obj in objects:
            # convert the object to a dict using the standard values.
            formatted_obj = model_to_dict(obj, fields=self.VALUES)
            username = obj.owner.get_username()
            full_name = (obj.owner.get_full_name() or username)
            formatted_obj['owner__username'] = username
            formatted_obj['owner_name'] = full_name
            if obj.category:
                formatted_obj['category__gn_description'] = obj.category.gn_description
            if obj.group:
                formatted_obj['group'] = obj.group
                try:
                    formatted_obj['group_name'] = GroupProfile.objects.get(slug=obj.group.name)
                except GroupProfile.DoesNotExist:
                    formatted_obj['group_name'] = obj.group

<<<<<<< HEAD
=======
            formatted_obj['keywords'] = [k.name for k in obj.keywords.all()] if obj.keywords else []
            formatted_obj['regions'] = [r.name for r in obj.regions.all()] if obj.regions else []

            # Probe Remote Services
            formatted_obj['store_type'] = 'map'
            formatted_obj['online'] = True

>>>>>>> 94866488
            # get map layers
            map_layers = obj.layers
            formatted_layers = []
            map_layer_fields = [
                'id'
                'stack_order',
                'format',
                'name',
                'opacity',
                'group',
                'visibility',
                'transparent',
                'ows_url',
                'layer_params',
                'source_params',
                'local'
            ]
            for layer in map_layers:
                formatted_map_layer = model_to_dict(
                     layer, fields=map_layer_fields)
                formatted_layers.append(formatted_map_layer)
            formatted_obj['layers'] = formatted_layers
            formatted_objects.append(formatted_obj)
        return formatted_objects

    class Meta(CommonMetaApi):
        queryset = Map.objects.distinct().order_by('-date')
        resource_name = 'maps'
        authentication = MultiAuthentication(SessionAuthentication(), GeonodeApiKeyAuthentication())


class DocumentResource(CommonModelApi):

    """Documents API"""

    def format_objects(self, objects):
        """
        Formats the objects and provides reference to list of layers in map
        resources.

        :param objects: Map objects
        """
        formatted_objects = []
        for obj in objects:
            # convert the object to a dict using the standard values.
            formatted_obj = model_to_dict(obj, fields=self.VALUES)
            username = obj.owner.get_username()
            full_name = (obj.owner.get_full_name() or username)
            formatted_obj['owner__username'] = username
            formatted_obj['owner_name'] = full_name
            if obj.category:
                formatted_obj['category__gn_description'] = obj.category.gn_description
            if obj.group:
                formatted_obj['group'] = obj.group
                try:
                    formatted_obj['group_name'] = GroupProfile.objects.get(slug=obj.group.name)
                except GroupProfile.DoesNotExist:
                    formatted_obj['group_name'] = obj.group

            formatted_obj['keywords'] = [k.name for k in obj.keywords.all()] if obj.keywords else []
            formatted_obj['regions'] = [r.name for r in obj.regions.all()] if obj.regions else []

            # Probe Remote Services
            formatted_obj['store_type'] = 'dataset'
            formatted_obj['online'] = True

            formatted_objects.append(formatted_obj)
        return formatted_objects

    class Meta(CommonMetaApi):
        filtering = CommonMetaApi.filtering
        filtering.update({'doc_type': ALL})
        queryset = Document.objects.distinct().order_by('-date')
        resource_name = 'documents'
        authentication = MultiAuthentication(SessionAuthentication(), GeonodeApiKeyAuthentication())<|MERGE_RESOLUTION|>--- conflicted
+++ resolved
@@ -723,12 +723,9 @@
                 except GroupProfile.DoesNotExist:
                     formatted_obj['group_name'] = obj.group
 
-<<<<<<< HEAD
-=======
             formatted_obj['keywords'] = [k.name for k in obj.keywords.all()] if obj.keywords else []
             formatted_obj['regions'] = [r.name for r in obj.regions.all()] if obj.regions else []
 
->>>>>>> 94866488
             # add the geogig link
             formatted_obj['geogig_link'] = obj.geogig_link
 
@@ -742,8 +739,6 @@
                     bundle)
             # Add resource uri
             formatted_obj['resource_uri'] = self.get_resource_uri(bundle)
-<<<<<<< HEAD
-=======
 
             # Probe Remote Services
             formatted_obj['store_type'] = 'dataset'
@@ -753,7 +748,6 @@
                 if obj.storeType == 'remoteStore' and hasattr(obj, 'remote_service'):
                     formatted_obj['online'] = (obj.remote_service.probe == 200)
 
->>>>>>> 94866488
             # put the object on the response stack
             formatted_objects.append(formatted_obj)
         return formatted_objects
@@ -907,8 +901,6 @@
                 except GroupProfile.DoesNotExist:
                     formatted_obj['group_name'] = obj.group
 
-<<<<<<< HEAD
-=======
             formatted_obj['keywords'] = [k.name for k in obj.keywords.all()] if obj.keywords else []
             formatted_obj['regions'] = [r.name for r in obj.regions.all()] if obj.regions else []
 
@@ -916,7 +908,6 @@
             formatted_obj['store_type'] = 'map'
             formatted_obj['online'] = True
 
->>>>>>> 94866488
             # get map layers
             map_layers = obj.layers
             formatted_layers = []
