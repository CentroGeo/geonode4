# -*- coding: utf-8 -*-
#########################################################################
#
# Copyright (C) 2016 OSGeo
#
# This program is free software: you can redistribute it and/or modify
# it under the terms of the GNU General Public License as published by
# the Free Software Foundation, either version 3 of the License, or
# (at your option) any later version.
#
# This program is distributed in the hope that it will be useful,
# but WITHOUT ANY WARRANTY; without even the implied warranty of
# MERCHANTABILITY or FITNESS FOR A PARTICULAR PURPOSE. See the
# GNU General Public License for more details.
#
# You should have received a copy of the GNU General Public License
# along with this program. If not, see <http://www.gnu.org/licenses/>.
#
#########################################################################
from geonode.maps.models import Map
from geonode.documents.models import Document
from unittest.mock import patch
from django.conf import settings

from datetime import datetime, timedelta
from tastypie.test import ResourceTestCaseMixin

from django.urls import reverse
from django.contrib.auth.models import Group
from django.contrib.auth import get_user_model
from django.test.utils import override_settings

from guardian.shortcuts import get_anonymous_user

from geonode import geoserver
from geonode.layers.models import Layer
from geonode.utils import check_ogc_backend
from geonode.decorators import on_ogc_backend
from geonode.groups.models import GroupProfile
from geonode.base.auth import get_or_create_token
from geonode.tests.base import GeoNodeBaseTestSupport
from geonode.base.populate_test_data import all_public


class PermissionsApiTests(ResourceTestCaseMixin, GeoNodeBaseTestSupport):

    def setUp(self):
        super(PermissionsApiTests, self).setUp()
        self.user = 'admin'
        self.passwd = 'admin'
        self.list_url = reverse(
            'api_dispatch_list',
            kwargs={
                'api_name': 'api',
                'resource_name': 'layers'})
        all_public()
        self.perm_spec = {"users": {}, "groups": {}}

    def test_layer_get_list_unauth_all_public(self):
        """
        Test that the correct number of layers are returned when the
        client is not logged in and all are public
        """

        resp = self.api_client.get(self.list_url)
        self.assertValidJSONResponse(resp)
        self.assertEqual(len(self.deserialize(resp)['objects']), 8)

    def test_layers_get_list_unauth_some_public(self):
        """
        Test that if a layer is not public then not all are returned when the
        client is not logged in
        """

        layer = Layer.objects.all()[0]
        layer.set_permissions(self.perm_spec)

        resp = self.api_client.get(self.list_url)
        self.assertValidJSONResponse(resp)
        self.assertEqual(len(self.deserialize(resp)['objects']), 7)

    def test_layers_get_list_auth_some_public(self):
        """
        Test that if a layer is not public then all are returned if the
        client is not logged in
        """

        self.api_client.client.login(username=self.user, password=self.passwd)
        layer = Layer.objects.all()[0]
        layer.set_permissions(self.perm_spec)

        resp = self.api_client.get(self.list_url)
        self.assertValidJSONResponse(resp)
        self.assertEqual(len(self.deserialize(resp)['objects']), 7)

    def test_layer_get_list_layer_private_to_one_user(self):
        """
        Test that if a layer is only visible by admin, then does not appear
        in the unauthenticated list nor in the list when logged is as bobby
        """

        perm_spec = {"users": {"admin": ['view_resourcebase']}, "groups": {}}
        layer = Layer.objects.all()[0]
        layer.set_permissions(perm_spec)
        resp = self.api_client.get(self.list_url)
        self.assertEqual(len(self.deserialize(resp)['objects']), 7)

        self.api_client.client.login(username='bobby', password='bob')
        resp = self.api_client.get(self.list_url)
        self.assertEqual(len(self.deserialize(resp)['objects']), 7)

        self.api_client.client.login(username=self.user, password=self.passwd)
        resp = self.api_client.get(self.list_url)
        self.assertEqual(len(self.deserialize(resp)['objects']), 7)

        layer.is_published = False
        layer.save()

        # with resource publishing
        with self.settings(RESOURCE_PUBLISHING=True):
            resp = self.api_client.get(self.list_url)
            self.assertEqual(len(self.deserialize(resp)['objects']), 8)

            self.api_client.client.login(username='bobby', password='bob')
            resp = self.api_client.get(self.list_url)
            self.assertEqual(len(self.deserialize(resp)['objects']), 8)

            self.api_client.client.login(username=self.user, password=self.passwd)
            resp = self.api_client.get(self.list_url)
            self.assertEqual(len(self.deserialize(resp)['objects']), 8)

    def test_layer_get_detail_unauth_layer_not_public(self):
        """
        Test that layer detail gives 404 when not public and not logged in
        """

        layer = Layer.objects.all()[0]
        layer.set_permissions(self.perm_spec)
        layer.clear_dirty_state()
        self.assertHttpUnauthorized(self.api_client.get(
            f"{self.list_url + str(layer.id)}/"))

        self.api_client.client.login(username=self.user, password=self.passwd)
        resp = self.api_client.get(f"{self.list_url + str(layer.id)}/")
        self.assertValidJSONResponse(resp)

        # with delayed security
        with self.settings(DELAYED_SECURITY_SIGNALS=True):
            if check_ogc_backend(geoserver.BACKEND_PACKAGE):
                from geonode.security.utils import sync_geofence_with_guardian
                sync_geofence_with_guardian(layer, self.perm_spec)
                self.assertTrue(layer.dirty_state)

                self.client.login(username=self.user, password=self.passwd)
                resp = self.client.get(self.list_url)
                self.assertEqual(len(self.deserialize(resp)['objects']), 7)

                self.client.logout()
                resp = self.client.get(self.list_url)
                self.assertEqual(len(self.deserialize(resp)['objects']), 7)

                from django.contrib.auth import get_user_model
                get_user_model().objects.create(
                    username='imnew',
                    password='pbkdf2_sha256$12000$UE4gAxckVj4Z$N\
                    6NbOXIQWWblfInIoq/Ta34FdRiPhawCIZ+sOO3YQs=')
                self.client.login(username='imnew', password='thepwd')
                resp = self.client.get(self.list_url)
                self.assertEqual(len(self.deserialize(resp)['objects']), 7)

    def test_new_user_has_access_to_old_layers(self):
        """Test that a new user can access the public available layers"""
        from django.contrib.auth import get_user_model
        get_user_model().objects.create(
            username='imnew',
            password='pbkdf2_sha256$12000$UE4gAxckVj4Z$N\
            6NbOXIQWWblfInIoq/Ta34FdRiPhawCIZ+sOO3YQs=')

        self.api_client.client.login(username='imnew', password='thepwd')
        resp = self.api_client.get(self.list_url)
        self.assertValidJSONResponse(resp)
        self.assertEqual(len(self.deserialize(resp)['objects']), 8)

        # with delayed security
        if check_ogc_backend(geoserver.BACKEND_PACKAGE):
            _ogc_geofence_enabled = settings.OGC_SERVER
            try:
                _ogc_geofence_enabled['default']['GEOFENCE_SECURITY_ENABLED'] = True
                with self.settings(DELAYED_SECURITY_SIGNALS=True,
                                   OGC_SERVER=_ogc_geofence_enabled,
                                   DEFAULT_ANONYMOUS_VIEW_PERMISSION=True):
                    layer = Layer.objects.all()[0]
                    layer.set_default_permissions()
                    layer.refresh_from_db()
                    self.assertTrue(layer.dirty_state)

                    self.client.login(username=self.user, password=self.passwd)
                    resp = self.client.get(self.list_url)
                    self.assertEqual(len(self.deserialize(resp)['objects']), 7)

                    self.client.logout()
                    resp = self.client.get(self.list_url)
                    self.assertEqual(len(self.deserialize(resp)['objects']), 7)

                    self.client.login(username='imnew', password='thepwd')
                    resp = self.client.get(self.list_url)
                    self.assertEqual(len(self.deserialize(resp)['objects']), 7)
            finally:
                _ogc_geofence_enabled['default']['GEOFENCE_SECURITY_ENABLED'] = False


class OAuthApiTests(ResourceTestCaseMixin, GeoNodeBaseTestSupport):
    def setUp(self):
        super(OAuthApiTests, self).setUp()

        self.user = 'admin'
        self.passwd = 'admin'
        self._user = get_user_model().objects.get(username=self.user)
        self.token = get_or_create_token(self._user)
        self.auth_header = f'Bearer {self.token}'
        self.list_url = reverse(
            'api_dispatch_list',
            kwargs={
                'api_name': 'api',
                'resource_name': 'layers'})
        all_public()
        self.perm_spec = {"users": {}, "groups": {}}

    @on_ogc_backend(geoserver.BACKEND_PACKAGE)
    def test_outh_token(self):

        with self.settings(SESSION_EXPIRED_CONTROL_ENABLED=False, DELAYED_SECURITY_SIGNALS=False):
            # all public
            resp = self.api_client.get(self.list_url)
            self.assertValidJSONResponse(resp)
            self.assertEqual(len(self.deserialize(resp)['objects']), 8)

            perm_spec = {"users": {"admin": ['view_resourcebase']}, "groups": {}}
            layer = Layer.objects.all()[0]
            layer.set_permissions(perm_spec)
            resp = self.api_client.get(self.list_url)
            self.assertEqual(len(self.deserialize(resp)['objects']), 7)

            resp = self.api_client.get(self.list_url, authentication=self.auth_header)
            self.assertEqual(len(self.deserialize(resp)['objects']), 7)

            layer.is_published = False
            layer.save()


class SearchApiTests(ResourceTestCaseMixin, GeoNodeBaseTestSupport):

    """Test the search"""

    def setUp(self):
        super(SearchApiTests, self).setUp()

        self.list_url = reverse(
            'api_dispatch_list',
            kwargs={
                'api_name': 'api',
                'resource_name': 'layers'})
        all_public()
        self.norman = get_user_model().objects.get(username="norman")
        self.norman.groups.add(Group.objects.get(name='anonymous'))
        self.test_user = get_user_model().objects.get(username='test_user')
        self.test_user.groups.add(Group.objects.get(name='anonymous'))
        self.bar = GroupProfile.objects.get(slug='bar')
        self.anonymous_user = get_anonymous_user()
        self.profiles_list_url = reverse(
            'api_dispatch_list',
            kwargs={
                'api_name': 'api',
                'resource_name': 'profiles'})
        self.groups_list_url = reverse(
            'api_dispatch_list',
            kwargs={
                'api_name': 'api',
                'resource_name': 'groups'})

    def test_profiles_filters(self):
        """Test profiles filtering"""

        with self.settings(API_LOCKDOWN=False):
            filter_url = self.profiles_list_url

            resp = self.api_client.get(filter_url)
            self.assertValidJSONResponse(resp)
            self.assertEqual(len(self.deserialize(resp)['objects']), 9)

            filter_url = f"{self.profiles_list_url}?name__icontains=norm"

            resp = self.api_client.get(filter_url)
            self.assertValidJSONResponse(resp)
            self.assertEqual(len(self.deserialize(resp)['objects']), 1)

            filter_url = f"{self.profiles_list_url}?name__icontains=NoRmAN"

            resp = self.api_client.get(filter_url)
            self.assertValidJSONResponse(resp)
            self.assertEqual(len(self.deserialize(resp)['objects']), 1)

            filter_url = f"{self.profiles_list_url}?name__icontains=bar"

            resp = self.api_client.get(filter_url)
            self.assertValidJSONResponse(resp)
            self.assertEqual(len(self.deserialize(resp)['objects']), 0)

    def test_groups_filters(self):
        """Test groups filtering"""

        with self.settings(API_LOCKDOWN=False):

            filter_url = self.groups_list_url

            resp = self.api_client.get(filter_url)
            self.assertValidJSONResponse(resp)
            self.assertEqual(len(self.deserialize(resp)['objects']), 1)

            filter_url = f"{self.groups_list_url}?name__icontains=bar"

            resp = self.api_client.get(filter_url)
            self.assertValidJSONResponse(resp)
            self.assertEqual(len(self.deserialize(resp)['objects']), 1)

            filter_url = f"{self.groups_list_url}?name__icontains=BaR"

            resp = self.api_client.get(filter_url)
            self.assertValidJSONResponse(resp)
            self.assertEqual(len(self.deserialize(resp)['objects']), 1)

            filter_url = f"{self.groups_list_url}?name__icontains=foo"

            resp = self.api_client.get(filter_url)
            self.assertValidJSONResponse(resp)
            self.assertEqual(len(self.deserialize(resp)['objects']), 0)

    def test_category_filters(self):
        """Test category filtering"""

        # check we get the correct layers number returnered filtering on one
        # and then two different categories
        filter_url = f"{self.list_url}?category__identifier=location"

        resp = self.api_client.get(filter_url)
        self.assertValidJSONResponse(resp)
        self.assertEqual(len(self.deserialize(resp)['objects']), 3)

        filter_url = f"{self.list_url}?category__identifier__in=location&category__identifier__in=biota"

        resp = self.api_client.get(filter_url)
        self.assertValidJSONResponse(resp)
        self.assertEqual(len(self.deserialize(resp)['objects']), 5)

    def test_tag_filters(self):
        """Test keywords filtering"""

        # check we get the correct layers number returnered filtering on one
        # and then two different keywords
        filter_url = f"{self.list_url}?keywords__slug=layertagunique"

        resp = self.api_client.get(filter_url)
        self.assertValidJSONResponse(resp)
        self.assertEqual(len(self.deserialize(resp)['objects']), 1)

        filter_url = f"{self.list_url}?keywords__slug__in=layertagunique&keywords__slug__in=populartag"

        resp = self.api_client.get(filter_url)
        self.assertValidJSONResponse(resp)
        self.assertEqual(len(self.deserialize(resp)['objects']), 8)

    def test_owner_filters(self):
        """Test owner filtering"""

        # check we get the correct layers number returnered filtering on one
        # and then two different owners
        filter_url = f"{self.list_url}?owner__username=user1"

        resp = self.api_client.get(filter_url)
        self.assertValidJSONResponse(resp)
        self.assertEqual(len(self.deserialize(resp)['objects']), 1)

        filter_url = f"{self.list_url}?owner__username__in=user1&owner__username__in=foo"

        resp = self.api_client.get(filter_url)
        self.assertValidJSONResponse(resp)
        self.assertEqual(len(self.deserialize(resp)['objects']), 2)

    def test_title_filter(self):
        """Test title filtering"""

        # check we get the correct layers number returnered filtering on the
        # title
        filter_url = f"{self.list_url}?title=layer2"

        resp = self.api_client.get(filter_url)
        self.assertValidJSONResponse(resp)
        self.assertEqual(len(self.deserialize(resp)['objects']), 1)

    def test_date_filter(self):
        """Test date filtering"""

        # check we get the correct layers number returnered filtering on the
        # dates
        step = timedelta(days=60)
        now = datetime.now()
        fstring = '%Y-%m-%d'

        def to_date(val):
            return val.date().strftime(fstring)

        d1 = to_date(now - step)
<<<<<<< HEAD
        filter_url = self.list_url + f'?date__exact={d1}'
=======
        filter_url = f"{self.list_url}?date__exact={d1}"
>>>>>>> 073d9a52

        resp = self.api_client.get(filter_url)
        self.assertValidJSONResponse(resp)
        self.assertEqual(len(self.deserialize(resp)['objects']), 0)

        d3 = to_date(now - (3 * step))
<<<<<<< HEAD
        filter_url = self.list_url + f'?date__gte={d3}'
=======
        filter_url = f"{self.list_url}?date__gte={d3}"
>>>>>>> 073d9a52

        resp = self.api_client.get(filter_url)
        self.assertValidJSONResponse(resp)
        self.assertEqual(len(self.deserialize(resp)['objects']), 3)

        d4 = to_date(now - (4 * step))
<<<<<<< HEAD
        filter_url = self.list_url + f'?date__range={d4},{to_date(now)}'
=======
        filter_url = f"{self.list_url}?date__range={d4},{to_date(now)}"
>>>>>>> 073d9a52

        resp = self.api_client.get(filter_url)
        self.assertValidJSONResponse(resp)
        self.assertEqual(len(self.deserialize(resp)['objects']), 4)


# noinspection DuplicatedCode
@override_settings(API_LOCKDOWN=True)
class LockdownApiTests(ResourceTestCaseMixin, GeoNodeBaseTestSupport):

    """Test the api lockdown functionality"""

    def setUp(self):
        super(LockdownApiTests, self).setUp()
        self.profiles_list_url = reverse(
            'api_dispatch_list',
            kwargs={
                'api_name': 'api',
                'resource_name': 'profiles'})
        self.groups_list_url = reverse(
            'api_dispatch_list',
            kwargs={
                'api_name': 'api',
                'resource_name': 'groups'})
        self.owners_list_url = reverse(
            'api_dispatch_list',
            kwargs={
                'api_name': 'api',
                'resource_name': 'owners'})
        self.tag_list_url = reverse(
            'api_dispatch_list',
            kwargs={
                'api_name': 'api',
                'resource_name': 'keywords'})
        self.region_list_url = reverse(
            'api_dispatch_list',
            kwargs={
                'api_name': 'api',
                'resource_name': 'regions'})

    def test_api_lockdown_false(self):
        # test if results are returned for anonymous users if API_LOCKDOWN is set to False in settings
        filter_url = self.profiles_list_url

        with self.settings(API_LOCKDOWN=False):
            resp = self.api_client.get(filter_url)
            self.assertValidJSONResponse(resp)
            self.assertEqual(len(self.deserialize(resp)['objects']), 9)

    def test_profiles_lockdown(self):
        filter_url = self.profiles_list_url
        resp = self.api_client.get(filter_url)
        self.assertValidJSONResponse(resp)
        self.assertEqual(len(self.deserialize(resp)['objects']), 0)

        # now test with logged in user
        self.api_client.client.login(username='bobby', password='bob')
        resp = self.api_client.get(filter_url)
        self.assertValidJSONResponse(resp)
        self.assertEqual(len(self.deserialize(resp)['objects']), 9)

    def test_owners_lockdown(self):
        filter_url = self.owners_list_url

        resp = self.api_client.get(filter_url)
        self.assertValidJSONResponse(resp)
        self.assertEqual(len(self.deserialize(resp)['objects']), 0)

        # now test with logged in user
        self.api_client.client.login(username='bobby', password='bob')
        resp = self.api_client.get(filter_url)
        self.assertValidJSONResponse(resp)
        self.assertEqual(len(self.deserialize(resp)['objects']), 9)

    def test_groups_lockdown(self):
        filter_url = self.groups_list_url

        resp = self.api_client.get(filter_url)
        self.assertValidJSONResponse(resp)
        self.assertEqual(len(self.deserialize(resp)['objects']), 0)

        # now test with logged in user
        self.api_client.client.login(username='bobby', password='bob')
        resp = self.api_client.get(filter_url)
        self.assertValidJSONResponse(resp)
        self.assertEqual(len(self.deserialize(resp)['objects']), 2)

    def test_regions_lockdown(self):
        filter_url = self.region_list_url

        resp = self.api_client.get(filter_url)
        self.assertValidJSONResponse(resp)
        self.assertEqual(len(self.deserialize(resp)['objects']), 0)

        self.api_client.client.login(username='bobby', password='bob')
        resp = self.api_client.get(filter_url)
        self.assertValidJSONResponse(resp)
        self.assertTrue(len(self.deserialize(resp)['objects']) >= 200)

    def test_tags_lockdown(self):
        filter_url = self.tag_list_url

        resp = self.api_client.get(filter_url)
        self.assertValidJSONResponse(resp)
        self.assertEqual(len(self.deserialize(resp)['objects']), 0)

        self.api_client.client.login(username='bobby', password='bob')
        resp = self.api_client.get(filter_url)
        self.assertValidJSONResponse(resp)
        self.assertEqual(len(self.deserialize(resp)['objects']), 5)


class ThesaurusKeywordResourceTests(ResourceTestCaseMixin, GeoNodeBaseTestSupport):

    #  loading test thesausuri
    fixtures = [
        'initial_data.json',
        'group_test_data.json',
        'default_oauth_apps.json',
        "test_thesaurus.json"
    ]

    def setUp(self):
        super(ThesaurusKeywordResourceTests, self).setUp()
        all_public()
        self.list_url = reverse("api_dispatch_list", kwargs={"api_name": "api", "resource_name": "thesaurus/keywords"})

    def test_api_will_return_a_valid_json_response(self):
        resp = self.api_client.get(self.list_url)
        self.assertValidJSONResponse(resp)

    def test_will_return_empty_if_the_thesaurus_does_not_exists(self):
        url = f"{self.list_url}?thesaurus=invalid-identifier"
        resp = self.api_client.get(url)
        self.assertValidJSONResponse(resp)
        self.assertEqual(resp.json()["meta"]["total_count"], 0)

    def test_will_return_keywords_for_the_selected_thesaurus_if_exists(self):
        url = f"{self.list_url}?thesaurus=inspire-theme"
        resp = self.api_client.get(url)
        self.assertValidJSONResponse(resp)
        self.assertEqual(resp.json()["meta"]["total_count"], 34)

    def test_will_return_empty_if_the_alt_label_does_not_exists(self):
        url = f"{self.list_url}?alt_label=invalid-alt_label"
        resp = self.api_client.get(url)
        self.assertValidJSONResponse(resp)
        self.assertEqual(resp.json()["meta"]["total_count"], 0)

    def test_will_return_keywords_for_the_selected_alt_label_if_exists(self):
        url = f"{self.list_url}?alt_label=ac"
        resp = self.api_client.get(url)
        self.assertValidJSONResponse(resp)
        self.assertEqual(resp.json()["meta"]["total_count"], 1)

    def test_will_return_empty_if_the_kaywordId_does_not_exists(self):
        url = f"{self.list_url}?id=12365478954862"
        resp = self.api_client.get(url)
        print(self.deserialize(resp))
        self.assertValidJSONResponse(resp)
        self.assertEqual(resp.json()["meta"]["total_count"], 0)

    @patch("geonode.api.api.get_language")
    def test_will_return_expected_keyword_label_for_existing_lang(self, lang):
        lang.return_value = "de"
        url = f"{self.list_url}?thesaurus=inspire-theme"
        resp = self.api_client.get(url)
        # the german translations exists, for the other labels, the alt_label will be used
        expected_labels = [
            "ac", "Adressen", "af", "am", "au", "br", "bu",
            "cp", "ef", "el", "er", "ge", "gg", "gn", "hb", "hh",
            "hy", "lc", "lu", "mf", "mr", "nz", "of", "oi", "pd",
            "pf", "ps", "rs", "sd", "so", "sr", "su", "tn", "us"
        ]
        actual_labels = [x["alt_label"] for x in self.deserialize(resp)["objects"]]
        self.assertValidJSONResponse(resp)
        self.assertListEqual(expected_labels, actual_labels)

    @patch("geonode.api.api.get_language")
    def test_will_return_default_keyword_label_for_not_existing_lang(self, lang):
        lang.return_value = "ke"
        url = f"{self.list_url}?thesaurus=inspire-theme"
        resp = self.api_client.get(url)
        # no translations exists, the alt_label will be used for all keywords
        expected_labels = [
            "ac", "ad", "af", "am", "au", "br", "bu",
            "cp", "ef", "el", "er", "ge", "gg", "gn", "hb", "hh",
            "hy", "lc", "lu", "mf", "mr", "nz", "of", "oi", "pd",
            "pf", "ps", "rs", "sd", "so", "sr", "su", "tn", "us"
        ]
        actual_labels = [x["alt_label"] for x in self.deserialize(resp)["objects"]]
        self.assertValidJSONResponse(resp)
        self.assertListEqual(expected_labels, actual_labels)


class LayerResourceTests(ResourceTestCaseMixin, GeoNodeBaseTestSupport):
    fixtures = [
        'initial_data.json',
        'group_test_data.json',
        'default_oauth_apps.json'
    ]

    def setUp(self):
        super(LayerResourceTests, self).setUp()
        self.user = get_user_model().objects.get(username="admin")
        self.list_url = reverse(
            'api_dispatch_list',
            kwargs={
                'api_name': 'api',
                'resource_name': 'layers'})
        all_public()
        self.token = get_or_create_token(self.user)
        self.auth_header = f'Bearer {self.token}'

    def test_the_api_should_return_all_layers_with_metadata_false(self):
<<<<<<< HEAD
=======

>>>>>>> 073d9a52
        resp = self.api_client.get(self.list_url, authentication=self.auth_header)
        self.assertValidJSONResponse(resp)
        self.assertEqual(8, resp.json()["meta"]["total_count"])

    def test_the_api_should_return_all_layers_with_metadata_true(self):
<<<<<<< HEAD
=======

>>>>>>> 073d9a52
        url = f"{self.list_url}?metadata_only=True"
        resp = self.api_client.get(url, authentication=self.auth_header)
        self.assertValidJSONResponse(resp)
        self.assertEqual(1, resp.json()["meta"]["total_count"])


class DocumentResourceTests(ResourceTestCaseMixin, GeoNodeBaseTestSupport):
    fixtures = [
        'initial_data.json',
        'group_test_data.json',
        'default_oauth_apps.json'
    ]

    def setUp(self):
        super(DocumentResourceTests, self).setUp()
        all_public()
        self.user = get_user_model().objects.get(username="admin")
        self.list_url = reverse(
            'api_dispatch_list',
            kwargs={
                'api_name': 'api',
                'resource_name': 'documents'})

    def test_the_api_should_return_all_documents_with_metadata_false(self):
        resp = self.api_client.get(self.list_url)
        self.assertValidJSONResponse(resp)
        self.assertEqual(resp.json()["meta"]["total_count"], 9)

    def test_the_api_should_return_all_documents_with_metadata_true(self):
        url = f"{self.list_url}?metadata_only=True"
        resp = self.api_client.get(url)
        self.assertValidJSONResponse(resp)
        self.assertEqual(resp.json()["meta"]["total_count"], 1)


class MapResourceTests(ResourceTestCaseMixin, GeoNodeBaseTestSupport):
    fixtures = [
        'initial_data.json',
        'group_test_data.json',
        'default_oauth_apps.json'
    ]

    def setUp(self):
        super(MapResourceTests, self).setUp()
        all_public()
        self.user = get_user_model().objects.get(username="admin")
        self.list_url = reverse(
            'api_dispatch_list',
            kwargs={
                'api_name': 'api',
                'resource_name': 'maps'})

    def test_the_api_should_return_all_maps_with_metadata_false(self):
        resp = self.api_client.get(self.list_url)
        self.assertValidJSONResponse(resp)
        self.assertEqual(resp.json()["meta"]["total_count"], 9)

    def test_the_api_should_return_all_maps_with_metadata_true(self):
        url = f"{self.list_url}?metadata_only=True"
        resp = self.api_client.get(url)
        self.assertValidJSONResponse(resp)
        self.assertEqual(resp.json()["meta"]["total_count"], 1)


class TopicCategoryResourceTest(ResourceTestCaseMixin, GeoNodeBaseTestSupport):
    fixtures = [
        'initial_data.json',
        'group_test_data.json',
        'default_oauth_apps.json'
    ]

    def setUp(self):
        super(TopicCategoryResourceTest, self).setUp()
        self.user = get_user_model().objects.get(username="admin")
        self.list_url = reverse(
            'api_dispatch_list',
            kwargs={
                'api_name': 'api',
                'resource_name': 'categories'})

    def test_the_api_should_return_all_maps_with_metadata_false(self):
        url = f"{self.list_url}?type=map"
        resp = self.api_client.get(url)
        self.assertValidJSONResponse(resp)
        actual = sum([x['count'] for x in resp.json()['objects']])
        self.assertEqual(9, actual)

    def test_the_api_should_return_all_maps_with_metadata_true(self):
        x = Map.objects.get(title='map metadata true')
        x.metadata_only = False
        x.save()
        url = f"{self.list_url}?type=map"
        resp = self.api_client.get(url)
        self.assertValidJSONResponse(resp)
        # by adding a new layer, the total should increase
        actual = sum([x['count'] for x in resp.json()['objects']])
        self.assertEqual(10, actual)

    def test_the_api_should_return_all_document_with_metadata_false(self):
        url = f"{self.list_url}?type=document"
        resp = self.api_client.get(url)
        self.assertValidJSONResponse(resp)
        actual = sum([x['count'] for x in resp.json()['objects']])
        self.assertEqual(9, actual)

    def test_the_api_should_return_all_document_with_metadata_true(self):
        x = Document.objects.get(title='doc metadata true')
        x.metadata_only = False
        x.save()
        url = f"{self.list_url}?type=document"
        resp = self.api_client.get(url)
        self.assertValidJSONResponse(resp)
        # by adding a new layer, the total should increase
        actual = sum([x['count'] for x in resp.json()['objects']])
        self.assertEqual(10, actual)<|MERGE_RESOLUTION|>--- conflicted
+++ resolved
@@ -64,54 +64,51 @@
 
         resp = self.api_client.get(self.list_url)
         self.assertValidJSONResponse(resp)
-        self.assertEqual(len(self.deserialize(resp)['objects']), 8)
+        self.assertEqual(len(self.deserialize(resp)['objects']), 0)
 
     def test_layers_get_list_unauth_some_public(self):
         """
         Test that if a layer is not public then not all are returned when the
         client is not logged in
         """
-
         layer = Layer.objects.all()[0]
         layer.set_permissions(self.perm_spec)
 
         resp = self.api_client.get(self.list_url)
         self.assertValidJSONResponse(resp)
-        self.assertEqual(len(self.deserialize(resp)['objects']), 7)
+        self.assertEqual(len(self.deserialize(resp)['objects']), 0)
 
     def test_layers_get_list_auth_some_public(self):
         """
         Test that if a layer is not public then all are returned if the
         client is not logged in
         """
-
         self.api_client.client.login(username=self.user, password=self.passwd)
         layer = Layer.objects.all()[0]
         layer.set_permissions(self.perm_spec)
 
         resp = self.api_client.get(self.list_url)
         self.assertValidJSONResponse(resp)
-        self.assertEqual(len(self.deserialize(resp)['objects']), 7)
+        self.assertEqual(len(self.deserialize(resp)['objects']), 8)
 
     def test_layer_get_list_layer_private_to_one_user(self):
         """
         Test that if a layer is only visible by admin, then does not appear
         in the unauthenticated list nor in the list when logged is as bobby
         """
-
         perm_spec = {"users": {"admin": ['view_resourcebase']}, "groups": {}}
         layer = Layer.objects.all()[0]
         layer.set_permissions(perm_spec)
         resp = self.api_client.get(self.list_url)
-        self.assertEqual(len(self.deserialize(resp)['objects']), 7)
+        self.assertEqual(len(self.deserialize(resp)['objects']), 0)
 
         self.api_client.client.login(username='bobby', password='bob')
         resp = self.api_client.get(self.list_url)
-        self.assertEqual(len(self.deserialize(resp)['objects']), 7)
+        self.assertEqual(len(self.deserialize(resp)['objects']), 2)
 
         self.api_client.client.login(username=self.user, password=self.passwd)
         resp = self.api_client.get(self.list_url)
-        self.assertEqual(len(self.deserialize(resp)['objects']), 7)
+        self.assertEqual(len(self.deserialize(resp)['objects']), 8)
 
         layer.is_published = False
         layer.save()
@@ -123,7 +120,7 @@
 
             self.api_client.client.login(username='bobby', password='bob')
             resp = self.api_client.get(self.list_url)
-            self.assertEqual(len(self.deserialize(resp)['objects']), 8)
+            self.assertEqual(len(self.deserialize(resp)['objects']), 2)
 
             self.api_client.client.login(username=self.user, password=self.passwd)
             resp = self.api_client.get(self.list_url)
@@ -133,11 +130,9 @@
         """
         Test that layer detail gives 404 when not public and not logged in
         """
-
         layer = Layer.objects.all()[0]
         layer.set_permissions(self.perm_spec)
-        layer.clear_dirty_state()
-        self.assertHttpUnauthorized(self.api_client.get(
+        self.assertHttpNotFound(self.api_client.get(
             f"{self.list_url + str(layer.id)}/"))
 
         self.api_client.client.login(username=self.user, password=self.passwd)
@@ -153,11 +148,11 @@
 
                 self.client.login(username=self.user, password=self.passwd)
                 resp = self.client.get(self.list_url)
-                self.assertEqual(len(self.deserialize(resp)['objects']), 7)
+                self.assertEqual(len(self.deserialize(resp)['objects']), 8)
 
                 self.client.logout()
                 resp = self.client.get(self.list_url)
-                self.assertEqual(len(self.deserialize(resp)['objects']), 7)
+                self.assertEqual(len(self.deserialize(resp)['objects']), 0)
 
                 from django.contrib.auth import get_user_model
                 get_user_model().objects.create(
@@ -166,7 +161,7 @@
                     6NbOXIQWWblfInIoq/Ta34FdRiPhawCIZ+sOO3YQs=')
                 self.client.login(username='imnew', password='thepwd')
                 resp = self.client.get(self.list_url)
-                self.assertEqual(len(self.deserialize(resp)['objects']), 7)
+                self.assertEqual(len(self.deserialize(resp)['objects']), 0)
 
     def test_new_user_has_access_to_old_layers(self):
         """Test that a new user can access the public available layers"""
@@ -175,11 +170,10 @@
             username='imnew',
             password='pbkdf2_sha256$12000$UE4gAxckVj4Z$N\
             6NbOXIQWWblfInIoq/Ta34FdRiPhawCIZ+sOO3YQs=')
-
         self.api_client.client.login(username='imnew', password='thepwd')
         resp = self.api_client.get(self.list_url)
         self.assertValidJSONResponse(resp)
-        self.assertEqual(len(self.deserialize(resp)['objects']), 8)
+        self.assertEqual(len(self.deserialize(resp)['objects']), 0)
 
         # with delayed security
         if check_ogc_backend(geoserver.BACKEND_PACKAGE):
@@ -196,15 +190,15 @@
 
                     self.client.login(username=self.user, password=self.passwd)
                     resp = self.client.get(self.list_url)
-                    self.assertEqual(len(self.deserialize(resp)['objects']), 7)
+                    self.assertEqual(len(self.deserialize(resp)['objects']), 8)
 
                     self.client.logout()
                     resp = self.client.get(self.list_url)
-                    self.assertEqual(len(self.deserialize(resp)['objects']), 7)
+                    self.assertEqual(len(self.deserialize(resp)['objects']), 0)
 
                     self.client.login(username='imnew', password='thepwd')
                     resp = self.client.get(self.list_url)
-                    self.assertEqual(len(self.deserialize(resp)['objects']), 7)
+                    self.assertEqual(len(self.deserialize(resp)['objects']), 0)
             finally:
                 _ogc_geofence_enabled['default']['GEOFENCE_SECURITY_ENABLED'] = False
 
@@ -228,21 +222,20 @@
 
     @on_ogc_backend(geoserver.BACKEND_PACKAGE)
     def test_outh_token(self):
-
         with self.settings(SESSION_EXPIRED_CONTROL_ENABLED=False, DELAYED_SECURITY_SIGNALS=False):
             # all public
             resp = self.api_client.get(self.list_url)
             self.assertValidJSONResponse(resp)
-            self.assertEqual(len(self.deserialize(resp)['objects']), 8)
+            self.assertEqual(len(self.deserialize(resp)['objects']), 0)
 
             perm_spec = {"users": {"admin": ['view_resourcebase']}, "groups": {}}
             layer = Layer.objects.all()[0]
             layer.set_permissions(perm_spec)
             resp = self.api_client.get(self.list_url)
-            self.assertEqual(len(self.deserialize(resp)['objects']), 7)
+            self.assertEqual(len(self.deserialize(resp)['objects']), 0)
 
             resp = self.api_client.get(self.list_url, authentication=self.auth_header)
-            self.assertEqual(len(self.deserialize(resp)['objects']), 7)
+            self.assertEqual(len(self.deserialize(resp)['objects']), 8)
 
             layer.is_published = False
             layer.save()
@@ -280,7 +273,6 @@
 
     def test_profiles_filters(self):
         """Test profiles filtering"""
-
         with self.settings(API_LOCKDOWN=False):
             filter_url = self.profiles_list_url
 
@@ -308,7 +300,6 @@
 
     def test_groups_filters(self):
         """Test groups filtering"""
-
         with self.settings(API_LOCKDOWN=False):
 
             filter_url = self.groups_list_url
@@ -344,13 +335,13 @@
 
         resp = self.api_client.get(filter_url)
         self.assertValidJSONResponse(resp)
-        self.assertEqual(len(self.deserialize(resp)['objects']), 3)
+        self.assertEqual(len(self.deserialize(resp)['objects']), 0)
 
         filter_url = f"{self.list_url}?category__identifier__in=location&category__identifier__in=biota"
 
         resp = self.api_client.get(filter_url)
         self.assertValidJSONResponse(resp)
-        self.assertEqual(len(self.deserialize(resp)['objects']), 5)
+        self.assertEqual(len(self.deserialize(resp)['objects']), 0)
 
     def test_tag_filters(self):
         """Test keywords filtering"""
@@ -361,13 +352,13 @@
 
         resp = self.api_client.get(filter_url)
         self.assertValidJSONResponse(resp)
-        self.assertEqual(len(self.deserialize(resp)['objects']), 1)
+        self.assertEqual(len(self.deserialize(resp)['objects']), 0)
 
         filter_url = f"{self.list_url}?keywords__slug__in=layertagunique&keywords__slug__in=populartag"
 
         resp = self.api_client.get(filter_url)
         self.assertValidJSONResponse(resp)
-        self.assertEqual(len(self.deserialize(resp)['objects']), 8)
+        self.assertEqual(len(self.deserialize(resp)['objects']), 0)
 
     def test_owner_filters(self):
         """Test owner filtering"""
@@ -378,13 +369,13 @@
 
         resp = self.api_client.get(filter_url)
         self.assertValidJSONResponse(resp)
-        self.assertEqual(len(self.deserialize(resp)['objects']), 1)
+        self.assertEqual(len(self.deserialize(resp)['objects']), 0)
 
         filter_url = f"{self.list_url}?owner__username__in=user1&owner__username__in=foo"
 
         resp = self.api_client.get(filter_url)
         self.assertValidJSONResponse(resp)
-        self.assertEqual(len(self.deserialize(resp)['objects']), 2)
+        self.assertEqual(len(self.deserialize(resp)['objects']), 0)
 
     def test_title_filter(self):
         """Test title filtering"""
@@ -395,7 +386,7 @@
 
         resp = self.api_client.get(filter_url)
         self.assertValidJSONResponse(resp)
-        self.assertEqual(len(self.deserialize(resp)['objects']), 1)
+        self.assertEqual(len(self.deserialize(resp)['objects']), 0)
 
     def test_date_filter(self):
         """Test date filtering"""
@@ -410,37 +401,25 @@
             return val.date().strftime(fstring)
 
         d1 = to_date(now - step)
-<<<<<<< HEAD
-        filter_url = self.list_url + f'?date__exact={d1}'
-=======
         filter_url = f"{self.list_url}?date__exact={d1}"
->>>>>>> 073d9a52
 
         resp = self.api_client.get(filter_url)
         self.assertValidJSONResponse(resp)
         self.assertEqual(len(self.deserialize(resp)['objects']), 0)
 
         d3 = to_date(now - (3 * step))
-<<<<<<< HEAD
-        filter_url = self.list_url + f'?date__gte={d3}'
-=======
         filter_url = f"{self.list_url}?date__gte={d3}"
->>>>>>> 073d9a52
-
-        resp = self.api_client.get(filter_url)
-        self.assertValidJSONResponse(resp)
-        self.assertEqual(len(self.deserialize(resp)['objects']), 3)
+
+        resp = self.api_client.get(filter_url)
+        self.assertValidJSONResponse(resp)
+        self.assertEqual(len(self.deserialize(resp)['objects']), 0)
 
         d4 = to_date(now - (4 * step))
-<<<<<<< HEAD
-        filter_url = self.list_url + f'?date__range={d4},{to_date(now)}'
-=======
         filter_url = f"{self.list_url}?date__range={d4},{to_date(now)}"
->>>>>>> 073d9a52
-
-        resp = self.api_client.get(filter_url)
-        self.assertValidJSONResponse(resp)
-        self.assertEqual(len(self.deserialize(resp)['objects']), 4)
+
+        resp = self.api_client.get(filter_url)
+        self.assertValidJSONResponse(resp)
+        self.assertEqual(len(self.deserialize(resp)['objects']), 0)
 
 
 # noinspection DuplicatedCode
@@ -652,19 +631,11 @@
         self.auth_header = f'Bearer {self.token}'
 
     def test_the_api_should_return_all_layers_with_metadata_false(self):
-<<<<<<< HEAD
-=======
-
->>>>>>> 073d9a52
         resp = self.api_client.get(self.list_url, authentication=self.auth_header)
         self.assertValidJSONResponse(resp)
         self.assertEqual(8, resp.json()["meta"]["total_count"])
 
     def test_the_api_should_return_all_layers_with_metadata_true(self):
-<<<<<<< HEAD
-=======
-
->>>>>>> 073d9a52
         url = f"{self.list_url}?metadata_only=True"
         resp = self.api_client.get(url, authentication=self.auth_header)
         self.assertValidJSONResponse(resp)
