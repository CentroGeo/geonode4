#########################################################################
#
# Copyright (C) 2012 OpenPlans
#
# This program is free software: you can redistribute it and/or modify
# it under the terms of the GNU General Public License as published by
# the Free Software Foundation, either version 3 of the License, or
# (at your option) any later version.
#
# This program is distributed in the hope that it will be useful,
# but WITHOUT ANY WARRANTY; without even the implied warranty of
# MERCHANTABILITY or FITNESS FOR A PARTICULAR PURPOSE. See the
# GNU General Public License for more details.
#
# You should have received a copy of the GNU General Public License
# along with this program. If not, see <http://www.gnu.org/licenses/>.
#
#########################################################################

from django.conf.urls import include, patterns, url
from django.conf import settings
from django.contrib.staticfiles.urls import staticfiles_urlpatterns
from django.conf.urls.static import static
from geonode.sitemap import LayerSitemap, MapSitemap
import geonode.proxy.urls

# Import *_signals.py
import geonode.social_signals

# Setup Django Admin
from django.contrib import admin
admin.autodiscover()

js_info_dict = {
    'domain': 'djangojs',
    'packages': ('geonode',)
}

sitemaps = {
    "layer": LayerSitemap,
    "map": MapSitemap
}

urlpatterns = patterns('',

    # Static pages
    url(r'^$', 'django.views.generic.simple.direct_to_template',
                {'template': 'index.html'}, name='home'),
    url(r'^help/$', 'django.views.generic.simple.direct_to_template',
                {'template': 'help.html'}, name='help'),
    url(r'^developer/$', 'django.views.generic.simple.direct_to_template',
                {'template': 'developer.html'}, name='dev'),

    # Layer views
    (r'^layers/', include('geonode.layers.urls')),

    # Map views
    (r'^maps/', include('geonode.maps.urls')),

    # Catalogue views
    (r'^catalogue/', include('geonode.catalogue.urls')),

    # Search views
    (r'^search/', include('geonode.search.urls')),

    # Social views
    (r"^account/", include("account.urls")),
    (r'^people/', include('geonode.people.urls')),
    (r'^avatar/', include('avatar.urls')),
    (r'^comments/', include('dialogos.urls')),
    (r'^ratings/', include('agon_ratings.urls')),
<<<<<<< HEAD
    (r'^activity/', include('actstream.urls')),
    (r'^relationships/', include('relationships.urls')),
    (r'^announcements/', include('announcements.urls')),
    #(r'^notifications/', include('notification.urls')),
=======
    #(r'^announcements/', include('announcements.urls')),
    #(r'^notifications/', include('notification.urls')),
    #(r'^activity/', include('actstream.urls')),
    #(r'^relationships/', include('relationships.urls')),
    #(r'^messages/', include('user_messages.urls')),
    #(r'^announcements/', include('announcements.urls')),
>>>>>>> 4bfc0965

    # Accounts
    url(r'^account/ajax_login$', 'geonode.views.ajax_login',
                                       name='account_ajax_login'),
    url(r'^account/ajax_lookup$', 'geonode.views.ajax_lookup',
                                       name='account_ajax_lookup'),
    
    # Meta
    url(r'^lang\.js$', 'django.views.generic.simple.direct_to_template',
         {'template': 'lang.js', 'mimetype': 'text/javascript'}, name='lang'),
    url(r'^jsi18n/$', 'django.views.i18n.javascript_catalog',
                                  js_info_dict, name='jscat'),
    url(r'^sitemap\.xml$', 'django.contrib.sitemaps.views.sitemap',
                                  {'sitemaps': sitemaps}, name='sitemap'),
    (r'^i18n/', include('django.conf.urls.i18n')),
    (r'^admin/', include(admin.site.urls)),

    )

urlpatterns += geonode.proxy.urls.urlpatterns

# Serve static files
urlpatterns += staticfiles_urlpatterns()
urlpatterns += static(settings.MEDIA_URL, document_root=settings.MEDIA_ROOT)<|MERGE_RESOLUTION|>--- conflicted
+++ resolved
@@ -69,26 +69,18 @@
     (r'^avatar/', include('avatar.urls')),
     (r'^comments/', include('dialogos.urls')),
     (r'^ratings/', include('agon_ratings.urls')),
-<<<<<<< HEAD
     (r'^activity/', include('actstream.urls')),
     (r'^relationships/', include('relationships.urls')),
     (r'^announcements/', include('announcements.urls')),
     #(r'^notifications/', include('notification.urls')),
-=======
-    #(r'^announcements/', include('announcements.urls')),
-    #(r'^notifications/', include('notification.urls')),
-    #(r'^activity/', include('actstream.urls')),
-    #(r'^relationships/', include('relationships.urls')),
-    #(r'^messages/', include('user_messages.urls')),
-    #(r'^announcements/', include('announcements.urls')),
->>>>>>> 4bfc0965
+    (r'^messages/', include('user_messages.urls')),
 
     # Accounts
     url(r'^account/ajax_login$', 'geonode.views.ajax_login',
                                        name='account_ajax_login'),
     url(r'^account/ajax_lookup$', 'geonode.views.ajax_lookup',
                                        name='account_ajax_lookup'),
-    
+
     # Meta
     url(r'^lang\.js$', 'django.views.generic.simple.direct_to_template',
          {'template': 'lang.js', 'mimetype': 'text/javascript'}, name='lang'),
