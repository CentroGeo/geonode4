#########################################################################
#
# Copyright (C) 2016 OSGeo
#
# This program is free software: you can redistribute it and/or modify
# it under the terms of the GNU General Public License as published by
# the Free Software Foundation, either version 3 of the License, or
# (at your option) any later version.
#
# This program is distributed in the hope that it will be useful,
# but WITHOUT ANY WARRANTY; without even the implied warranty of
# MERCHANTABILITY or FITNESS FOR A PARTICULAR PURPOSE. See the
# GNU General Public License for more details.
#
# You should have received a copy of the GNU General Public License
# along with this program. If not, see <http://www.gnu.org/licenses/>.
#
#########################################################################

import os
import gc
import re
import json
import time
import base64
import select
import shutil
import string
import typing
import logging
import tarfile
import datetime
import requests
import tempfile
import traceback
import subprocess

from lxml import etree
from osgeo import ogr
from PIL import Image
from urllib3 import Retry
from io import BytesIO, StringIO
from decimal import Decimal
from threading import local
from slugify import slugify
from contextlib import closing
from collections import namedtuple, defaultdict
from rest_framework.exceptions import APIException
from math import atan, exp, log, pi, sin, tan, floor
from zipfile import ZipFile, is_zipfile, ZIP_DEFLATED
from geonode.upload.api.exceptions import GeneralUploadException

from django.conf import settings
from django.db.models import signals
from django.utils.http import is_safe_url
from django.apps import apps as django_apps
from django.middleware.csrf import get_token
from django.http import HttpResponse
from django.forms.models import model_to_dict
from django.contrib.auth import get_user_model
from django.shortcuts import get_object_or_404
from django.core.exceptions import PermissionDenied
from django.core.exceptions import ImproperlyConfigured
from django.core.serializers.json import DjangoJSONEncoder
from django.db import models, connection, transaction
from django.utils.translation import ugettext_lazy as _

from geonode import geoserver, GeoNodeException  # noqa
from geonode.compat import ensure_string
from geonode.layers.enumerations import GXP_PTYPES
from geonode.storage.manager import storage_manager
from geonode.services.serviceprocessors import get_available_service_types
from geonode.base.auth import (
    extend_token,
    get_or_create_token,
    get_token_from_auth_header,
    get_token_object_from_session)

from urllib.parse import (
    urljoin,
    unquote,
    urlparse,
    urlsplit,
    urlencode,
    parse_qsl,
    ParseResult,
)

MAX_EXTENT = 20037508.34
FULL_ROTATION_DEG = 360.0
HALF_ROTATION_DEG = 180.0
DEFAULT_TITLE = ""
DEFAULT_ABSTRACT = ""

INVALID_PERMISSION_MESSAGE = _("Invalid permission level.")

ALPHABET = f"{string.ascii_uppercase + string.ascii_lowercase + string.digits}-_"
ALPHABET_REVERSE = {c: i for (i, c) in enumerate(ALPHABET)}
BASE = len(ALPHABET)
SIGN_CHARACTER = '$'
SQL_PARAMS_RE = re.compile(r'%\(([\w_\-]+)\)s')

FORWARDED_HEADERS = [
    'content-type',
    'content-disposition'
]

# explicitly disable resolving XML entities in order to prevent malicious attacks
XML_PARSER: typing.Final = etree.XMLParser(resolve_entities=False)

requests.packages.urllib3.disable_warnings()

signalnames = [
    'class_prepared',
    'm2m_changed',
    'post_delete',
    'post_init',
    'post_save',
    'post_syncdb',
    'pre_delete',
    'pre_init',
    'pre_save']
signals_store = {}

id_none = id(None)

logger = logging.getLogger("geonode.utils")


class ServerDoesNotExist(Exception):
    pass


class OGC_Server(object):  # LGTM: @property will not work in old-style classes

    """
    OGC Server object.
    """

    def __init__(self, ogc_server, alias):
        self.alias = alias
        self.server = ogc_server

    def __getattr__(self, item):
        return self.server.get(item)

    @property
    def credentials(self):
        """
        Returns a tuple of the server's credentials.
        """
        creds = namedtuple('OGC_SERVER_CREDENTIALS', ['username', 'password'])
        return creds(username=self.USER, password=self.PASSWORD)

    @property
    def datastore_db(self):
        """
        Returns the server's datastore dict or None.
        """
        if self.DATASTORE and settings.DATABASES.get(self.DATASTORE, None):
            datastore_dict = settings.DATABASES.get(self.DATASTORE, dict())
            return datastore_dict
        else:
            return dict()

    @property
    def ows(self):
        """
        The Open Web Service url for the server.
        """
        location = self.PUBLIC_LOCATION if self.PUBLIC_LOCATION else self.LOCATION
        return self.OWS_LOCATION if self.OWS_LOCATION else urljoin(location, 'ows')

    @property
    def rest(self):
        """
        The REST endpoint for the server.
        """
        return urljoin(self.LOCATION, 'rest') if not self.REST_LOCATION else self.REST_LOCATION

    @property
    def public_url(self):
        """
        The global public endpoint for the server.
        """
        return self.LOCATION if not self.PUBLIC_LOCATION else self.PUBLIC_LOCATION

    @property
    def internal_ows(self):
        """
        The Open Web Service url for the server used by GeoNode internally.
        """
        location = self.LOCATION
        return urljoin(location, 'ows')

    @property
    def hostname(self):
        return urlsplit(self.LOCATION).hostname

    @property
    def netloc(self):
        return urlsplit(self.LOCATION).netloc

    def __str__(self):
        return str(self.alias)


class OGC_Servers_Handler:

    """
    OGC Server Settings Convenience dict.
    """

    def __init__(self, ogc_server_dict):
        self.servers = ogc_server_dict
        # FIXME(Ariel): Are there better ways to do this without involving
        # local?
        self._servers = local()

    def ensure_valid_configuration(self, alias):
        """
        Ensures the settings are valid.
        """
        try:
            server = self.servers[alias]
        except KeyError:
            raise ServerDoesNotExist(f"The server {alias} doesn't exist")

        if 'PRINTNG_ENABLED' in server:
            raise ImproperlyConfigured("The PRINTNG_ENABLED setting has been removed, use 'PRINT_NG_ENABLED' instead.")

    def ensure_defaults(self, alias):
        """
        Puts the defaults into the settings dictionary for a given connection where no settings is provided.
        """
        try:
            server = self.servers[alias]
        except KeyError:
            raise ServerDoesNotExist(f"The server {alias} doesn't exist")

        server.setdefault('BACKEND', 'geonode.geoserver')
        server.setdefault('LOCATION', 'http://localhost:8080/geoserver/')
        server.setdefault('USER', 'admin')
        server.setdefault('PASSWORD', 'geoserver')
        server.setdefault('DATASTORE', '')

        for option in ['MAPFISH_PRINT_ENABLED', 'PRINT_NG_ENABLED', 'GEONODE_SECURITY_ENABLED',
                       'GEOFENCE_SECURITY_ENABLED', 'BACKEND_WRITE_ENABLED']:
            server.setdefault(option, True)

        for option in ['WMST_ENABLED', 'WPS_ENABLED']:
            server.setdefault(option, False)

    def __getitem__(self, alias):
        if hasattr(self._servers, alias):
            return getattr(self._servers, alias)

        self.ensure_defaults(alias)
        self.ensure_valid_configuration(alias)
        server = self.servers[alias]
        server = OGC_Server(alias=alias, ogc_server=server)
        setattr(self._servers, alias, server)
        return server

    def __setitem__(self, key, value):
        setattr(self._servers, key, value)

    def __iter__(self):
        return iter(self.servers)

    def all(self):
        return [self[alias] for alias in self]


def mkdtemp(dir=settings.MEDIA_ROOT):
    if not os.path.exists(dir):
        os.makedirs(dir)
    tempdir = tempfile.mkdtemp(dir=settings.MEDIA_ROOT)
    if not os.path.isdir(tempdir):
        os.makedirs(tempdir)
    return tempdir


def unzip_file(upload_file, extension='.shp', tempdir=None):
    """
    Unzips a zipfile into a temporary directory and returns the full path of the .shp file inside (if any)
    """
    absolute_base_file = None
    if tempdir is None:
<<<<<<< HEAD
        tempdir = tempfile.mkdtemp(dir=settings.MEDIA_ROOT)
    if not os.path.isdir(tempdir):
        os.makedirs(tempdir)
=======
        tempdir = mkdtemp()
>>>>>>> 6124dec0

    the_zip = ZipFile(upload_file, allowZip64=True)
    the_zip.extractall(tempdir)
    for item in the_zip.namelist():
        if item.endswith(extension):
            absolute_base_file = os.path.join(tempdir, item)

    return absolute_base_file


def extract_tarfile(upload_file, extension='.shp', tempdir=None):
    """
    Extracts a tarfile into a temporary directory and returns the full path of the .shp file inside (if any)
    """
    absolute_base_file = None
    if tempdir is None:
<<<<<<< HEAD
        tempdir = tempfile.mkdtemp(dir=settings.MEDIA_ROOT)
=======
        tempdir = mkdtemp()
>>>>>>> 6124dec0

    the_tar = tarfile.open(upload_file)
    the_tar.extractall(tempdir)
    for item in the_tar.getnames():
        if item.endswith(extension):
            absolute_base_file = os.path.join(tempdir, item)

    return absolute_base_file


def get_dataset_name(dataset):
    """Get the workspace where the input layer belongs"""
    _name = dataset.name
    if _name and ':' in _name:
        _name = _name.split(':')[1]
    try:
        if not _name and dataset.alternate:
            if ':' in dataset.alternate:
                _name = dataset.alternate.split(':')[1]
            else:
                _name = dataset.alternate
    except Exception:
        pass
    return _name


def get_dataset_workspace(dataset):
    """Get the workspace where the input layer belongs"""
    alternate = None
    workspace = None
    try:
        alternate = dataset.alternate
    except Exception:
        alternate = dataset.name
    try:
        workspace = dataset.workspace
    except Exception:
        workspace = None
    if not workspace and alternate and ':' in alternate:
        workspace = alternate.split(":")[1]
    if not workspace:
        default_workspace = getattr(settings, "DEFAULT_WORKSPACE", "geonode")
        try:
            from geonode.services.enumerations import CASCADED
            if dataset.remote_service.method == CASCADED:
                workspace = getattr(
                    settings, "CASCADE_WORKSPACE", default_workspace)
            else:
                raise RuntimeError("Dataset is not cascaded")
        except Exception:  # layer does not have a service
            workspace = default_workspace
    return workspace


def get_headers(request, url, raw_url, allowed_hosts=[]):
    cookies = None
    csrftoken = None
    headers = {}

    for _header_key, _header_value in dict(request.headers.copy()).items():
        if _header_key.lower() in FORWARDED_HEADERS:
            headers[_header_key] = _header_value
    if settings.SESSION_COOKIE_NAME in request.COOKIES and is_safe_url(
            url=raw_url, allowed_hosts=url.hostname):
        cookies = request.META["HTTP_COOKIE"]

    for cook in request.COOKIES:
        name = str(cook)
        value = request.COOKIES.get(name)
        if name == 'csrftoken':
            csrftoken = value
        cook = f"{name}={value}"
        cookies = cook if not cookies else (f"{cookies}; {cook}")

    csrftoken = get_token(request) if not csrftoken else csrftoken

    if csrftoken:
        headers['X-Requested-With'] = "XMLHttpRequest"
        headers['X-CSRFToken'] = csrftoken
        cook = f"csrftoken={csrftoken}"
        cookies = cook if not cookies else (f"{cookies}; {cook}")

    if cookies and request and hasattr(request, 'session'):
        if 'JSESSIONID' in request.session and request.session['JSESSIONID']:
            cookies = f"{cookies}; JSESSIONID={request.session['JSESSIONID']}"
        headers['Cookie'] = cookies

    if request.method in ("POST", "PUT") and "CONTENT_TYPE" in request.META:
        headers["Content-Type"] = request.META["CONTENT_TYPE"]

    access_token = None
    site_url = urlsplit(settings.SITEURL)
    # We want to convert HTTP_AUTH into a Beraer Token only when hitting the local GeoServer
    if site_url.hostname in (allowed_hosts + [url.hostname]):
        # we give precedence to obtained from Aithorization headers
        if 'HTTP_AUTHORIZATION' in request.META:
            auth_header = request.META.get(
                'HTTP_AUTHORIZATION',
                request.META.get('HTTP_AUTHORIZATION2'))
            if auth_header:
                headers['Authorization'] = auth_header
                access_token = get_token_from_auth_header(auth_header, create_if_not_exists=True)
        # otherwise we check if a session is active
        elif request and request.user.is_authenticated:
            access_token = get_token_object_from_session(request.session)

            # we extend the token in case the session is active but the token expired
            if access_token and access_token.is_expired():
                extend_token(access_token)
            else:
                access_token = get_or_create_token(request.user)

    if access_token:
        headers['Authorization'] = f'Bearer {access_token}'

    pragma = "no-cache"
    referer = request.META[
        "HTTP_REFERER"] if "HTTP_REFERER" in request.META else \
        f"{site_url.scheme}://{site_url.netloc}/"
    encoding = request.META["HTTP_ACCEPT_ENCODING"] if "HTTP_ACCEPT_ENCODING" in request.META else "gzip"
    headers.update(
        {
            "Pragma": pragma,
            "Referer": referer,
            "Accept-encoding": encoding,
        })

    return (headers, access_token)


def _get_basic_auth_info(request):
    """
    grab basic auth info
    """
    meth, auth = request.META['HTTP_AUTHORIZATION'].split()
    if meth.lower() != 'basic':
        raise ValueError
    username, password = base64.b64decode(auth.encode()).decode().split(':')
    return username, password


def batch_delete(request):
    # TODO
    pass


def _split_query(query):
    """
    split and strip keywords, preserve space
    separated quoted blocks.
    """

    qq = query.split(' ')
    keywords = []
    accum = None
    for kw in qq:
        if accum is None:
            if kw.startswith('"'):
                accum = kw[1:]
            elif kw:
                keywords.append(kw)
        else:
            accum += f" {kw}"
            if kw.endswith('"'):
                keywords.append(accum[0:-1])
                accum = None
    if accum is not None:
        keywords.append(accum)
    return [kw.strip() for kw in keywords if kw.strip()]


def bbox_to_wkt(x0, x1, y0, y1, srid="4326", include_srid=True):
    if srid and str(srid).startswith('EPSG:'):
        srid = srid[5:]
    if None not in {x0, x1, y0, y1}:
        wkt = 'POLYGON(({:f} {:f},{:f} {:f},{:f} {:f},{:f} {:f},{:f} {:f}))'.format(
            float(x0), float(y0),
            float(x0), float(y1),
            float(x1), float(y1),
            float(x1), float(y0),
            float(x0), float(y0))
        if include_srid:
            wkt = f'SRID={srid};{wkt}'
    else:
        wkt = 'POLYGON((-180 -90,-180 90,180 90,180 -90,-180 -90))'
        if include_srid:
            wkt = f'SRID=4326;{wkt}'
    return wkt


def _v(coord, x, source_srid=4326, target_srid=3857):
    if source_srid == 4326 and x and abs(coord) != HALF_ROTATION_DEG:
        coord -= (round(coord / FULL_ROTATION_DEG) * FULL_ROTATION_DEG)
    if source_srid == 4326 and target_srid != 4326:
        if x and float(coord) >= 179.999:
            return 179.999
        elif x and float(coord) <= -179.999:
            return -179.999

        if not x and float(coord) >= 89.999:
            return 89.999
        elif not x and float(coord) <= -89.999:
            return -89.999
    return coord


def bbox_to_projection(native_bbox, target_srid=4326):
    """
        native_bbox must be in the form
            ('-81.3962935', '-81.3490249', '13.3202891', '13.3859614', 'EPSG:4326')
    """
    box = native_bbox[:4]
    proj = native_bbox[-1]
    minx, maxx, miny, maxy = [float(a) for a in box]
    try:
        source_srid = int(proj.split(":")[1]) if proj and ':' in proj else int(proj)
    except Exception:
        source_srid = target_srid

    if source_srid != target_srid:
        wkt = bbox_to_wkt(_v(minx, x=True, source_srid=source_srid, target_srid=target_srid),
                          _v(maxx, x=True, source_srid=source_srid, target_srid=target_srid),
                          _v(miny, x=False, source_srid=source_srid, target_srid=target_srid),
                          _v(maxy, x=False, source_srid=source_srid, target_srid=target_srid),
                          srid=source_srid, include_srid=False)
        # AF: This causses error with GDAL 3.0.4 due to a breaking change on GDAL
        #     https://code.djangoproject.com/ticket/30645
        import osgeo.gdal
        _gdal_ver = osgeo.gdal.__version__.split(".", 2)
        from osgeo import ogr
        from osgeo.osr import SpatialReference, CoordinateTransformation
        g = ogr.Geometry(wkt=wkt)
        source = SpatialReference()
        source.ImportFromEPSG(source_srid)
        dest = SpatialReference()
        dest.ImportFromEPSG(target_srid)
        if int(_gdal_ver[0]) >= 3 and \
                ((int(_gdal_ver[1]) == 0 and int(_gdal_ver[2]) >= 4) or int(_gdal_ver[1]) > 0):
            source.SetAxisMappingStrategy(0)
            dest.SetAxisMappingStrategy(0)
        g.Transform(CoordinateTransformation(source, dest))
        projected_bbox = [str(x) for x in g.GetEnvelope()]
        # Must be in the form : [x0, x1, y0, y1, EPSG:<target_srid>)
        return tuple(
            [float(projected_bbox[0]), float(projected_bbox[1]), float(projected_bbox[2]), float(projected_bbox[3])]) + \
            (f"EPSG:{target_srid}",)

    return native_bbox


def bounds_to_zoom_level(bounds, width, height):
    WORLD_DIM = {'height': 256., 'width': 256.}
    ZOOM_MAX = 21

    def latRad(lat):
        _sin = sin(lat * pi / HALF_ROTATION_DEG)
        if abs(_sin) != 1.0:
            radX2 = log((1.0 + _sin) / (1.0 - _sin)) / 2.0
        else:
            radX2 = log(1.0) / 2.0
        return max(min(radX2, pi), -pi) / 2.0

    def zoom(mapPx, worldPx, fraction):
        try:
            return floor(log(mapPx / worldPx / fraction) / log(2.0))
        except Exception:
            return 0

    ne = [float(bounds[2]), float(bounds[3])]
    sw = [float(bounds[0]), float(bounds[1])]
    latFraction = (latRad(ne[1]) - latRad(sw[1])) / pi
    lngDiff = ne[0] - sw[0]
    lngFraction = ((lngDiff + FULL_ROTATION_DEG) if lngDiff < 0 else lngDiff) / FULL_ROTATION_DEG
    latZoom = zoom(float(height), WORLD_DIM['height'], latFraction)
    lngZoom = zoom(float(width), WORLD_DIM['width'], lngFraction)
    # ratio = float(max(width, height)) / float(min(width, height))
    # z_offset = 0 if ratio >= 2 else -1
    z_offset = 0
    zoom = int(max(latZoom, lngZoom) + z_offset)
    zoom = 0 if zoom > ZOOM_MAX else zoom
    return max(zoom, 0)


def llbbox_to_mercator(llbbox):
    minlonlat = forward_mercator([llbbox[0], llbbox[2]])
    maxlonlat = forward_mercator([llbbox[1], llbbox[3]])
    return [minlonlat[0], minlonlat[1], maxlonlat[0], maxlonlat[1]]


def mercator_to_llbbox(bbox):
    minlonlat = inverse_mercator([bbox[0], bbox[2]])
    maxlonlat = inverse_mercator([bbox[1], bbox[3]])
    return [minlonlat[0], minlonlat[1], maxlonlat[0], maxlonlat[1]]


def forward_mercator(lonlat):
    """
        Given geographic coordinates, return a x,y tuple in spherical mercator.

        If the lat value is out of range, -inf will be returned as the y value
    """
    x = lonlat[0] * MAX_EXTENT / HALF_ROTATION_DEG
    try:
        # With data sets that only have one point the value of this
        # expression becomes negative infinity. In order to continue,
        # we wrap this in a try catch block.
        n = tan((90 + lonlat[1]) * pi / FULL_ROTATION_DEG)
    except ValueError:
        n = 0
    if n <= 0:
        y = float("-inf")
    else:
        y = log(n) / pi * MAX_EXTENT
    return (x, y)


def inverse_mercator(xy):
    """
        Given coordinates in spherical mercator, return a lon,lat tuple.
    """
    lon = (xy[0] / MAX_EXTENT) * HALF_ROTATION_DEG
    lat = (xy[1] / MAX_EXTENT) * HALF_ROTATION_DEG
    lat = HALF_ROTATION_DEG / pi * \
        (2 * atan(exp(lat * pi / HALF_ROTATION_DEG)) - pi / 2)
    return (lon, lat)


def resolve_object(request, model, query, permission='base.view_resourcebase',
                   user=None, permission_required=True, permission_msg=None):
    """Resolve an object using the provided query and check the optional
    permission. Model views should wrap this function as a shortcut.

    query - a dict to use for querying the model
    permission - an optional permission to check
    permission_required - if False, allow get methods to proceed
    permission_msg - optional message to use in 403
    """
    user = request.user if request and request.user else user
    obj = get_object_or_404(model, **query)
    obj_to_check = obj.get_self_resource()

    from guardian.shortcuts import get_groups_with_perms
    from geonode.groups.models import GroupProfile

    groups = get_groups_with_perms(obj_to_check,
                                   attach_perms=True)

    if obj_to_check.group and obj_to_check.group not in groups:
        groups[obj_to_check.group] = obj_to_check.group

    obj_group_managers = []
    obj_group_members = []
    if groups:
        for group in groups:
            try:
                group_profile = GroupProfile.objects.get(slug=group.name)
                managers = group_profile.get_managers()
                if managers:
                    for manager in managers:
                        if manager not in obj_group_managers and not manager.is_superuser:
                            obj_group_managers.append(manager)
                if group_profile.user_is_member(
                        user) and user not in obj_group_members:
                    obj_group_members.append(user)
            except GroupProfile.DoesNotExist:
                pass

    allowed = True
    if permission.split('.')[-1] in ['change_dataset_data',
                                     'change_dataset_style']:
        if obj.__class__.__name__ == 'Dataset':
            obj_to_check = obj
    if permission:
        if permission_required or request.method != 'GET':
            if user in obj_group_managers:
                allowed = True
            else:
                allowed = user.has_perm(
                    permission,
                    obj_to_check)
    if not allowed:
        mesg = permission_msg or _('Permission Denied')
        raise PermissionDenied(mesg)
    return obj


def json_response(body=None, errors=None, url=None, redirect_to=None, exception=None,
                  content_type=None, status=None):
    """Create a proper JSON response. If body is provided, this is the response.
    If errors is not None, the response is a success/errors json object.
    If redirect_to is not None, the response is a success=True, redirect_to object
    If the exception is provided, it will be logged. If body is a string, the
    exception message will be used as a format option to that string and the
    result will be a success=False, errors = body % exception
    """
    if isinstance(body, HttpResponse):
        return body
    if content_type is None:
        content_type = "application/json"
    if errors:
        if isinstance(errors, str):
            errors = [errors]
        body = {
            'success': False,
            'errors': errors
        }
    elif redirect_to:
        body = {
            'success': True,
            'redirect_to': redirect_to
        }
    elif url:
        body = {
            'success': True,
            'url': url
        }
    elif exception:
        if isinstance(exception, APIException):
            raise exception
        if body is None:
            body = f"Unexpected exception {exception}"
        else:
            body = body % exception
        body = {
            'success': False,
            'errors': [body]
        }
        raise GeneralUploadException(detail=body)
    elif body:
        pass
    else:
        raise Exception("must call with body, errors or redirect_to")

    if status is None:
        status = 200

    if not isinstance(body, str):
        try:
            body = json.dumps(body, cls=DjangoJSONEncoder)
        except Exception:
            body = str(body)
    return HttpResponse(body, content_type=content_type, status=status)


def num_encode(n):
    if n < 0:
        return SIGN_CHARACTER + num_encode(-n)
    s = []
    while True:
        n, r = divmod(n, BASE)
        s.append(ALPHABET[r])
        if n == 0:
            break
    return ''.join(reversed(s))


def num_decode(s):
    if s[0] == SIGN_CHARACTER:
        return -num_decode(s[1:])
    n = 0
    for c in s:
        n = n * BASE + ALPHABET_REVERSE[c]
    return n


def format_urls(a, values):
    b = []
    for i in a:
        j = i.copy()
        try:
            j['url'] = str(j['url']).format(**values)
        except KeyError:
            j['url'] = None
        b.append(j)
    return b


def build_abstract(resourcebase, url=None, includeURL=True):
    if resourcebase.abstract and url and includeURL:
        return f"{resourcebase.abstract} -- [{url}]({url})"
    else:
        return resourcebase.abstract


def build_caveats(resourcebase):
    caveats = []
    if resourcebase.maintenance_frequency:
        caveats.append(resourcebase.maintenance_frequency_title())
    if resourcebase.license:
        caveats.append(resourcebase.license_verbose)
    if resourcebase.data_quality_statement:
        caveats.append(resourcebase.data_quality_statement)
    if len(caveats) > 0:
        return f"- {'%0A- '.join(caveats)}"
    else:
        return ""


def build_social_links(request, resourcebase):
    netschema = ("https" if request.is_secure() else "http")
    host = request.get_host()
    path = request.get_full_path()
    social_url = f"{netschema}://{host}{path}"
    # Don't use datetime strftime() because it requires year >= 1900
    # see
    # https://docs.python.org/2/library/datetime.html#strftime-strptime-behavior
    date = '{0.month:02d}/{0.day:02d}/{0.year:4d}'.format(
        resourcebase.date) if resourcebase.date else None
    abstract = build_abstract(resourcebase, url=social_url, includeURL=True)
    caveats = build_caveats(resourcebase)
    hashtags = ",".join(getattr(settings, 'TWITTER_HASHTAGS', []))
    return format_urls(
        settings.SOCIAL_ORIGINS,
        {
            'name': resourcebase.title,
            'date': date,
            'abstract': abstract,
            'caveats': caveats,
            'hashtags': hashtags,
            'url': social_url})


def check_shp_columnnames(layer):
    """ Check if shapefile for a given layer has valid column names.
        If not, try to fix column names and warn the user
    """
    # TODO we may add in a better location this method
    inShapefile = ''
    for f in layer.upload_session.layerfile_set.all():
        if os.path.splitext(f.file.name)[1] == '.shp':
            inShapefile = f.file.path
    if inShapefile:
        return fixup_shp_columnnames(inShapefile, layer.charset)


def clone_shp_field_defn(srcFieldDefn, name):
    """
    Clone an existing ogr.FieldDefn with a new name
    """
    dstFieldDefn = ogr.FieldDefn(name, srcFieldDefn.GetType())
    dstFieldDefn.SetWidth(srcFieldDefn.GetWidth())
    dstFieldDefn.SetPrecision(srcFieldDefn.GetPrecision())

    return dstFieldDefn


def rename_shp_columnnames(inLayer, fieldnames):
    """
    Rename columns in a layer to those specified in the given mapping
    """
    inLayerDefn = inLayer.GetLayerDefn()

    for i in range(inLayerDefn.GetFieldCount()):
        srcFieldDefn = inLayerDefn.GetFieldDefn(i)
        dstFieldName = fieldnames.get(srcFieldDefn.GetName())

        if dstFieldName is not None:
            dstFieldDefn = clone_shp_field_defn(srcFieldDefn, dstFieldName)
            inLayer.AlterFieldDefn(i, dstFieldDefn, ogr.ALTER_NAME_FLAG)


def fixup_shp_columnnames(inShapefile, charset, tempdir=None):
    """ Try to fix column names and warn the user
    """
    charset = charset if charset and 'undefined' not in charset else 'UTF-8'
    tempdir_was_created = False
    try:
        if not tempdir:
<<<<<<< HEAD
            tempdir = tempfile.mkdtemp(dir=settings.MEDIA_ROOT)
=======
            tempdir = mkdtemp()
>>>>>>> 6124dec0
            tempdir_was_created = True

        if is_zipfile(inShapefile):
            inShapefile = unzip_file(inShapefile, '.shp', tempdir=tempdir)

        inDriver = ogr.GetDriverByName('ESRI Shapefile')
        try:
            inDataSource = inDriver.Open(inShapefile, 1)
        except Exception:
            tb = traceback.format_exc()
            logger.debug(tb)
            inDataSource = None

        if inDataSource is None:
            logger.debug(f"Could not open {inShapefile}")
            return False, None, None
        else:
            inLayer = inDataSource.GetLayer()

        # TODO we may need to improve this regexp
        # first character must be any letter or "_"
        # following characters can be any letter, number, "#", ":"
        regex = r'^[a-zA-Z,_][a-zA-Z,_#:\d]*$'
        a = re.compile(regex)
        regex_first_char = r'[a-zA-Z,_]{1}'
        b = re.compile(regex_first_char)
        inLayerDefn = inLayer.GetLayerDefn()

        list_col_original = []
        list_col = {}

        for i in range(inLayerDefn.GetFieldCount()):
            try:
                field_name = inLayerDefn.GetFieldDefn(i).GetName()
                if a.match(field_name):
                    list_col_original.append(field_name)
            except Exception as e:
                logger.exception(e)
                return True, None, None

        for i in range(inLayerDefn.GetFieldCount()):
            try:
                field_name = inLayerDefn.GetFieldDefn(i).GetName()
                if not a.match(field_name):
                    # once the field_name contains Chinese, to use slugify_zh
                    if any('\u4e00' <= ch <= '\u9fff' for ch in field_name):
                        new_field_name = slugify_zh(field_name, separator='_')
                    else:
                        new_field_name = slugify(field_name)
                    if not b.match(new_field_name):
                        new_field_name = f"_{new_field_name}"
                    j = 0
                    while new_field_name in list_col_original or new_field_name in list_col.values():
                        if j == 0:
                            new_field_name += '_0'
                        if new_field_name.endswith(f"_{str(j)}"):
                            j += 1
                            new_field_name = f"{new_field_name[:-2]}_{str(j)}"
                    if field_name != new_field_name:
                        list_col[field_name] = new_field_name
            except Exception as e:
                logger.exception(e)
                return True, None, None

        if len(list_col) == 0:
            return True, None, None
        else:
            try:
                rename_shp_columnnames(inLayer, list_col)
                inDataSource.SyncToDisk()
                inDataSource.Destroy()
            except Exception as e:
                logger.exception(e)
                raise GeoNodeException(
                    f"Could not decode SHAPEFILE attributes by using the specified charset '{charset}'.")
        return True, None, list_col
    finally:
        if tempdir_was_created and tempdir:
            # Get rid if temporary files that have been uploaded via Upload form
            logger.debug(f"... Cleaning up the temporary folders {tempdir}")
            shutil.rmtree(tempdir, ignore_errors=True)


def id_to_obj(id_):
    if id_ == id_none:
        return None

    for obj in gc.get_objects():
        if id(obj) == id_:
            return obj
    raise Exception("Not found")


def printsignals():
    for signalname in signalnames:
        logger.debug(f"SIGNALNAME: {signalname}")
        signaltype = getattr(models.signals, signalname)
        signals = signaltype.receivers[:]
        for signal in signals:
            logger.debug(signal)


class DisableDjangoSignals:
    """
    Python3 class temporarily disabling django signals on model creation.

    usage:
    with DisableDjangoSignals():
        # do some fancy stuff here
    """

    def __init__(self, disabled_signals=None, skip=False):
        self.skip = skip
        self.stashed_signals = defaultdict(list)
        self.disabled_signals = disabled_signals or [
            signals.pre_init, signals.post_init,
            signals.pre_save, signals.post_save,
            signals.pre_delete, signals.post_delete,
            signals.pre_migrate, signals.post_migrate,
            signals.m2m_changed,
        ]

    def __enter__(self):
        if not self.skip:
            for signal in self.disabled_signals:
                self.disconnect(signal)

    def __exit__(self, exc_type, exc_val, exc_tb):
        if not self.skip:
            for signal in list(self.stashed_signals):
                self.reconnect(signal)

    def disconnect(self, signal):
        self.stashed_signals[signal] = signal.receivers
        signal.receivers = []

    def reconnect(self, signal):
        signal.receivers = self.stashed_signals.get(signal, [])
        del self.stashed_signals[signal]


def run_subprocess(*cmd, **kwargs):
    p = subprocess.Popen(
        ' '.join(cmd),
        stdout=subprocess.PIPE,
        stderr=subprocess.PIPE,
        **kwargs)
    stdout = StringIO()
    stderr = StringIO()
    buff_size = 1024
    while p.poll() is None:
        inr = [p.stdout.fileno(), p.stderr.fileno()]
        inw = []
        rlist, wlist, xlist = select.select(inr, inw, [])

        for r in rlist:
            if r == p.stdout.fileno():
                readfrom = p.stdout
                readto = stdout
            else:
                readfrom = p.stderr
                readto = stderr
            readto.write(readfrom.read(buff_size))

        for w in wlist:
            w.write('')

    return p.returncode, stdout.getvalue(), stderr.getvalue()


def parse_datetime(value):
    for patt in settings.DATETIME_INPUT_FORMATS:
        try:
            if isinstance(value, dict):
                value_obj = value['$'] if '$' in value else value['content']
                return datetime.datetime.strptime(value_obj, patt)
            else:
                return datetime.datetime.strptime(value, patt)
        except Exception:
            tb = traceback.format_exc()
            logger.debug(tb)
    raise ValueError(f"Invalid datetime input: {value}")


def _convert_sql_params(cur, query):
    # sqlite driver doesn't support %(key)s notation,
    # use :key instead.
    if cur.db.vendor in ('sqlite', 'sqlite3', 'spatialite',):
        return SQL_PARAMS_RE.sub(r':\1', query)
    return query


@transaction.atomic
def raw_sql(query, params=None, ret=True):
    """
    Execute raw query
    param ret=True returns data from cursor as iterator
    """
    with connection.cursor() as c:
        query = _convert_sql_params(c, query)
        c.execute(query, params)
        if ret:
            desc = [r[0] for r in c.description]
            for row in c:
                yield dict(zip(desc, row))


def get_client_ip(request):
    x_forwarded_for = request.META.get('HTTP_X_FORWARDED_FOR')
    if x_forwarded_for:
        ip = x_forwarded_for.split(',')[0]
    else:
        ip = request.META.get('REMOTE_ADDR')
    return ip


def get_client_host(request):
    hostname = None
    http_host = request.META.get('HTTP_HOST')
    if http_host:
        hostname = http_host.split(':')[0]
    return hostname


def check_ogc_backend(backend_package):
    """Check that geonode use a particular OGC Backend integration

    :param backend_package: django app of backend to use
    :type backend_package: str

    :return: bool
    :rtype: bool
    """
    ogc_conf = settings.OGC_SERVER['default']
    is_configured = ogc_conf.get('BACKEND') == backend_package

    # Check environment variables
    _backend = os.environ.get('BACKEND', None)
    if _backend:
        return backend_package == _backend and is_configured

    # Check exists in INSTALLED_APPS
    try:
        in_installed_apps = backend_package in settings.INSTALLED_APPS
        return in_installed_apps and is_configured
    except Exception:
        pass
    return False


class HttpClient:

    def __init__(self):
        self.timeout = 5
        self.retries = 1
        self.pool_maxsize = 10
        self.backoff_factor = 0.3
        self.pool_connections = 10
        self.status_forcelist = (500, 502, 503, 504)
        self.username = 'admin'
        self.password = 'admin'
        if check_ogc_backend(geoserver.BACKEND_PACKAGE):
            ogc_server_settings = settings.OGC_SERVER['default']
            self.timeout = ogc_server_settings.get('TIMEOUT', 5)
            self.retries = ogc_server_settings.get('MAX_RETRIES', 1)
            self.backoff_factor = ogc_server_settings.get('BACKOFF_FACTOR', 0.3)
            self.pool_maxsize = ogc_server_settings.get('POOL_MAXSIZE', 10)
            self.pool_connections = ogc_server_settings.get('POOL_CONNECTIONS', 10)
            self.username = ogc_server_settings.get('USER', 'admin')
            self.password = ogc_server_settings.get('PASSWORD', 'geoserver')

    def request(self, url, method='GET', data=None, headers={}, stream=False,
                timeout=None, retries=None, user=None, verify=False):
        if (user or self.username != 'admin') and \
                check_ogc_backend(geoserver.BACKEND_PACKAGE) and 'Authorization' not in headers:
            if connection.cursor().db.vendor not in ('sqlite', 'sqlite3', 'spatialite'):
                try:
                    if user and isinstance(user, str):
                        user = get_user_model().objects.get(username=user)
                    _u = user or get_user_model().objects.get(username=self.username)
                    access_token = get_or_create_token(_u)
                    if access_token and not access_token.is_expired():
                        headers['Authorization'] = f'Bearer {access_token.token}'
                except Exception:
                    tb = traceback.format_exc()
                    logger.debug(tb)
            elif user == self.username:
                valid_uname_pw = base64.b64encode(
                    f"{self.username}:{self.password}".encode()).decode()
                headers['Authorization'] = f'Basic {valid_uname_pw}'

        headers['User-Agent'] = 'GeoNode'
        response = None
        content = None
        session = requests.Session()
        retry = Retry(
            total=retries or self.retries,
            read=retries or self.retries,
            connect=retries or self.retries,
            backoff_factor=self.backoff_factor,
            status_forcelist=self.status_forcelist,
        )
        adapter = requests.adapters.HTTPAdapter(
            max_retries=retry,
            pool_maxsize=self.pool_maxsize,
            pool_connections=self.pool_connections
        )
        scheme = urlsplit(url).scheme
        session.mount(f"{scheme}://", adapter)
        session.verify = False
        action = getattr(session, method.lower(), None)
        if action:
            _req_tout = timeout or self.timeout
            try:
                response = action(
                    url=url,
                    data=data,
                    headers=headers,
                    timeout=_req_tout,
                    stream=stream,
                    verify=verify)
            except (requests.exceptions.RequestException, ValueError) as e:
                msg = f"Request exception [{e}] - TOUT [{_req_tout}] to URL: {url} - headers: {headers}"
                logger.exception(Exception(msg))
                response = None
                content = str(e)
        else:
            response = session.get(url, headers=headers, timeout=self.timeout)
        if response:
            try:
                content = ensure_string(response.content) if not stream else response.raw
            except Exception as e:
                content = str(e)

        return (response, content)

    def get(self, url, data=None, headers={}, stream=False, timeout=None, user=None, verify=False):
        return self.request(url,
                            method='GET',
                            data=data,
                            headers=headers,
                            timeout=timeout or self.timeout,
                            stream=stream,
                            user=user,
                            verify=verify)

    def post(self, url, data=None, headers={}, stream=False, timeout=None, user=None, verify=False):
        return self.request(url,
                            method='POST',
                            data=data,
                            headers=headers,
                            timeout=timeout or self.timeout,
                            stream=stream,
                            user=user,
                            verify=verify)


http_client = HttpClient()


def get_dir_time_suffix():
    """Returns the name of a folder with the 'now' time as suffix"""
    dirfmt = "%4d-%02d-%02d_%02d%02d%02d"
    now = time.localtime()[0:6]
    dirname = dirfmt % now

    return dirname


def zip_dir(basedir, archivename):
    assert os.path.isdir(basedir)
    with closing(ZipFile(archivename, "w", ZIP_DEFLATED, allowZip64=True)) as z:
        for root, dirs, files in os.walk(basedir):
            # NOTE: ignore empty directories
            for fn in files:
                absfn = os.path.join(root, fn)
                zfn = absfn[len(basedir) + len(os.sep):]  # XXX: relative path
                z.write(absfn, zfn)


def copy_tree(src, dst, symlinks=False, ignore=None):
    try:
        for item in os.listdir(src):
            s = os.path.join(src, item)
            d = os.path.join(dst, item)
            if os.path.isdir(s):
                if os.path.exists(d):
                    try:
                        os.remove(d)
                    except Exception:
                        shutil.rmtree(d, ignore_errors=True)
                try:
                    shutil.copytree(s, d, symlinks=symlinks, ignore=ignore)
                except Exception:
                    pass
            else:
                try:
                    if ignore and s in ignore(dst, [s]):
                        return
                    shutil.copy2(s, d)
                except Exception:
                    pass
    except Exception:
        traceback.print_exc()


def extract_archive(zip_file, dst):
    target_folder = os.path.join(dst, os.path.splitext(os.path.basename(zip_file))[0])
    if not os.path.exists(target_folder):
        os.makedirs(target_folder)

    with ZipFile(zip_file, "r", allowZip64=True) as z:
        z.extractall(target_folder)

    return target_folder


def chmod_tree(dst, permissions=0o777):
    for dirpath, dirnames, filenames in os.walk(dst):
        for filename in filenames:
            path = os.path.join(dirpath, filename)
            os.chmod(path, permissions)
            status = os.stat(path)
            if oct(status.st_mode & 0o777) != str(oct(permissions)):
                raise Exception(f"Could not update permissions of {path}")

        for dirname in dirnames:
            path = os.path.join(dirpath, dirname)
            os.chmod(path, permissions)
            status = os.stat(path)
            if oct(status.st_mode & 0o777) != str(oct(permissions)):
                raise Exception(f"Could not update permissions of {path}")


def slugify_zh(text, separator='_'):
    """
    Make a slug from the given text, which is simplified from slugify.
    It remove the other args and do not convert Chinese into Pinyin
    :param text (str): initial text
    :param separator (str): separator between words
    :return (str):
    """

    QUOTE_PATTERN = re.compile(r'[\']+')
    ALLOWED_CHARS_PATTERN = re.compile('[^\u4e00-\u9fa5a-z0-9]+')
    DUPLICATE_DASH_PATTERN = re.compile('-{2,}')
    NUMBERS_PATTERN = re.compile(r'(?<=\d),(?=\d)')
    DEFAULT_SEPARATOR = '-'

    # if not isinstance(text, types.UnicodeType):
    #    text = unicode(text, 'utf-8', 'ignore')
    # replace quotes with dashes - pre-process
    text = QUOTE_PATTERN.sub(DEFAULT_SEPARATOR, text)
    # make the text lowercase
    text = text.lower()
    # remove generated quotes -- post-process
    text = QUOTE_PATTERN.sub('', text)
    # cleanup numbers
    text = NUMBERS_PATTERN.sub('', text)
    # replace all other unwanted characters
    text = re.sub(ALLOWED_CHARS_PATTERN, DEFAULT_SEPARATOR, text)
    # remove redundant
    text = re.sub(DUPLICATE_DASH_PATTERN, DEFAULT_SEPARATOR, text).strip(DEFAULT_SEPARATOR)
    if separator != DEFAULT_SEPARATOR:
        text = text.replace(DEFAULT_SEPARATOR, separator)
    return text


def get_legend_url(
        instance, style_name, /,
        service_url=None,
        dataset_name=None,
        version='1.3.0',
        sld_version='1.1.0',
        width=20,
        height=20,
        params=None):
    from geonode.geoserver.helpers import ogc_server_settings

    _service_url = service_url or f"{ogc_server_settings.PUBLIC_LOCATION}ows"
    _dataset_name = dataset_name or instance.alternate
    _params = f"&{params}" if params else ""
    return(f"{_service_url}?"
           f"service=WMS&request=GetLegendGraphic&format=image/png&WIDTH={width}&HEIGHT={height}&"
           f"LAYER={_dataset_name}&STYLE={style_name}&version={version}&"
           f"sld_version={sld_version}&legend_options=fontAntiAliasing:true;fontSize:12;forceLabels:on{_params}")


def set_resource_default_links(instance, layer, prune=False, **kwargs):

    from geonode.base.models import Link
    from django.urls import reverse
    from django.utils.translation import ugettext

    # Prune old links
    if prune:
        logger.debug(" -- Resource Links[Prune old links]...")
        _def_link_types = (
            'data', 'image', 'original', 'html', 'OGC:WMS', 'OGC:WFS', 'OGC:WCS')
        Link.objects.filter(resource=instance.resourcebase_ptr, link_type__in=_def_link_types).delete()
        logger.debug(" -- Resource Links[Prune old links]...done!")

    if check_ogc_backend(geoserver.BACKEND_PACKAGE):
        from geonode.geoserver.ows import wcs_links, wfs_links, wms_links
        from geonode.geoserver.helpers import ogc_server_settings, gs_catalog

        # Compute parameters for the new links
        logger.debug(" -- Resource Links[Compute parameters for the new links]...")
        height = 550
        width = 550

        # Parse Dataset BBOX and SRID
        bbox = None
        srid = instance.srid if instance.srid else getattr(settings, 'DEFAULT_MAP_CRS', 'EPSG:4326')
        if not prune and instance.srid and instance.bbox_polygon:
            bbox = instance.bbox_string
        else:
            try:
                gs_resource = gs_catalog.get_resource(
                    name=instance.name,
                    store=instance.store,
                    workspace=instance.workspace)
                if not gs_resource:
                    gs_resource = gs_catalog.get_resource(
                        name=instance.name,
                        workspace=instance.workspace)
                if not gs_resource:
                    gs_resource = gs_catalog.get_resource(name=instance.name)

                if gs_resource:
                    srid = gs_resource.projection
                    bbox = gs_resource.native_bbox
                    ll_bbox = gs_resource.latlon_bbox
                    try:
                        instance.set_bbox_polygon([bbox[0], bbox[2], bbox[1], bbox[3]], srid)
                    except GeoNodeException as e:
                        if not ll_bbox:
                            raise
                        else:
                            logger.exception(e)
                            instance.srid = 'EPSG:4326'
                    instance.set_ll_bbox_polygon([ll_bbox[0], ll_bbox[2], ll_bbox[1], ll_bbox[3]])
                    if instance.srid:
                        instance.srid_url = f"http://www.spatialreference.org/ref/{instance.srid.replace(':', '/').lower()}/"
                    elif instance.bbox_polygon is not None:
                        # Guessing 'EPSG:4326' by default
                        instance.srid = 'EPSG:4326'
                    else:
                        raise GeoNodeException(_("Invalid Projection. Dataset is missing CRS!"))
                    dx = float(bbox[1]) - float(bbox[0])
                    dy = float(bbox[3]) - float(bbox[2])
                    dataAspect = 1 if dy == 0 else dx / dy
                    width = int(height * dataAspect)
                    # Rewriting BBOX as a plain string
                    bbox = ','.join(str(x) for x in [bbox[0], bbox[2], bbox[1], bbox[3]])
                else:
                    bbox = instance.bbox_string
            except Exception as e:
                logger.exception(e)
                bbox = instance.bbox_string

        # Create Raw Data download link
        if settings.DISPLAY_ORIGINAL_DATASET_LINK:
            logger.debug(" -- Resource Links[Create Raw Data download link]...")
            download_url = urljoin(settings.SITEURL,
                                   reverse('download', args=[instance.id]))
            while Link.objects.filter(
                    resource=instance.resourcebase_ptr,
                    url=download_url).count() > 1:
                Link.objects.filter(
                    resource=instance.resourcebase_ptr,
                    url=download_url).first().delete()
            Link.objects.update_or_create(
                resource=instance.resourcebase_ptr,
                url=download_url,
                defaults=dict(
                    extension='zip',
                    name='Original Dataset',
                    mime='application/octet-stream',
                    link_type='original',
                )
            )
            logger.debug(" -- Resource Links[Create Raw Data download link]...done!")
        else:
            Link.objects.filter(resource=instance.resourcebase_ptr,
                                name='Original Dataset').delete()

        # Set download links for WMS, WCS or WFS and KML
        logger.debug(" -- Resource Links[Set download links for WMS, WCS or WFS and KML]...")
        instance_ows_url = f"{instance.ows_url}?" if instance.ows_url else f"{ogc_server_settings.public_url}ows?"
        links = wms_links(instance_ows_url,
                          instance.alternate,
                          bbox,
                          srid,
                          height,
                          width)

        for ext, name, mime, wms_url in links:
            try:
                Link.objects.update_or_create(
                    resource=instance.resourcebase_ptr,
                    name=ugettext(name),
                    defaults=dict(
                        extension=ext,
                        url=wms_url,
                        mime=mime,
                        link_type='image',
                    )
                )
            except Link.MultipleObjectsReturned:
                _d = dict(extension=ext,
                          url=wms_url,
                          mime=mime,
                          link_type='image')
                Link.objects.filter(resource=instance.resourcebase_ptr,
                                    name=ugettext(name),
                                    link_type='image').update(**_d)

        if instance.subtype == "vector":
            links = wfs_links(instance_ows_url,
                              instance.alternate,
                              bbox=None,  # bbox filter should be set at runtime otherwise conflicting with CQL
                              srid=srid)
            for ext, name, mime, wfs_url in links:
                if mime == 'SHAPE-ZIP':
                    name = 'Zipped Shapefile'
                if (Link.objects.filter(resource=instance.resourcebase_ptr,
                                        url=wfs_url,
                                        name=name,
                                        link_type='data').count() < 2):
                    Link.objects.update_or_create(
                        resource=instance.resourcebase_ptr,
                        url=wfs_url,
                        name=name,
                        link_type='data',
                        defaults=dict(
                            extension=ext,
                            mime=mime,
                        )
                    )

        elif instance.subtype == 'raster':
            """
            Going to create the WCS GetCoverage Default download links.
            By providing 'None' bbox and srid, we are going to ask to the WCS to
            skip subsetting, i.e. output the whole coverage in the netive SRS.

            Notice that the "wcs_links" method also generates 1 default "outputFormat":
             - "geotiff"; GeoTIFF which will be compressed and tiled by passing to the WCS the default query params compression='DEFLATE' and tile_size=512
            """
            links = wcs_links(instance_ows_url,
                              instance.alternate)
            for ext, name, mime, wcs_url in links:
                if (Link.objects.filter(resource=instance.resourcebase_ptr,
                                        url=wcs_url,
                                        name=name,
                                        link_type='data').count() < 2):
                    Link.objects.update_or_create(
                        resource=instance.resourcebase_ptr,
                        url=wcs_url,
                        name=name,
                        link_type='data',
                        defaults=dict(
                            extension=ext,
                            mime=mime,
                        )
                    )

        site_url = settings.SITEURL.rstrip('/') if settings.SITEURL.startswith('http') else settings.SITEURL
        html_link_url = f'{site_url}{instance.get_absolute_url()}'

        if (Link.objects.filter(resource=instance.resourcebase_ptr,
                                url=html_link_url,
                                name=instance.alternate,
                                link_type='html').count() < 2):
            Link.objects.update_or_create(
                resource=instance.resourcebase_ptr,
                url=html_link_url,
                name=instance.alternate or instance.name,
                link_type='html',
                defaults=dict(
                    extension='html',
                    mime='text/html',
                )
            )
        logger.debug(" -- Resource Links[Set download links for WMS, WCS or WFS and KML]...done!")

        # Legend link
        logger.debug(" -- Resource Links[Legend link]...")
        try:
            if instance.subtype not in ['tileStore', 'remote']:
                for style in set(list(instance.styles.all()) + [instance.default_style, ]):
                    if style:
                        style_name = os.path.basename(
                            urlparse(style.sld_url).path).split('.')[0]
                        legend_url = get_legend_url(instance, style_name)
                        if Link.objects.filter(resource=instance.resourcebase_ptr, url=legend_url).count() < 2:
                            Link.objects.update_or_create(
                                resource=instance.resourcebase_ptr,
                                name='Legend',
                                url=legend_url,
                                defaults=dict(
                                    extension='png',
                                    url=legend_url,
                                    mime='image/png',
                                    link_type='image',
                                )
                            )
            else:
                from geonode.services.serviceprocessors import get_service_handler
                handler = get_service_handler(
                    instance.remote_service.service_url, service_type=instance.remote_service.type)
                if handler and hasattr(handler, '_create_dataset_legend_link'):
                    handler._create_dataset_legend_link(instance)

            logger.debug(" -- Resource Links[Legend link]...done!")
        except Exception as e:
            logger.debug(f" -- Resource Links[Legend link]...error: {e}")

        # Thumbnail link
        logger.debug(" -- Resource Links[Thumbnail link]...")
        if (Link.objects.filter(resource=instance.resourcebase_ptr,
                                url=instance.get_thumbnail_url(),
                                name='Thumbnail').count() < 2):
            Link.objects.update_or_create(
                resource=instance.resourcebase_ptr,
                url=instance.get_thumbnail_url(),
                name='Thumbnail',
                defaults=dict(
                    extension='png',
                    mime='image/png',
                    link_type='image',
                )
            )
        logger.debug(" -- Resource Links[Thumbnail link]...done!")

        logger.debug(" -- Resource Links[OWS Links]...")
        try:
            if not hasattr(instance.get_real_instance(), 'ptype') or instance.get_real_instance().ptype == GXP_PTYPES["WMS"]:
                ogc_wms_url = instance.ows_url or urljoin(ogc_server_settings.public_url, 'ows')
                ogc_wms_name = f'OGC WMS: {instance.workspace} Service'
                if Link.objects.filter(resource=instance.resourcebase_ptr, name=ogc_wms_name, url=ogc_wms_url).count() < 2:
                    Link.objects.get_or_create(
                        resource=instance.resourcebase_ptr,
                        url=ogc_wms_url,
                        name=ogc_wms_name,
                        defaults=dict(
                            extension='html',
                            url=ogc_wms_url,
                            mime='text/html',
                            link_type='OGC:WMS',
                        )
                    )

                if instance.subtype == "vector":
                    ogc_wfs_url = instance.ows_url or urljoin(ogc_server_settings.public_url, 'ows')
                    ogc_wfs_name = f'OGC WFS: {instance.workspace} Service'
                    if Link.objects.filter(resource=instance.resourcebase_ptr, name=ogc_wfs_name, url=ogc_wfs_url).count() < 2:
                        Link.objects.get_or_create(
                            resource=instance.resourcebase_ptr,
                            url=ogc_wfs_url,
                            name=ogc_wfs_name,
                            defaults=dict(
                                extension='html',
                                url=ogc_wfs_url,
                                mime='text/html',
                                link_type='OGC:WFS',
                            )
                        )

                if instance.subtype == "raster":
                    ogc_wcs_url = instance.ows_url or urljoin(ogc_server_settings.public_url, 'ows')
                    ogc_wcs_name = f'OGC WCS: {instance.workspace} Service'
                    if Link.objects.filter(resource=instance.resourcebase_ptr, name=ogc_wcs_name, url=ogc_wcs_url).count() < 2:
                        Link.objects.get_or_create(
                            resource=instance.resourcebase_ptr,
                            url=ogc_wcs_url,
                            name=ogc_wcs_name,
                            defaults=dict(
                                extension='html',
                                url=ogc_wcs_url,
                                mime='text/html',
                                link_type='OGC:WCS',
                            )
                        )

            elif hasattr(instance.get_real_instance(), 'ptype') and instance.get_real_instance().ptype:
                ptype_link = dict((v, k) for k, v in GXP_PTYPES.items()).get(instance.get_real_instance().ptype)
                ptype_link_name = get_available_service_types().get(ptype_link)
                ptype_link_url = instance.ows_url
                if Link.objects.filter(resource=instance.resourcebase_ptr, name=ptype_link_name, url=ptype_link_url).count() < 2:
                    Link.objects.get_or_create(
                        resource=instance.resourcebase_ptr,
                        url=ptype_link_url,
                        name=ptype_link_name,
                        defaults=dict(
                            extension='html',
                            url=ptype_link_url,
                            mime='text/html',
                            link_type='image',
                        )
                    )
            logger.debug(" -- Resource Links[OWS Links]...done!")
        except Exception as e:
            logger.error(" -- Resource Links[OWS Links]...error!")
            logger.exception(e)


def add_url_params(url, params):
    """ Add GET params to provided URL being aware of existing.

    :param url: string of target URL
    :param params: dict containing requested params to be added
    :return: string with updated URL

    >> url = 'http://stackoverflow.com/test?answers=true'
    >> new_params = {'answers': False, 'data': ['some','values']}
    >> add_url_params(url, new_params)
    'http://stackoverflow.com/test?data=some&data=values&answers=false'
    """
    # Unquoting URL first so we don't loose existing args
    url = unquote(url)
    # Extracting url info
    parsed_url = urlparse(url)
    # Extracting URL arguments from parsed URL
    get_args = parsed_url.query
    # Converting URL arguments to dict
    parsed_get_args = dict(parse_qsl(get_args))
    # Merging URL arguments dict with new params
    parsed_get_args.update(params)

    # Bool and Dict values should be converted to json-friendly values
    # you may throw this part away if you don't like it :)
    parsed_get_args.update(
        {k: json.dumps(v) for k, v in parsed_get_args.items()
         if isinstance(v, (bool, dict))}
    )

    # Converting URL argument to proper query string
    encoded_get_args = urlencode(parsed_get_args, doseq=True)
    # Creating new parsed result object based on provided with new
    # URL arguments. Same thing happens inside of urlparse.
    new_url = ParseResult(
        parsed_url.scheme, parsed_url.netloc, parsed_url.path,
        parsed_url.params, encoded_get_args, parsed_url.fragment
    ).geturl()

    return new_url


json_serializer_k_map = {
    'user': settings.AUTH_USER_MODEL,
    'owner': settings.AUTH_USER_MODEL,
    'restriction_code_type': 'base.RestrictionCodeType',
    'license': 'base.License',
    'category': 'base.TopicCategory',
    'spatial_representation_type': 'base.SpatialRepresentationType',
    'group': 'auth.Group',
    'default_style': 'datasets.Style',
}


def json_serializer_producer(dictionary):
    """
     - usage:
            serialized_obj =
                json_serializer_producer(model_to_dict(instance))

     - dump to file:
        with open('data.json', 'w') as outfile:
            json.dump(serialized_obj, outfile)

     - read from file:
        with open('data.json', 'r') as infile:
            serialized_obj = json.load(infile)
    """
    def to_json(keys):
        if isinstance(keys, datetime.datetime):
            return str(keys)
        elif isinstance(keys, str) or isinstance(keys, int):
            return keys
        elif isinstance(keys, dict):
            return json_serializer_producer(keys)
        elif isinstance(keys, list):
            return [json_serializer_producer(model_to_dict(k)) for k in keys]
        elif isinstance(keys, models.Model):
            return json_serializer_producer(model_to_dict(keys))
        elif isinstance(keys, Decimal):
            return float(keys)
        else:
            return str(keys)

    output = {}

    _keys_to_skip = [
        'email',
        'password',
        'last_login',
        'date_joined',
        'is_staff',
        'is_active',
        'is_superuser',
        'permissions',
        'user_permissions',
    ]

    for (x, y) in dictionary.items():
        if x not in _keys_to_skip:
            if x in json_serializer_k_map.keys():
                instance = django_apps.get_model(
                    json_serializer_k_map[x], require_ready=False)
                if instance.objects.filter(id=y):
                    _obj = instance.objects.get(id=y)
                    y = model_to_dict(_obj)
            output[x] = to_json(y)
    return output


def is_monochromatic_image(image_url, image_data=None):

    def is_local_static(url):
        if url.startswith(settings.STATIC_URL) or \
                (url.startswith(settings.SITEURL) and settings.STATIC_URL in url):
            return True
        return False

    def is_absolute(url):
        return bool(urlparse(url).netloc)

    def get_thumb_handler(url):
        _index = url.find(settings.STATIC_URL)
        _thumb_path = urlparse(url[_index + len(settings.STATIC_URL):]).path
        if storage_manager.exists(_thumb_path):
            return storage_manager.open(_thumb_path)
        return None

    def verify_image(stream):
        with Image.open(stream) as _stream:
            img = _stream.convert("L")
            img.verify()  # verify that it is, in fact an image
            extr = img.getextrema()
            a = 0
            for i in extr:
                if isinstance(i, tuple):
                    a += abs(i[0] - i[1])
                else:
                    a = abs(extr[0] - extr[1])
                    break
            return a == 0

    try:
        if image_data:
            logger.debug("...Checking if image is a blank image")
            with BytesIO(image_data) as stream:
                return verify_image(stream)
        elif image_url:
            logger.debug(f"...Checking if '{image_url}' is a blank image")
            url = image_url if is_absolute(image_url) else urljoin(settings.SITEURL, image_url)
            if not is_local_static(url):
                req, stream_content = http_client.get(url, timeout=5)
                with BytesIO(stream_content) as stream:
                    return verify_image(stream)
            else:
                with get_thumb_handler(url) as stream:
                    return verify_image(stream)
        return True
    except Exception as e:
        logger.debug(e)
        return False


def find_by_attr(lst, val, attr="id"):
    """ Returns an object if the id matches in any list of objects """
    for item in lst:
        if attr in item and item[attr] == val:
            return item

    return None


def build_absolute_uri(url):
    if url and 'http' not in url:
        url = urljoin(settings.SITEURL, url)
    return url


def get_xpath_value(
        element: etree.Element,
        xpath_expression: str,
        nsmap: typing.Optional[dict] = None
) -> typing.Optional[str]:
    if not nsmap:
        nsmap = element.nsmap
    values = element.xpath(f"{xpath_expression}//text()", namespaces=nsmap)
    return "".join(values).strip() or None


def get_geonode_app_types():
    from geonode.geoapps.models import GeoApp
    return list(set(GeoApp.objects.values_list('resource_type', flat=True)))<|MERGE_RESOLUTION|>--- conflicted
+++ resolved
@@ -287,13 +287,7 @@
     """
     absolute_base_file = None
     if tempdir is None:
-<<<<<<< HEAD
-        tempdir = tempfile.mkdtemp(dir=settings.MEDIA_ROOT)
-    if not os.path.isdir(tempdir):
-        os.makedirs(tempdir)
-=======
         tempdir = mkdtemp()
->>>>>>> 6124dec0
 
     the_zip = ZipFile(upload_file, allowZip64=True)
     the_zip.extractall(tempdir)
@@ -310,11 +304,7 @@
     """
     absolute_base_file = None
     if tempdir is None:
-<<<<<<< HEAD
-        tempdir = tempfile.mkdtemp(dir=settings.MEDIA_ROOT)
-=======
         tempdir = mkdtemp()
->>>>>>> 6124dec0
 
     the_tar = tarfile.open(upload_file)
     the_tar.extractall(tempdir)
@@ -883,11 +873,7 @@
     tempdir_was_created = False
     try:
         if not tempdir:
-<<<<<<< HEAD
-            tempdir = tempfile.mkdtemp(dir=settings.MEDIA_ROOT)
-=======
             tempdir = mkdtemp()
->>>>>>> 6124dec0
             tempdir_was_created = True
 
         if is_zipfile(inShapefile):
