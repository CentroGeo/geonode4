--- conflicted
+++ resolved
@@ -1,5 +1,3 @@
-from UserDict import DictMixin
-from ConfigParser import ConfigParser, NoOptionError
 import datetime
 import os
 import subprocess
@@ -7,10 +5,12 @@
 import base64
 import re
 import math
+
 from urlparse import urlparse
+from UserDict import DictMixin
+from ConfigParser import ConfigParser, NoOptionError
 
 from django.conf import settings
-
 from django.utils.translation import ugettext_lazy as _
 from django.contrib.auth.models import User
 from owslib.wms import WebMapService
@@ -21,11 +21,6 @@
 #from geonode.maps.models import Map
 from geonode.security.models import AUTHENTICATED_USERS, ANONYMOUS_USERS
 from geonode.security.models import INVALID_PERMISSION_MESSAGE
-
-<<<<<<< HEAD
-from owslib.csw import CatalogueServiceWeb
-=======
->>>>>>> c481ec4a
 
 _wms = None
 _csw = None
