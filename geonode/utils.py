# -*- coding: utf-8 -*-
#########################################################################
#
# Copyright (C) 2016 OSGeo
#
# This program is free software: you can redistribute it and/or modify
# it under the terms of the GNU General Public License as published by
# the Free Software Foundation, either version 3 of the License, or
# (at your option) any later version.
#
# This program is distributed in the hope that it will be useful,
# but WITHOUT ANY WARRANTY; without even the implied warranty of
# MERCHANTABILITY or FITNESS FOR A PARTICULAR PURPOSE. See the
# GNU General Public License for more details.
#
# You should have received a copy of the GNU General Public License
# along with this program. If not, see <http://www.gnu.org/licenses/>.
#
#########################################################################
import os
import gc
import re
import six
import ast
import copy
import time
import base64
import logging
import select
import shutil
import string
import urllib
import tarfile
import weakref
import datetime
import requests
import tempfile
import urlparse
import traceback
import subprocess

from osgeo import ogr
from slugify import slugify
from StringIO import StringIO
from contextlib import closing
from math import atan, exp, log, pi, sin, tan, floor
from zipfile import ZipFile, is_zipfile, ZIP_DEFLATED
from requests.packages.urllib3.util.retry import Retry

from django.conf import settings
from django.core.cache import cache
from django.core.exceptions import PermissionDenied
from django.http import Http404, HttpResponse
from django.utils.http import is_safe_url
from django.middleware.csrf import get_token
from django.shortcuts import get_object_or_404
# use lazy gettext because some translated strings are used before
# i18n infra is up
from django.utils.translation import ugettext_lazy as _
from django.db import models, connection, transaction
from django.contrib.gis.geos import GEOSGeometry
from django.core.serializers.json import DjangoJSONEncoder
from django.contrib.auth import get_user_model
from geonode import geoserver, qgis_server, GeoNodeException  # noqa
from geonode.base.auth import (extend_token,
                               get_or_create_token,
                               get_token_from_auth_header,
                               get_token_object_from_session)

try:
    import json
except ImportError:
    from django.utils import simplejson as json

DEFAULT_TITLE = ""
DEFAULT_ABSTRACT = ""

INVALID_PERMISSION_MESSAGE = _("Invalid permission level.")

ALPHABET = string.ascii_uppercase + string.ascii_lowercase + \
    string.digits + '-_'
ALPHABET_REVERSE = dict((c, i) for (i, c) in enumerate(ALPHABET))
BASE = len(ALPHABET)
SIGN_CHARACTER = '$'
SQL_PARAMS_RE = re.compile(r'%\(([\w_\-]+)\)s')

requests.packages.urllib3.disable_warnings()

signalnames = [
    'class_prepared',
    'm2m_changed',
    'post_delete',
    'post_init',
    'post_save',
    'post_syncdb',
    'pre_delete',
    'pre_init',
    'pre_save']
signals_store = {}

id_none = id(None)

logger = logging.getLogger("geonode.utils")


def unzip_file(upload_file, extension='.shp', tempdir=None):
    """
    Unzips a zipfile into a temporary directory and returns the full path of the .shp file inside (if any)
    """
    absolute_base_file = None
    if tempdir is None:
        tempdir = tempfile.mkdtemp()
    if not os.path.isdir(tempdir):
        os.makedirs(tempdir)

    the_zip = ZipFile(upload_file)
    the_zip.extractall(tempdir)
    for item in the_zip.namelist():
        if item.endswith(extension):
            absolute_base_file = os.path.join(tempdir, item)

    return absolute_base_file


def extract_tarfile(upload_file, extension='.shp', tempdir=None):
    """
    Extracts a tarfile into a temporary directory and returns the full path of the .shp file inside (if any)
    """
    absolute_base_file = None
    if tempdir is None:
        tempdir = tempfile.mkdtemp()

    the_tar = tarfile.open(upload_file)
    the_tar.extractall(tempdir)
    for item in the_tar.getnames():
        if item.endswith(extension):
            absolute_base_file = os.path.join(tempdir, item)

    return absolute_base_file


def get_headers(request, url, raw_url, allowed_hosts=[]):
    headers = {}
    cookies = None
    csrftoken = None

    if settings.SESSION_COOKIE_NAME in request.COOKIES and is_safe_url(
            url=raw_url, host=url.hostname):
        cookies = request.META["HTTP_COOKIE"]

    for cook in request.COOKIES:
        name = str(cook)
        value = request.COOKIES.get(name)
        if name == 'csrftoken':
            csrftoken = value
        cook = "%s=%s" % (name, value)
        cookies = cook if not cookies else (cookies + '; ' + cook)

    csrftoken = get_token(request) if not csrftoken else csrftoken

    if csrftoken:
        headers['X-Requested-With'] = "XMLHttpRequest"
        headers['X-CSRFToken'] = csrftoken
        cook = "%s=%s" % ('csrftoken', csrftoken)
        cookies = cook if not cookies else (cookies + '; ' + cook)

    if cookies:
        if 'JSESSIONID' in request.session and request.session['JSESSIONID']:
            cookies = cookies + '; JSESSIONID=' + \
                request.session['JSESSIONID']
        headers['Cookie'] = cookies

    if request.method in ("POST", "PUT") and "CONTENT_TYPE" in request.META:
        headers["Content-Type"] = request.META["CONTENT_TYPE"]

    access_token = None
    site_url = urlparse.urlsplit(settings.SITEURL)
    allowed_hosts += [url.hostname]
    # We want to convert HTTP_AUTH into a Beraer Token only when hitting the local GeoServer
    if site_url.hostname in allowed_hosts:
        # we give precedence to obtained from Aithorization headers
        if 'HTTP_AUTHORIZATION' in request.META:
            auth_header = request.META.get(
                'HTTP_AUTHORIZATION',
                request.META.get('HTTP_AUTHORIZATION2'))
            if auth_header:
                headers['Authorization'] = auth_header
                access_token = get_token_from_auth_header(auth_header, create_if_not_exists=True)
        # otherwise we check if a session is active
        elif request and request.user.is_authenticated:
            access_token = get_token_object_from_session(request.session)

            # we extend the token in case the session is active but the token expired
            if access_token and access_token.is_expired():
                extend_token(access_token)
            else:
                access_token = get_or_create_token(request.user)

    if access_token:
        headers['Authorization'] = 'Bearer %s' % access_token

    pragma = "no-cache"
    referer = request.META[
        "HTTP_REFERER"] if "HTTP_REFERER" in request.META else \
        "{scheme}://{netloc}/".format(scheme=site_url.scheme,
                                      netloc=site_url.netloc)
    encoding = request.META["HTTP_ACCEPT_ENCODING"] if "HTTP_ACCEPT_ENCODING" in request.META else "gzip"
    headers.update({"Pragma": pragma,
                    "Referer": referer,
                    "Accept-encoding": encoding,
    })

    return (headers, access_token)


def _get_basic_auth_info(request):
    """
    grab basic auth info
    """
    meth, auth = request.META['HTTP_AUTHORIZATION'].split()
    if meth.lower() != 'basic':
        raise ValueError
    username, password = base64.b64decode(auth).split(':')
    return username, password


def batch_permissions(request):
    # TODO
    pass


def batch_delete(request):
    # TODO
    pass


def _split_query(query):
    """
    split and strip keywords, preserve space
    separated quoted blocks.
    """

    qq = query.split(' ')
    keywords = []
    accum = None
    for kw in qq:
        if accum is None:
            if kw.startswith('"'):
                accum = kw[1:]
            elif kw:
                keywords.append(kw)
        else:
            accum += ' ' + kw
            if kw.endswith('"'):
                keywords.append(accum[0:-1])
                accum = None
    if accum is not None:
        keywords.append(accum)
    return [kw.strip() for kw in keywords if kw.strip()]


def bbox_to_wkt(x0, x1, y0, y1, srid="4326"):
    if srid and str(srid).startswith('EPSG:'):
        srid = srid[5:]
    if None not in [x0, x1, y0, y1]:
        wkt = 'SRID=%s;POLYGON((%s %s,%s %s,%s %s,%s %s,%s %s))' % (
            srid, x0, y0, x0, y1, x1, y1, x1, y0, x0, y0)
    else:
        wkt = 'SRID=4326;POLYGON((-180 -90,-180 90,180 90,180 -90,-180 -90))'
    return wkt


def _v(coord, x, source_srid=4326, target_srid=3857):
    if source_srid == 4326 and x and abs(coord) != 180.0:
        coord = coord - (round(coord / 360.0) * 360.0)
    if source_srid == 4326 and target_srid != 4326:
        if x and float(coord) >= 179.999:
            return 179.999
        elif x and float(coord) <= -179.999:
            return -179.999

        if not x and float(coord) >= 89.999:
            return 89.999
        elif not x and float(coord) <= -89.999:
            return -89.999
    return coord


def bbox_to_projection(native_bbox, target_srid=4326):
    """
        native_bbox must be in the form
            ('-81.3962935', '-81.3490249', '13.3202891', '13.3859614', 'EPSG:4326')
    """
    box = native_bbox[:4]
    proj = native_bbox[-1]
    minx, maxx, miny, maxy = [float(a) for a in box]
    try:
        source_srid = int(proj.split(":")[1]) if proj and ':' in proj else int(proj)
    except BaseException:
        source_srid = target_srid

    if source_srid != target_srid:
        try:
            wkt = bbox_to_wkt(_v(minx, x=True, source_srid=source_srid, target_srid=target_srid),
                              _v(maxx, x=True, source_srid=source_srid, target_srid=target_srid),
                              _v(miny, x=False, source_srid=source_srid, target_srid=target_srid),
                              _v(maxy, x=False, source_srid=source_srid, target_srid=target_srid),
                              srid=source_srid)
            poly = GEOSGeometry(wkt, srid=source_srid)
            poly.transform(target_srid)
            projected_bbox = [str(x) for x in poly.extent]
            # Must be in the form : [x0, x1, y0, y1, EPSG:<target_srid>)
            return tuple([projected_bbox[0], projected_bbox[2], projected_bbox[1], projected_bbox[3]]) + \
                ("EPSG:%s" % target_srid,)
        except BaseException:
            tb = traceback.format_exc()
            logger.info(tb)

    return native_bbox


def bounds_to_zoom_level(bounds, width, height):
    WORLD_DIM = {'height': 256., 'width': 256.}
    ZOOM_MAX = 21

    def latRad(lat):
        _sin = sin(lat * pi / 180.0)
        if abs(_sin) != 1.0:
            radX2 = log((1.0 + _sin) / (1.0 - _sin)) / 2.0
        else:
            radX2 = log(1.0) / 2.0
        return max(min(radX2, pi), -pi) / 2.0

    def zoom(mapPx, worldPx, fraction):
        try:
            return floor(log(mapPx / worldPx / fraction) / log(2.0))
        except BaseException:
            return 0

    ne = [float(bounds[2]), float(bounds[3])]
    sw = [float(bounds[0]), float(bounds[1])]
    latFraction = (latRad(ne[1]) - latRad(sw[1])) / pi
    lngDiff = ne[0] - sw[0]
    lngFraction = ((lngDiff + 360.0) if (lngDiff < 0) else lngDiff) / 360.0
    latZoom = zoom(float(height), WORLD_DIM['height'], latFraction)
    lngZoom = zoom(float(width), WORLD_DIM['width'], lngFraction)
<<<<<<< HEAD
    ratio = float(max(width, height)) / float(min(width, height))
    z_offset = 0 if ratio >= 2 else -1
=======
    # ratio = float(max(width, height)) / float(min(width, height))
    # z_offset = 0 if ratio >= 2 else -1
    z_offset = 0
>>>>>>> 9d17e59c
    zoom = int(max(latZoom, lngZoom) + z_offset)
    zoom = 0 if zoom > ZOOM_MAX else zoom
    return max(zoom, 0)


def llbbox_to_mercator(llbbox):
    minlonlat = forward_mercator([llbbox[0], llbbox[2]])
    maxlonlat = forward_mercator([llbbox[1], llbbox[3]])
    return [minlonlat[0], minlonlat[1], maxlonlat[0], maxlonlat[1]]


def mercator_to_llbbox(bbox):
    minlonlat = inverse_mercator([bbox[0], bbox[2]])
    maxlonlat = inverse_mercator([bbox[1], bbox[3]])
    return [minlonlat[0], minlonlat[1], maxlonlat[0], maxlonlat[1]]


def forward_mercator(lonlat):
    """
        Given geographic coordinates, return a x,y tuple in spherical mercator.

        If the lat value is out of range, -inf will be returned as the y value
    """
    x = lonlat[0] * 20037508.34 / 180
    try:
        # With data sets that only have one point the value of this
        # expression becomes negative infinity. In order to continue,
        # we wrap this in a try catch block.
        n = tan((90 + lonlat[1]) * pi / 360)
    except ValueError:
        n = 0
    if n <= 0:
        y = float("-inf")
    else:
        y = log(n) / pi * 20037508.34
    return (x, y)


def inverse_mercator(xy):
    """
        Given coordinates in spherical mercator, return a lon,lat tuple.
    """
    lon = (xy[0] / 20037508.34) * 180
    lat = (xy[1] / 20037508.34) * 180
    lat = 180 / pi * \
        (2 * atan(exp(lat * pi / 180)) - pi / 2)
    return (lon, lat)


def layer_from_viewer_config(map_id, model, layer, source, ordering, save_map=True):
    """
    Parse an object out of a parsed layer configuration from a GXP
    viewer.

    ``model`` is the type to instantiate
    ``layer`` is the parsed dict for the layer
    ``source`` is the parsed dict for the layer's source
    ``ordering`` is the index of the layer within the map's layer list
    ``save_map`` if map should be saved (default: True)
    """
    layer_cfg = dict(layer)
    for k in ["format", "name", "opacity", "styles", "transparent",
              "fixed", "group", "visibility", "source", "getFeatureInfo"]:
        if k in layer_cfg:
            del layer_cfg[k]
    layer_cfg["id"] = 1
    layer_cfg["wrapDateLine"] = True
    layer_cfg["displayOutsideMaxExtent"] = True

    source_cfg = dict(source) if source else {}
    if source_cfg:
        for k in ["url", "projection"]:
            if k in source_cfg:
                del source_cfg[k]

    # We don't want to hardcode 'access_token' into the storage
    styles = []
    if 'capability' in layer_cfg:
        _capability = layer_cfg['capability']
        if 'styles' in _capability:
            for style in _capability['styles']:
                if 'name' in style:
                    styles.append(style['name'])
                if 'legend' in style:
                    legend = style['legend']
                    if 'href' in legend:
                        legend['href'] = re.sub(
                            r'\&access_token=.*', '', legend['href'])
    if not styles and layer.get("styles", None):
        for style in layer.get("styles", None):
            if 'name' in style:
                styles.append(style['name'])
            else:
                styles.append(style)

    _model = model(
        map_id=map_id,
        stack_order=ordering,
        format=layer.get("format", None),
        name=layer.get("name", None),
        opacity=layer.get("opacity", 1),
        styles=styles,
        transparent=layer.get("transparent", False),
        fixed=layer.get("fixed", False),
        group=layer.get('group', None),
        visibility=layer.get("visibility", True),
        ows_url=source.get("url", None),
        layer_params=json.dumps(layer_cfg),
        source_params=json.dumps(source_cfg)
    )
    if map_id and save_map:
        _model.save()

    return _model


class GXPMapBase(object):

    def viewer_json(self, request, *added_layers):
        """
        Convert this map to a nested dictionary structure matching the JSON
        configuration for GXP Viewers.

        The ``added_layers`` parameter list allows a list of extra MapLayer
        instances to append to the Map's layer list when generating the
        configuration. These are not persisted; if you want to add layers you
        should use ``.layer_set.create()``.
        """

        user = request.user if request else None
        access_token = get_or_create_token(user)
        if access_token and not access_token.is_expired():
            access_token = access_token.token

        if self.id and len(added_layers) == 0:
            cfg = cache.get("viewer_json_" +
                            str(self.id) +
                            "_" +
                            str(0 if user is None else user.id))
            if cfg is not None:
                return cfg

        layers = list(self.layers)
        layers.extend(added_layers)

        server_lookup = {}
        sources = {}

        def uniqify(seq):
            """
            get a list of unique items from the input sequence.

            This relies only on equality tests, so you can use it on most
            things.  If you have a sequence of hashables, list(set(seq)) is
            better.
            """
            results = []
            for x in seq:
                if x not in results:
                    results.append(x)
            return results

        configs = [l.source_config(access_token) for l in layers]

        i = 0
        for source in uniqify(configs):
            while str(i) in sources:
                i = i + 1
            sources[str(i)] = source
            server_lookup[json.dumps(source)] = str(i)

        def source_lookup(source):
            for k, v in sources.iteritems():
                if v == source:
                    return k
            return None

        def layer_config(l, user=None):
            cfg = l.layer_config(user=user)
            src_cfg = l.source_config(access_token)
            source = source_lookup(src_cfg)
            if source:
                cfg["source"] = source
            return cfg

        source_urls = [source['url']
                       for source in sources.values() if source and 'url' in source]

        if 'geonode.geoserver' in settings.INSTALLED_APPS:
            if len(sources.keys()) > 0 and \
                'url' in settings.MAP_BASELAYERS[0]['source'] and \
                    not settings.MAP_BASELAYERS[0]['source']['url'] in source_urls:
                keys = sorted(sources.keys())
                settings.MAP_BASELAYERS[0]['source'][
                    'title'] = 'Local Geoserver'
                sources[str(int(keys[-1]) + 1)
                        ] = settings.MAP_BASELAYERS[0]['source']

        def _base_source(source):
            base_source = copy.deepcopy(source)
            for key in ["id", "baseParams", "title"]:
                if base_source and key in base_source:
                    del base_source[key]
            return base_source

        for idx, lyr in enumerate(settings.MAP_BASELAYERS):
            if _base_source(
                    lyr["source"]) not in map(
                    _base_source,
                    sources.values()):
                if len(sources.keys()) > 0:
                    sources[str(int(max(sources.keys(), key=int)) + 1)
                            ] = lyr["source"]

        # adding remote services sources
        from geonode.services.models import Service
        from geonode.maps.models import Map
        if not self.sender or isinstance(self.sender, Map):
            index = int(max(sources.keys())) if len(sources.keys()) > 0 else 0
            for service in Service.objects.all():
                remote_source = {
                    'url': service.service_url,
                    'remote': True,
                    'ptype': service.ptype,
                    'name': service.name,
                    'title': "[R] %s" % service.title
                }
                if remote_source['url'] not in source_urls:
                    index += 1
                    sources[index] = remote_source

        config = {
            'id': self.id,
            'about': {
                'title': self.title,
                'abstract': self.abstract
            },
            'aboutUrl': '../about',
            'defaultSourceType': "gxp_wmscsource",
            'sources': sources,
            'map': {
                'layers': [layer_config(l, user=user) for l in layers],
                'center': [self.center_x, self.center_y],
                'projection': self.projection,
                'zoom': self.zoom
            }
        }

        if any(layers):
            # Mark the last added layer as selected - important for data page
            config["map"]["layers"][len(layers) - 1]["selected"] = True
        else:
            (def_map_config, def_map_layers) = default_map_config(None)
            config = def_map_config
            layers = def_map_layers

        config["map"].update(_get_viewer_projection_info(self.projection))

        # Create user-specific cache of maplayer config
        if self is not None:
            cache.set("viewer_json_" +
                      str(self.id) +
                      "_" +
                      str(0 if user is None else user.id), config)

        # Client conversion if needed
        from geonode.client.hooks import hookset
        config = hookset.viewer_json(config, context={'request': request})
        return config


class GXPMap(GXPMapBase):

    def __init__(self, sender=None, projection=None, title=None, abstract=None,
                 center_x=None, center_y=None, zoom=None):
        self.id = 0
        self.sender = sender
        self.projection = projection
        self.title = title or DEFAULT_TITLE
        self.abstract = abstract or DEFAULT_ABSTRACT
        _DEFAULT_MAP_CENTER = forward_mercator(settings.DEFAULT_MAP_CENTER)
        self.center_x = center_x if center_x is not None else _DEFAULT_MAP_CENTER[
            0]
        self.center_y = center_y if center_y is not None else _DEFAULT_MAP_CENTER[
            1]
        self.zoom = zoom if zoom is not None else settings.DEFAULT_MAP_ZOOM
        self.layers = []


class GXPLayerBase(object):

    def source_config(self, access_token):
        """
        Generate a dict that can be serialized to a GXP layer source
        configuration suitable for loading this layer.
        """
        try:
            cfg = json.loads(self.source_params)
        except Exception:
            cfg = dict(ptype="gxp_wmscsource", restUrl="/gs/rest")

        if self.ows_url:
            '''
            This limits the access token we add to only the OGC servers decalred in OGC_SERVER.
            Will also override any access_token in the request and replace it with an existing one.
            '''
            urls = []
            for name, server in settings.OGC_SERVER.iteritems():
                url = urlparse.urlsplit(server['PUBLIC_LOCATION'])
                urls.append(url.netloc)

            my_url = urlparse.urlsplit(self.ows_url)

            if str(access_token) and my_url.netloc in urls:
                request_params = urlparse.parse_qs(my_url.query)
                if 'access_token' in request_params:
                    del request_params['access_token']
                # request_params['access_token'] = [access_token]
                encoded_params = urllib.urlencode(request_params, doseq=True)

                parsed_url = urlparse.SplitResult(
                    my_url.scheme,
                    my_url.netloc,
                    my_url.path,
                    encoded_params,
                    my_url.fragment)
                cfg["url"] = parsed_url.geturl()
            else:
                cfg["url"] = self.ows_url

        return cfg

    def layer_config(self, user=None):
        """
        Generate a dict that can be serialized to a GXP layer configuration
        suitable for loading this layer.

        The "source" property will be left unset; the layer is not aware of the
        name assigned to its source plugin.  See
        geonode.maps.models.Map.viewer_json for an example of
        generating a full map configuration.
        """
        try:
            cfg = json.loads(self.layer_params)
        except Exception:
            cfg = dict()

        if self.format:
            cfg['format'] = self.format
        if self.name:
            cfg["name"] = self.name
        if self.opacity:
            cfg['opacity'] = self.opacity
        if self.styles:
            try:
                cfg['styles'] = ast.literal_eval(self.styles) \
                    if isinstance(self.styles, six.string_types) else self.styles
            except BaseException:
                pass
        if self.transparent:
            cfg['transparent'] = True

        cfg["fixed"] = self.fixed
        if self.group:
            cfg["group"] = self.group
        cfg["visibility"] = self.visibility

        return cfg


class GXPLayer(GXPLayerBase):

    '''GXPLayer represents an object to be included in a GXP map.
    '''

    def __init__(self, name=None, ows_url=None, **kw):
        self.format = None
        self.name = name
        self.opacity = 1.0
        self.styles = None
        self.transparent = False
        self.fixed = False
        self.group = None
        self.visibility = True
        self.wrapDateLine = True
        self.displayOutsideMaxExtent = True
        self.ows_url = ows_url
        self.layer_params = ""
        self.source_params = ""
        for k in kw:
            setattr(self, k, kw[k])


def default_map_config(request):
    if getattr(settings, 'DEFAULT_MAP_CRS', 'EPSG:3857') == "EPSG:4326":
        _DEFAULT_MAP_CENTER = inverse_mercator(settings.DEFAULT_MAP_CENTER)
    else:
        _DEFAULT_MAP_CENTER = forward_mercator(settings.DEFAULT_MAP_CENTER)

    _default_map = GXPMap(
        title=DEFAULT_TITLE,
        abstract=DEFAULT_ABSTRACT,
        projection=getattr(settings, 'DEFAULT_MAP_CRS', 'EPSG:3857'),
        center_x=_DEFAULT_MAP_CENTER[0],
        center_y=_DEFAULT_MAP_CENTER[1],
        zoom=settings.DEFAULT_MAP_ZOOM
    )

    def _baselayer(lyr, order):
        return layer_from_viewer_config(
            None,
            GXPLayer,
            layer=lyr,
            source=lyr["source"],
            ordering=order
        )

    DEFAULT_BASE_LAYERS = [
        _baselayer(
            lyr, idx) for idx, lyr in enumerate(
            settings.MAP_BASELAYERS)]

    DEFAULT_MAP_CONFIG = _default_map.viewer_json(
        request, *DEFAULT_BASE_LAYERS)

    return DEFAULT_MAP_CONFIG, DEFAULT_BASE_LAYERS


_viewer_projection_lookup = {
    "EPSG:900913": {
        "maxResolution": 156543.03390625,
        "units": "m",
        "maxExtent": [-20037508.34, -20037508.34, 20037508.34, 20037508.34],
    },
    "EPSG:3857": {
        "maxResolution": 156543.03390625,
        "units": "m",
        "maxExtent": [-20037508.34, -20037508.34, 20037508.34, 20037508.34],
    },
    "EPSG:4326": {
        "max_resolution": (180 - (-180)) / 256,
        "units": "degrees",
        "maxExtent": [-180, -90, 180, 90]
    }
}


def _get_viewer_projection_info(srid):
    # TODO: Look up projection details in EPSG database
    return _viewer_projection_lookup.get(srid, {})


def resolve_object(request, model, query, permission='base.view_resourcebase',
                   permission_required=True, permission_msg=None):
    """Resolve an object using the provided query and check the optional
    permission. Model views should wrap this function as a shortcut.

    query - a dict to use for querying the model
    permission - an optional permission to check
    permission_required - if False, allow get methods to proceed
    permission_msg - optional message to use in 403
    """
    obj = get_object_or_404(model, **query)
    obj_to_check = obj.get_self_resource()

    from guardian.shortcuts import assign_perm, get_groups_with_perms
    from geonode.groups.models import GroupProfile

    groups = get_groups_with_perms(obj_to_check,
                                   attach_perms=True)

    if obj_to_check.group and obj_to_check.group not in groups:
        groups[obj_to_check.group] = obj_to_check.group

    obj_group_managers = []
    obj_group_members = []
    if groups:
        for group in groups:
            try:
                group_profile = GroupProfile.objects.get(slug=group.name)
                managers = group_profile.get_managers()
                if managers:
                    for manager in managers:
                        if manager not in obj_group_managers and not manager.is_superuser:
                            obj_group_managers.append(manager)
                if group_profile.user_is_member(
                        request.user) and request.user not in obj_group_members:
                    obj_group_members.append(request.user)
            except GroupProfile.DoesNotExist:
                pass

    if settings.RESOURCE_PUBLISHING or settings.ADMIN_MODERATE_UPLOADS:
        is_admin = False
        is_manager = False
        is_owner = True if request.user == obj_to_check.owner else False
        if request.user:
            is_admin = request.user.is_superuser if request.user else False
            try:
                is_manager = request.user.groupmember_set.all().filter(role='manager').exists()
            except BaseException:
                is_manager = False
        if (not obj_to_check.is_published):
            if not is_admin:
                if is_owner or (
                        is_manager and request.user in obj_group_managers):
                    if (not request.user.has_perm('publish_resourcebase', obj_to_check)) and (
                        not request.user.has_perm('view_resourcebase', obj_to_check)) and (
                            not request.user.has_perm('change_resourcebase_metadata', obj_to_check)) and (
                                not is_owner and not settings.ADMIN_MODERATE_UPLOADS):
                        raise Http404
                    else:
                        assign_perm(
                            'view_resourcebase', request.user, obj_to_check)
                        assign_perm(
                            'publish_resourcebase',
                            request.user,
                            obj_to_check)
                        assign_perm(
                            'change_resourcebase_metadata',
                            request.user,
                            obj_to_check)
                        assign_perm(
                            'download_resourcebase',
                            request.user,
                            obj_to_check)

                        if is_owner:
                            assign_perm(
                                'change_resourcebase', request.user, obj_to_check)
                            assign_perm(
                                'delete_resourcebase', request.user, obj_to_check)
                            assign_perm(
                                'change_resourcebase_permissions',
                                request.user,
                                obj_to_check)
                else:
                    if request.user in obj_group_members:
                        if (not request.user.has_perm('publish_resourcebase', obj_to_check)) and (
                            not request.user.has_perm('view_resourcebase', obj_to_check)) and (
                                not request.user.has_perm('change_resourcebase_metadata', obj_to_check)):
                            raise Http404
                    else:
                        raise Http404

    allowed = True
    if permission.split('.')[-1] in ['change_layer_data',
                                     'change_layer_style']:
        if obj.__class__.__name__ == 'Layer':
            obj_to_check = obj
    if permission:
        if permission_required or request.method != 'GET':
            if request.user in obj_group_managers:
                allowed = True
            else:
                allowed = request.user.has_perm(
                    permission,
                    obj_to_check)
    if not allowed:
        mesg = permission_msg or _('Permission Denied')
        raise PermissionDenied(mesg)
    return obj


def json_response(body=None, errors=None, url=None, redirect_to=None, exception=None,
                  content_type=None, status=None):
    """Create a proper JSON response. If body is provided, this is the response.
    If errors is not None, the response is a success/errors json object.
    If redirect_to is not None, the response is a success=True, redirect_to object
    If the exception is provided, it will be logged. If body is a string, the
    exception message will be used as a format option to that string and the
    result will be a success=False, errors = body % exception
    """
    if isinstance(body, HttpResponse):
        return body
    if content_type is None:
        content_type = "application/json"
    if errors:
        if isinstance(errors, basestring):
            errors = [errors]
        body = {
            'success': False,
            'errors': errors
        }
    elif redirect_to:
        body = {
            'success': True,
            'redirect_to': redirect_to
        }
    elif url:
        body = {
            'success': True,
            'url': url
        }
    elif exception:
        if body is None:
            body = "Unexpected exception %s" % exception
        else:
            body = body % exception
        body = {
            'success': False,
            'errors': [body]
        }
    elif body:
        pass
    else:
        raise Exception("must call with body, errors or redirect_to")

    if status is None:
        status = 200

    if not isinstance(body, basestring):
        body = json.dumps(body, cls=DjangoJSONEncoder)
    return HttpResponse(body, content_type=content_type, status=status)


def num_encode(n):
    if n < 0:
        return SIGN_CHARACTER + num_encode(-n)
    s = []
    while True:
        n, r = divmod(n, BASE)
        s.append(ALPHABET[r])
        if n == 0:
            break
    return ''.join(reversed(s))


def num_decode(s):
    if s[0] == SIGN_CHARACTER:
        return -num_decode(s[1:])
    n = 0
    for c in s:
        n = n * BASE + ALPHABET_REVERSE[c]
    return n


def format_urls(a, values):
    b = []
    for i in a:
        j = i.copy()
        try:
            j['url'] = unicode(j['url']).format(**values)
        except KeyError:
            j['url'] = None
        b.append(j)
    return b


def build_abstract(resourcebase, url=None, includeURL=True):
    if resourcebase.abstract and url and includeURL:
        return u"{abstract} -- [{url}]({url})".format(
            abstract=resourcebase.abstract, url=url)
    else:
        return resourcebase.abstract


def build_caveats(resourcebase):
    caveats = []
    if resourcebase.maintenance_frequency:
        caveats.append(resourcebase.maintenance_frequency_title())
    if resourcebase.license:
        caveats.append(resourcebase.license_verbose)
    if resourcebase.data_quality_statement:
        caveats.append(resourcebase.data_quality_statement)
    if len(caveats) > 0:
        return u"- " + u"%0A- ".join(caveats)
    else:
        return u""


def build_social_links(request, resourcebase):
    social_url = u"{protocol}://{host}{path}".format(
        protocol=("https" if request.is_secure() else "http"),
        host=request.get_host(),
        path=request.get_full_path())
    # Don't use datetime strftime() because it requires year >= 1900
    # see
    # https://docs.python.org/2/library/datetime.html#strftime-strptime-behavior
    date = '{0.month:02d}/{0.day:02d}/{0.year:4d}'.format(
        resourcebase.date) if resourcebase.date else None
    abstract = build_abstract(resourcebase, url=social_url, includeURL=True)
    caveats = build_caveats(resourcebase)
    hashtags = ",".join(getattr(settings, 'TWITTER_HASHTAGS', []))
    return format_urls(
        settings.SOCIAL_ORIGINS,
        {
            'name': resourcebase.title,
            'date': date,
            'abstract': abstract,
            'caveats': caveats,
            'hashtags': hashtags,
            'url': social_url})


def check_shp_columnnames(layer):
    """ Check if shapefile for a given layer has valid column names.
        If not, try to fix column names and warn the user
    """
    # TODO we may add in a better location this method
    inShapefile = ''
    for f in layer.upload_session.layerfile_set.all():
        if os.path.splitext(f.file.name)[1] == '.shp':
            inShapefile = f.file.path
    if inShapefile:
        return fixup_shp_columnnames(inShapefile, layer.charset)


def fixup_shp_columnnames(inShapefile, charset, tempdir=None):
    """ Try to fix column names and warn the user
    """

    if not tempdir:
        tempdir = tempfile.mkdtemp()
    if is_zipfile(inShapefile):
        inShapefile = unzip_file(inShapefile, '.shp', tempdir=tempdir)

    inDriver = ogr.GetDriverByName('ESRI Shapefile')
    try:
        inDataSource = inDriver.Open(inShapefile, 1)
    except BaseException:
        tb = traceback.format_exc()
        logger.debug(tb)
        inDataSource = None
    if inDataSource is None:
        logger.warning('Could not open %s' % (inShapefile))
        return False, None, None
    else:
        inLayer = inDataSource.GetLayer()

    # TODO we may need to improve this regexp
    # first character must be any letter or "_"
    # following characters can be any letter, number, "#", ":"
    regex = r'^[a-zA-Z,_][a-zA-Z,_,#,:\d]*$'
    a = re.compile(regex)
    regex_first_char = r'[a-zA-Z,_]{1}'
    b = re.compile(regex_first_char)
    inLayerDefn = inLayer.GetLayerDefn()

    list_col_original = []
    list_col = {}

    for i in range(0, inLayerDefn.GetFieldCount()):
        field_name = inLayerDefn.GetFieldDefn(i).GetName()

        if a.match(field_name):
            list_col_original.append(field_name)

    for i in range(0, inLayerDefn.GetFieldCount()):
        charset = charset if charset and 'undefined' not in charset \
            else 'UTF-8'

        field_name = inLayerDefn.GetFieldDefn(i).GetName()
        if not a.match(field_name):
            # once the field_name contains Chinese, to use slugify_zh
            has_ch = False
            for ch in field_name:
                try:
                    if u'\u4e00' <= ch.decode("utf-8", "replace") <= u'\u9fff':
                        has_ch = True
                        break
                except UnicodeDecodeError:
                    has_ch = True
                    break
            if has_ch:
                new_field_name = slugify_zh(field_name, separator='_')
            else:
                new_field_name = slugify(field_name)
            if not b.match(new_field_name):
                new_field_name = '_' + new_field_name
            j = 0
            while new_field_name in list_col_original or new_field_name in list_col.values():
                if j == 0:
                    new_field_name += '_0'
                if new_field_name.endswith('_' + str(j)):
                    j += 1
                    new_field_name = new_field_name[:-2] + '_' + str(j)
            list_col.update({field_name: new_field_name})

    if len(list_col) == 0:
        return True, None, None
    else:
        try:
            for key in list_col.keys():
                qry = u"ALTER TABLE {} RENAME COLUMN \"".format(inLayer.GetName())
                qry = qry + key.decode(charset) + u"\" TO \"{}\"".format(list_col[key])
                inDataSource.ExecuteSQL(qry.encode(charset))
        except UnicodeDecodeError:
            raise GeoNodeException(
                "Could not decode SHAPEFILE attributes by using the specified charset '{}'.".format(charset))
    return True, None, list_col


def id_to_obj(id_):
    if id_ == id_none:
        return None

    for obj in gc.get_objects():
        if id(obj) == id_:
            return obj
            break
    raise Exception("Not found")


def printsignals():
    for signalname in signalnames:
        logger.debug("SIGNALNAME: %s" % signalname)
        signaltype = getattr(models.signals, signalname)
        signals = signaltype.receivers[:]
        for signal in signals:
            logger.debug(signal)


def designals():
    global signals_store

    for signalname in signalnames:
        if signalname in signals_store:
            try:
                signaltype = getattr(models.signals, signalname)
            except BaseException:
                continue
            logger.debug("RETRIEVE: %s: %d" %
                         (signalname, len(signaltype.receivers)))
            signals_store[signalname] = []
            signals = signaltype.receivers[:]
            for signal in signals:
                uid = receiv_call = None
                sender_ista = sender_call = None
                # first tuple element:
                # - case (id(instance), id(method))
                if not isinstance(signal[0], tuple):
                    raise "Malformed signal"

                lookup = signal[0]

                if isinstance(lookup[0], tuple):
                    # receiv_ista = id_to_obj(lookup[0][0])
                    receiv_call = id_to_obj(lookup[0][1])
                else:
                    # - case id(function) or uid
                    try:
                        receiv_call = id_to_obj(lookup[0])
                    except BaseException:
                        uid = lookup[0]

                if isinstance(lookup[1], tuple):
                    sender_call = id_to_obj(lookup[1][0])
                    sender_ista = id_to_obj(lookup[1][1])
                else:
                    sender_ista = id_to_obj(lookup[1])

                # second tuple element
                if (isinstance(signal[1], weakref.ReferenceType)):
                    is_weak = True
                    receiv_call = signal[1]()
                else:
                    is_weak = False
                    receiv_call = signal[1]

                signals_store[signalname].append({
                    'uid': uid, 'is_weak': is_weak,
                    'sender_ista': sender_ista, 'sender_call': sender_call,
                    'receiv_call': receiv_call,
                })

                signaltype.disconnect(
                    receiver=receiv_call,
                    sender=sender_ista,
                    weak=is_weak,
                    dispatch_uid=uid)


def resignals():
    global signals_store

    for signalname in signalnames:
        if signalname in signals_store:
            signals = signals_store[signalname]
            signaltype = getattr(models.signals, signalname)
            for signal in signals:
                signaltype.connect(
                    signal['receiv_call'],
                    sender=signal['sender_ista'],
                    weak=signal['is_weak'],
                    dispatch_uid=signal['uid'])


def run_subprocess(*cmd, **kwargs):
    p = subprocess.Popen(
        ' '.join(cmd),
        stdout=subprocess.PIPE,
        stderr=subprocess.PIPE,
        **kwargs)
    stdout = StringIO()
    stderr = StringIO()
    buff_size = 1024
    while p.poll() is None:
        inr = [p.stdout.fileno(), p.stderr.fileno()]
        inw = []
        rlist, wlist, xlist = select.select(inr, inw, [])

        for r in rlist:
            if r == p.stdout.fileno():
                readfrom = p.stdout
                readto = stdout
            else:
                readfrom = p.stderr
                readto = stderr
            readto.write(readfrom.read(buff_size))

        for w in wlist:
            w.write('')

    return p.returncode, stdout.getvalue(), stderr.getvalue()


def parse_datetime(value):
    for patt in settings.DATETIME_INPUT_FORMATS:
        try:
            if isinstance(value, dict):
                value_obj = value['$'] if '$' in value else value['content']
                return datetime.datetime.strptime(value_obj, patt)
            else:
                return datetime.datetime.strptime(value, patt)
        except BaseException:
            # tb = traceback.format_exc()
            # logger.error(tb)
            pass
    raise ValueError("Invalid datetime input: {}".format(value))


def _convert_sql_params(cur, query):
    # sqlite driver doesn't support %(key)s notation,
    # use :key instead.
    if cur.db.vendor in ('sqlite', 'sqlite3', 'spatialite',):
        return SQL_PARAMS_RE.sub(r':\1', query)
    return query


@transaction.atomic
def raw_sql(query, params=None, ret=True):
    """
    Execute raw query
    param ret=True returns data from cursor as iterator
    """
    with connection.cursor() as c:
        query = _convert_sql_params(c, query)
        c.execute(query, params)
        if ret:
            desc = [r[0] for r in c.description]
            for row in c:
                yield dict(zip(desc, row))


def get_client_ip(request):
    x_forwarded_for = request.META.get('HTTP_X_FORWARDED_FOR')
    if x_forwarded_for:
        ip = x_forwarded_for.split(',')[0]
    else:
        ip = request.META.get('REMOTE_ADDR')
    return ip


def get_client_host(request):
    hostname = None
    http_host = request.META.get('HTTP_HOST')
    if http_host:
        hostname = http_host.split(':')[0]
    return hostname


def check_ogc_backend(backend_package):
    """Check that geonode use a particular OGC Backend integration

    :param backend_package: django app of backend to use
    :type backend_package: str

    :return: bool
    :rtype: bool
    """
    ogc_conf = settings.OGC_SERVER['default']
    is_configured = ogc_conf.get('BACKEND') == backend_package

    # Check environment variables
    _backend = os.environ.get('BACKEND', None)
    if _backend:
        return backend_package == _backend and is_configured

    # Check exists in INSTALLED_APPS
    try:
        in_installed_apps = backend_package in settings.INSTALLED_APPS
        return in_installed_apps and is_configured
    except BaseException:
        pass
    return False


class HttpClient(object):

    def __init__(self):
        self.timeout = 5
        self.retries = 5
        self.pool_maxsize = 10
        self.backoff_factor = 0.3
        self.pool_connections = 10
        self.status_forcelist = (500, 502, 503, 504)
        self.username = 'admin'
        self.password = 'admin'
        if check_ogc_backend(geoserver.BACKEND_PACKAGE):
            ogc_server_settings = settings.OGC_SERVER['default']
            self.timeout = ogc_server_settings['TIMEOUT'] if 'TIMEOUT' in ogc_server_settings else 5
            self.retries = ogc_server_settings['MAX_RETRIES'] if 'MAX_RETRIES' in ogc_server_settings else 5
            self.backoff_factor = ogc_server_settings['BACKOFF_FACTOR'] if \
            'BACKOFF_FACTOR' in ogc_server_settings else 0.3
            self.pool_maxsize = ogc_server_settings['POOL_MAXSIZE'] if 'POOL_MAXSIZE' in ogc_server_settings else 10
            self.pool_connections = ogc_server_settings['POOL_CONNECTIONS'] if \
            'POOL_CONNECTIONS' in ogc_server_settings else 10
            self.username = ogc_server_settings['USER'] if 'USER' in ogc_server_settings else 'admin'
            self.password = ogc_server_settings['PASSWORD'] if 'PASSWORD' in ogc_server_settings else 'geoserver'

    def request(self, url, method='GET', data=None, headers={}, stream=False, timeout=None, user=None):
        if (user or self.username != 'admin') and \
        check_ogc_backend(geoserver.BACKEND_PACKAGE) and 'Authorization' not in headers:
            if connection.cursor().db.vendor not in ('sqlite', 'sqlite3', 'spatialite'):
                try:
                    if user and isinstance(user, basestring):
                        user = get_user_model().objects.get(username=user)
                    _u = user or get_user_model().objects.get(username=self.username)
                    access_token = get_or_create_token(_u)
                    if access_token and not access_token.is_expired():
                        headers['Authorization'] = 'Bearer %s' % access_token.token
                except BaseException:
                    tb = traceback.format_exc()
                    logger.debug(tb)
                    pass
            elif user == self.username:
                valid_uname_pw = base64.b64encode(
                    b"%s:%s" % (self.username, self.password)).decode("ascii")
                headers['Authorization'] = 'Basic {}'.format(valid_uname_pw)

        response = None
        content = None
        session = requests.Session()
        retry = Retry(
            total=self.retries,
            read=self.retries,
            connect=self.retries,
            backoff_factor=self.backoff_factor,
            status_forcelist=self.status_forcelist,
        )
        adapter = requests.adapters.HTTPAdapter(
            max_retries=retry,
            pool_maxsize=self.pool_maxsize,
            pool_connections=self.pool_connections
        )
        session.mount("{scheme}://".format(scheme=urlparse.urlsplit(url).scheme), adapter)
        session.verify = False
        action = getattr(session, method.lower(), None)
        if action:
            response = action(
                url=urllib.unquote(url).decode('utf8'),
                data=data,
                headers=headers,
                timeout=timeout or self.timeout,
                stream=stream)
        else:
            response = session.get(url, headers=headers, timeout=self.timeout)

        try:
            content = response.content if not stream else response.raw
        except BaseException:
            content = None

        return (response, content)

    def get(self, url, data=None, headers={}, stream=False, timeout=None, user=None):
        return self.request(url,
                            method='GET',
                            data=data,
                            headers=headers,
                            timeout=timeout or self.timeout,
                            stream=stream,
                            user=user)

    def post(self, url, data=None, headers={}, stream=False, timeout=None, user=None):
        return self.request(url,
                            method='POST',
                            data=data,
                            headers=headers,
                            timeout=timeout or self.timeout,
                            stream=stream,
                            user=user)


http_client = HttpClient()


def get_dir_time_suffix():
    """Returns the name of a folder with the 'now' time as suffix"""
    dirfmt = "%4d-%02d-%02d_%02d%02d%02d"
    now = time.localtime()[0:6]
    dirname = dirfmt % now

    return dirname


def zip_dir(basedir, archivename):
    assert os.path.isdir(basedir)
    with closing(ZipFile(archivename, "w", ZIP_DEFLATED, allowZip64=True)) as z:
        for root, dirs, files in os.walk(basedir):
            # NOTE: ignore empty directories
            for fn in files:
                absfn = os.path.join(root, fn)
                zfn = absfn[len(basedir) + len(os.sep):]  # XXX: relative path
                z.write(absfn, zfn)


def copy_tree(src, dst, symlinks=False, ignore=None):
    try:
        for item in os.listdir(src):
            s = os.path.join(src, item)
            d = os.path.join(dst, item)
            if os.path.isdir(s):
                # shutil.rmtree(d)
                if os.path.exists(d):
                    try:
                        os.remove(d)
                    except BaseException:
                        try:
                            shutil.rmtree(d)
                        except BaseException:
                            pass
                try:
                    shutil.copytree(s, d, symlinks, ignore)
                except BaseException:
                    pass
            else:
                try:
                    shutil.copy2(s, d)
                except BaseException:
                    pass
    except Exception:
        traceback.print_exc()


def extract_archive(zip_file, dst):
    target_folder = os.path.join(dst, os.path.splitext(os.path.basename(zip_file))[0])
    if not os.path.exists(target_folder):
        os.makedirs(target_folder)

    with ZipFile(zip_file, "r", allowZip64=True) as z:
        z.extractall(target_folder)

    return target_folder


def chmod_tree(dst, permissions=0o777):
    for dirpath, dirnames, filenames in os.walk(dst):
        for filename in filenames:
            path = os.path.join(dirpath, filename)
            os.chmod(path, permissions)

        for dirname in dirnames:
            path = os.path.join(dirpath, dirname)
            os.chmod(path, permissions)


def slugify_zh(text, separator='_'):
    """
    Make a slug from the given text, which is simplified from slugify.
    It remove the other args and do not convert Chinese into Pinyin
    :param text (str): initial text
    :param separator (str): separator between words
    :return (str):
    """

    QUOTE_PATTERN = re.compile(r'[\']+')
    ALLOWED_CHARS_PATTERN = re.compile(u'[^\u4e00-\u9fa5a-z0-9]+')
    DUPLICATE_DASH_PATTERN = re.compile('-{2,}')
    NUMBERS_PATTERN = re.compile(r'(?<=\d),(?=\d)')
    DEFAULT_SEPARATOR = '-'

    # if not isinstance(text, types.UnicodeType):
    #    text = unicode(text, 'utf-8', 'ignore')
    # replace quotes with dashes - pre-process
    text = QUOTE_PATTERN.sub(DEFAULT_SEPARATOR, text)
    # make the text lowercase
    text = text.lower()
    # remove generated quotes -- post-process
    text = QUOTE_PATTERN.sub('', text)
    # cleanup numbers
    text = NUMBERS_PATTERN.sub('', text)
    # replace all other unwanted characters
    text = re.sub(ALLOWED_CHARS_PATTERN, DEFAULT_SEPARATOR, text)
    # remove redundant
    text = re.sub(DUPLICATE_DASH_PATTERN, DEFAULT_SEPARATOR, text).strip(DEFAULT_SEPARATOR)
    if separator != DEFAULT_SEPARATOR:
        text = text.replace(DEFAULT_SEPARATOR, separator)
    return text


def set_resource_default_links(instance, layer, prune=False, **kwargs):

    from geonode.base.models import Link
    from urlparse import urljoin
    from django.core.urlresolvers import reverse
    from django.utils.translation import ugettext

    # Prune old links
    if prune:
        logger.info(" -- Resource Links[Prune old links]...")
        _def_link_types = (
            'data', 'image', 'original', 'html', 'OGC:WMS', 'OGC:WFS', 'OGC:WCS')
        Link.objects.filter(resource=instance.resourcebase_ptr, link_type__in=_def_link_types).delete()
        logger.info(" -- Resource Links[Prune old links]...done!")

    if check_ogc_backend(geoserver.BACKEND_PACKAGE):
        from geonode.geoserver.ows import wcs_links, wfs_links, wms_links
        from geonode.geoserver.helpers import ogc_server_settings, gs_catalog

        # Compute parameters for the new links
        logger.info(" -- Resource Links[Compute parameters for the new links]...")
        height = 550
        width = 550

        # Parse Layer BBOX and SRID
        bbox = None
        srid = instance.srid if instance.srid else getattr(settings, 'DEFAULT_MAP_CRS', 'EPSG:4326')
        if instance.srid and instance.bbox_x0:
            bbox = ','.join(str(x) for x in [instance.bbox_x0, instance.bbox_y0,
                                             instance.bbox_x1, instance.bbox_y1])
        else:
            try:
                gs_resource = gs_catalog.get_resource(
                    name=instance.name,
                    workspace=instance.workspace)
                if not gs_resource:
                    gs_resource = gs_catalog.get_resource(name=instance.name)
                bbox = gs_resource.native_bbox

                dx = float(bbox[1]) - float(bbox[0])
                dy = float(bbox[3]) - float(bbox[2])
                dataAspect = 1 if dy == 0 else dx / dy
                width = int(height * dataAspect)

                srid = bbox[4]
                bbox = ','.join(str(x) for x in [bbox[0], bbox[2], bbox[1], bbox[3]])
            except BaseException as e:
                logger.exception(e)

        # Create Raw Data download link
        if settings.DISPLAY_ORIGINAL_DATASET_LINK:
            logger.info(" -- Resource Links[Create Raw Data download link]...")
            download_url = urljoin(settings.SITEURL,
                                   reverse('download', args=[instance.id]))
            Link.objects.update_or_create(
                resource=instance.resourcebase_ptr,
                url=download_url,
                defaults=dict(
                    extension='zip',
                    name='Original Dataset',
                    mime='application/octet-stream',
                    link_type='original',
                )
            )
            logger.info(" -- Resource Links[Create Raw Data download link]...done!")
        else:
            Link.objects.filter(resource=instance.resourcebase_ptr,
                                name='Original Dataset').delete()

        # Set download links for WMS, WCS or WFS and KML
        logger.info(" -- Resource Links[Set download links for WMS, WCS or WFS and KML]...")
        links = wms_links(ogc_server_settings.public_url + 'ows?',
                          instance.alternate.encode('utf-8'),
                          bbox,
                          srid,
                          height,
                          width)

        for ext, name, mime, wms_url in links:
            Link.objects.update_or_create(
                resource=instance.resourcebase_ptr,
                name=ugettext(name),
                defaults=dict(
                    extension=ext,
                    url=wms_url,
                    mime=mime,
                    link_type='image',
                )
            )

        if instance.storeType == "dataStore":
            links = wfs_links(ogc_server_settings.public_url + 'ows?',
                              instance.alternate.encode('utf-8'),
                              bbox=None,  # bbox filter should be set at runtime otherwise conflicting with CQL
                              srid=srid)
            for ext, name, mime, wfs_url in links:
                if mime == 'SHAPE-ZIP':
                    name = 'Zipped Shapefile'
                Link.objects.update_or_create(
                    resource=instance.resourcebase_ptr,
                    url=wfs_url,
                    defaults=dict(
                        extension=ext,
                        name=name,
                        mime=mime,
                        url=wfs_url,
                        link_type='data',
                    )
                )

        elif instance.storeType == 'coverageStore':
            links = wcs_links(ogc_server_settings.public_url + 'wcs?',
                              instance.alternate.encode('utf-8'),
                              bbox,
                              srid)

        for ext, name, mime, wcs_url in links:
            Link.objects.update_or_create(
                resource=instance.resourcebase_ptr,
                url=wcs_url,
                defaults=dict(
                    extension=ext,
                    name=name,
                    mime=mime,
                    link_type='data',
                )
            )

        site_url = settings.SITEURL.rstrip('/') if settings.SITEURL.startswith('http') else settings.SITEURL
        html_link_url = '%s%s' % (
            site_url, instance.get_absolute_url())

        if Link.objects.filter(resource=instance.resourcebase_ptr, url=html_link_url).count() > 1:
            Link.objects.filter(resource=instance.resourcebase_ptr, url=html_link_url).delete()
        Link.objects.get_or_create(
            resource=instance.resourcebase_ptr,
            url=html_link_url,
            defaults=dict(
                extension='html',
                name=instance.alternate,
                mime='text/html',
                link_type='html',
            )
        )
        logger.info(" -- Resource Links[Set download links for WMS, WCS or WFS and KML]...done!")

        # Legend link
        logger.info(" -- Resource Links[Legend link]...")
        try:
            Link.objects.filter(resource=instance.resourcebase_ptr, name='Legend').delete()
        except BaseException:
            pass

        for style in instance.styles.all():
            legend_url = ogc_server_settings.PUBLIC_LOCATION + \
                'ows?service=WMS&request=GetLegendGraphic&format=image/png&WIDTH=20&HEIGHT=20&LAYER=' + \
                instance.alternate + '&STYLE=' + style.name + \
                '&legend_options=fontAntiAliasing:true;fontSize:12;forceLabels:on'

            if Link.objects.filter(resource=instance.resourcebase_ptr, url=legend_url).count() > 1:
                Link.objects.filter(resource=instance.resourcebase_ptr, url=legend_url).delete()
            Link.objects.update_or_create(
                resource=instance.resourcebase_ptr,
                name='Legend',
                url=legend_url,
                defaults=dict(
                    extension='png',
                    url=legend_url,
                    mime='image/png',
                    link_type='image',
                )
            )
        logger.info(" -- Resource Links[Legend link]...done!")

        # Thumbnail link
        logger.info(" -- Resource Links[Thumbnail link]...")
        from django.contrib.staticfiles.templatetags import staticfiles
        if instance.get_thumbnail_url() == staticfiles.static(settings.MISSING_THUMBNAIL):
            from geonode.geoserver.helpers import create_gs_thumbnail
            create_gs_thumbnail(instance, overwrite=True, check_bbox=True)
        else:
            Link.objects.update_or_create(
                resource=instance.resourcebase_ptr,
                name='Thumbnail',
                url=instance.get_thumbnail_url(),
                defaults=dict(
                    extension='png',
                    mime='image/png',
                    link_type='image',
                )
            )
        logger.info(" -- Resource Links[Thumbnail link]...done!")

        logger.info(" -- Resource Links[OWS Links]...")
        # ogc_wms_path = '%s/ows' % instance.workspace
        ogc_wms_path = 'ows'
        ogc_wms_url = urljoin(ogc_server_settings.public_url, ogc_wms_path)
        ogc_wms_name = 'OGC WMS: %s Service' % instance.workspace
        if Link.objects.filter(resource=instance.resourcebase_ptr, name=ogc_wms_name, url=ogc_wms_url).count() > 1:
            Link.objects.filter(resource=instance.resourcebase_ptr, name=ogc_wms_name, url=ogc_wms_url).delete()
        Link.objects.get_or_create(
            resource=instance.resourcebase_ptr,
            url=ogc_wms_url,
            name=ogc_wms_name,
            defaults=dict(
                extension='html',
                url=ogc_wms_url,
                mime='text/html',
                link_type='OGC:WMS',
            )
        )

        if instance.storeType == "dataStore":
            # ogc_wfs_path = '%s/wfs' % instance.workspace
            ogc_wfs_path = 'ows'
            ogc_wfs_url = urljoin(ogc_server_settings.public_url, ogc_wfs_path)
            ogc_wfs_name = 'OGC WFS: %s Service' % instance.workspace
            if Link.objects.filter(resource=instance.resourcebase_ptr, name=ogc_wfs_name, url=ogc_wfs_url).count() > 1:
                Link.objects.filter(resource=instance.resourcebase_ptr, name=ogc_wfs_name, url=ogc_wfs_url).delete()
            Link.objects.get_or_create(
                resource=instance.resourcebase_ptr,
                url=ogc_wfs_url,
                name=ogc_wfs_name,
                defaults=dict(
                    extension='html',
                    url=ogc_wfs_url,
                    mime='text/html',
                    link_type='OGC:WFS',
                )
            )

        if instance.storeType == "coverageStore":
            # ogc_wcs_path = '%s/wcs' % instance.workspace
            ogc_wcs_path = 'ows'
            ogc_wcs_url = urljoin(ogc_server_settings.public_url, ogc_wcs_path)
            ogc_wcs_name = 'OGC WCS: %s Service' % instance.workspace
            if Link.objects.filter(resource=instance.resourcebase_ptr, name=ogc_wcs_name, url=ogc_wcs_url).count() > 1:
                Link.objects.filter(resource=instance.resourcebase_ptr, name=ogc_wcs_name, url=ogc_wcs_url).delete()
            Link.objects.get_or_create(
                resource=instance.resourcebase_ptr,
                url=ogc_wcs_url,
                name=ogc_wcs_name,
                defaults=dict(
                    extension='html',
                    url=ogc_wcs_url,
                    mime='text/html',
                    link_type='OGC:WCS',
                )
            )
        logger.info(" -- Resource Links[OWS Links]...done!")
    elif check_ogc_backend(qgis_server.BACKEND_PACKAGE):
        from geonode.layers.models import LayerFile
        from geonode.qgis_server.helpers import (
            tile_url_format, style_list, create_qgis_project)
        from geonode.qgis_server.models import QGISServerLayer

        # args
        is_shapefile = kwargs.pop('is_shapefile', False)
        original_ext = kwargs.pop('original_ext', None)

        # base url for geonode
        base_url = settings.SITEURL

        # Set Link for Download Raw in Zip File
        zip_download_url = reverse(
            'qgis_server:download-zip', kwargs={'layername': instance.name})
        zip_download_url = urljoin(base_url, zip_download_url)
        logger.debug('zip_download_url: %s' % zip_download_url)
        if is_shapefile:
            link_name = 'Zipped Shapefile'
            link_mime = 'SHAPE-ZIP'
        else:
            link_name = 'Zipped All Files'
            link_mime = 'ZIP'

        # Zip file
        Link.objects.update_or_create(
            resource=instance.resourcebase_ptr,
            name=link_name,
            defaults=dict(
                extension='zip',
                mime=link_mime,
                url=zip_download_url,
                link_type='data'
            )
        )

        # WMS link layer workspace
        ogc_wms_url = urljoin(
            settings.SITEURL,
            reverse(
                'qgis_server:layer-request', kwargs={'layername': instance.name}))
        ogc_wms_name = 'OGC WMS: %s Service' % instance.workspace
        ogc_wms_link_type = 'OGC:WMS'
        Link.objects.update_or_create(
            resource=instance.resourcebase_ptr,
            name=ogc_wms_name,
            link_type=ogc_wms_link_type,
            defaults=dict(
                extension='html',
                url=ogc_wms_url,
                mime='text/html',
                link_type=ogc_wms_link_type
            )
        )

        # QGS link layer workspace
        ogc_qgs_url = urljoin(
            base_url,
            reverse(
                'qgis_server:download-qgs',
                kwargs={'layername': instance.name}))
        logger.debug('qgs_download_url: %s' % ogc_qgs_url)
        link_name = 'QGIS project file (.qgs)'
        link_mime = 'application/xml'
        Link.objects.update_or_create(
            resource=instance.resourcebase_ptr,
            name=link_name,
            defaults=dict(
                extension='qgs',
                mime=link_mime,
                url=ogc_qgs_url,
                link_type='data'
            )
        )

        if instance.is_vector():
            # WFS link layer workspace
            ogc_wfs_url = urljoin(
                settings.SITEURL,
                reverse(
                    'qgis_server:layer-request',
                    kwargs={'layername': instance.name}))
            ogc_wfs_name = 'OGC WFS: %s Service' % instance.workspace
            ogc_wfs_link_type = 'OGC:WFS'
            Link.objects.update_or_create(
                resource=instance.resourcebase_ptr,
                name=ogc_wfs_name,
                link_type=ogc_wfs_link_type,
                defaults=dict(
                    extension='html',
                    url=ogc_wfs_url,
                    mime='text/html',
                    link_type=ogc_wfs_link_type
                )
            )

        # QLR link layer workspace
        ogc_qlr_url = urljoin(
            base_url,
            reverse(
                'qgis_server:download-qlr',
                kwargs={'layername': instance.name}))
        logger.debug('qlr_download_url: %s' % ogc_qlr_url)
        link_name = 'QGIS layer file (.qlr)'
        link_mime = 'application/xml'
        Link.objects.update_or_create(
            resource=instance.resourcebase_ptr,
            name=link_name,
            defaults=dict(
                extension='qlr',
                mime=link_mime,
                url=ogc_qlr_url,
                link_type='data'
            )
        )

        # if layer has overwrite attribute, then it probably comes from
        # importlayers management command and needs to be overwritten
        overwrite = getattr(instance, 'overwrite', False)

        # Create the QGIS Project
        response = create_qgis_project(
            instance, layer.qgis_project_path, overwrite=overwrite,
            internal=True)

        logger.debug('Creating the QGIS Project : %s' % response.url)
        if response.content != 'OK':
            logger.debug('Result : %s' % response.content)

        # Generate style model cache
        style_list(instance, internal=False)

        # Remove QML file if necessary
        try:
            qml_file = instance.upload_session.layerfile_set.get(name='qml')
            if not os.path.exists(qml_file.file.path):
                qml_file.delete()
        except LayerFile.DoesNotExist:
            pass

        Link.objects.update_or_create(
            resource=instance.resourcebase_ptr,
            name="Tiles",
            defaults=dict(
                url=tile_url_format(instance.name),
                extension='tiles',
                mime='image/png',
                link_type='image'
            )
        )

        if original_ext.split('.')[-1] in QGISServerLayer.geotiff_format:
            # geotiff link
            geotiff_url = reverse(
                'qgis_server:geotiff', kwargs={'layername': instance.name})
            geotiff_url = urljoin(base_url, geotiff_url)
            logger.debug('geotif_url: %s' % geotiff_url)

            Link.objects.update_or_create(
                resource=instance.resourcebase_ptr,
                name="GeoTIFF",
                defaults=dict(
                    extension=original_ext.split('.')[-1],
                    url=geotiff_url,
                    mime='image/tiff',
                    link_type='image'
                )
            )

        # Create legend link
        legend_url = reverse(
            'qgis_server:legend',
            kwargs={'layername': instance.name}
        )
        legend_url = urljoin(base_url, legend_url)
        Link.objects.update_or_create(
            resource=instance.resourcebase_ptr,
            name='Legend',
            defaults=dict(
                extension='png',
                url=legend_url,
                mime='image/png',
                link_type='image',
            )
        )<|MERGE_RESOLUTION|>--- conflicted
+++ resolved
@@ -344,14 +344,9 @@
     lngFraction = ((lngDiff + 360.0) if (lngDiff < 0) else lngDiff) / 360.0
     latZoom = zoom(float(height), WORLD_DIM['height'], latFraction)
     lngZoom = zoom(float(width), WORLD_DIM['width'], lngFraction)
-<<<<<<< HEAD
-    ratio = float(max(width, height)) / float(min(width, height))
-    z_offset = 0 if ratio >= 2 else -1
-=======
     # ratio = float(max(width, height)) / float(min(width, height))
     # z_offset = 0 if ratio >= 2 else -1
     z_offset = 0
->>>>>>> 9d17e59c
     zoom = int(max(latZoom, lngZoom) + z_offset)
     zoom = 0 if zoom > ZOOM_MAX else zoom
     return max(zoom, 0)
