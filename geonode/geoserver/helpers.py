# -*- coding: utf-8 -*-
#########################################################################
#
# Copyright (C) 2012 OpenPlans
#
# This program is free software: you can redistribute it and/or modify
# it under the terms of the GNU General Public License as published by
# the Free Software Foundation, either version 3 of the License, or
# (at your option) any later version.
#
# This program is distributed in the hope that it will be useful,
# but WITHOUT ANY WARRANTY; without even the implied warranty of
# MERCHANTABILITY or FITNESS FOR A PARTICULAR PURPOSE. See the
# GNU General Public License for more details.
#
# You should have received a copy of the GNU General Public License
# along with this program. If not, see <http://www.gnu.org/licenses/>.
#
#########################################################################
import json
import sys
import os
import urllib
import logging
import re
import time
import errno
import uuid
import datetime
from bs4 import BeautifulSoup
import geoserver
import httplib2


from urlparse import urlparse
from urlparse import urlsplit
from threading import local
from collections import namedtuple
from itertools import cycle, izip
from lxml import etree
import xml.etree.ElementTree as ET
from decimal import Decimal

from owslib.wcs import WebCoverageService
from owslib.util import http_post

from django.core.exceptions import ImproperlyConfigured
from django.contrib.contenttypes.models import ContentType
from django.db.models.signals import pre_delete
from django.template.loader import render_to_string
from django.conf import settings
from django.utils.translation import ugettext as _

from dialogos.models import Comment
from agon_ratings.models import OverallRating

from gsimporter import Client
from owslib.wms import WebMapService
from geoserver.store import CoverageStore, DataStore, datastore_from_index,\
    coveragestore_from_index, wmsstore_from_index
from geoserver.workspace import Workspace
from geoserver.catalog import Catalog
from geoserver.catalog import FailedRequestError, UploadError
from geoserver.catalog import ConflictingDataError
from geoserver.resource import FeatureType, Coverage
from geoserver.support import DimensionInfo

from geonode import GeoNodeException
from geonode.layers.utils import layer_type, get_files
from geonode.layers.models import Layer, Attribute, Style
from geonode.layers.enumerations import LAYER_ATTRIBUTE_NUMERIC_DATA_TYPES


logger = logging.getLogger(__name__)

if not hasattr(settings, 'OGC_SERVER'):
    msg = (
        'Please configure OGC_SERVER when enabling geonode.geoserver.'
        ' More info can be found at '
        'http://docs.geonode.org/en/master/reference/developers/settings.html#ogc-server')
    raise ImproperlyConfigured(msg)


def check_geoserver_is_up():
    """Verifies all geoserver is running,
       this is needed to be able to upload.
    """
    url = "%sweb/" % ogc_server_settings.LOCATION
    resp, content = http_client.request(url, "GET")
    msg = ('Cannot connect to the GeoServer at %s\nPlease make sure you '
           'have started it.' % ogc_server_settings.LOCATION)
    assert resp['status'] == '200', msg


def _add_sld_boilerplate(symbolizer):
    """
    Wrap an XML snippet representing a single symbolizer in the appropriate
    elements to make it a valid SLD which applies that symbolizer to all features,
    including format strings to allow interpolating a "name" variable in.
    """
    return """
<StyledLayerDescriptor version="1.0.0" xmlns="http://www.opengis.net/sld" xmlns:ogc="http://www.opengis.net/ogc"
  xmlns:xlink="http://www.w3.org/1999/xlink" xmlns:xsi="http://www.w3.org/2001/XMLSchema-instance"
  xsi:schemaLocation="http://www.opengis.net/sld http://schemas.opengis.net/sld/1.0.0/StyledLayerDescriptor.xsd">
  <NamedLayer>
    <Name>%(name)s</Name>
    <UserStyle>
    <Name>%(name)s</Name>
    <Title>%(name)s</Title>
      <FeatureTypeStyle>
        <Rule>
""" + symbolizer + """
        </Rule>
      </FeatureTypeStyle>
    </UserStyle>
  </NamedLayer>
</StyledLayerDescriptor>
"""

_raster_template = """
<RasterSymbolizer>
    <Opacity>1.0</Opacity>
</RasterSymbolizer>
"""

_polygon_template = """
<PolygonSymbolizer>
  <Fill>
    <CssParameter name="fill">%(bg)s</CssParameter>
  </Fill>
  <Stroke>
    <CssParameter name="stroke">%(fg)s</CssParameter>
    <CssParameter name="stroke-width">0.7</CssParameter>
  </Stroke>
</PolygonSymbolizer>
"""

_line_template = """
<LineSymbolizer>
  <Stroke>
    <CssParameter name="stroke">%(bg)s</CssParameter>
    <CssParameter name="stroke-width">3</CssParameter>
  </Stroke>
</LineSymbolizer>
</Rule>
</FeatureTypeStyle>
<FeatureTypeStyle>
<Rule>
<LineSymbolizer>
  <Stroke>
    <CssParameter name="stroke">%(fg)s</CssParameter>
  </Stroke>
</LineSymbolizer>
"""

_point_template = """
<PointSymbolizer>
  <Graphic>
    <Mark>
      <WellKnownName>%(mark)s</WellKnownName>
      <Fill>
        <CssParameter name="fill">%(bg)s</CssParameter>
      </Fill>
      <Stroke>
        <CssParameter name="stroke">%(fg)s</CssParameter>
      </Stroke>
    </Mark>
    <Size>10</Size>
  </Graphic>
</PointSymbolizer>
"""

_style_templates = dict(
    raster=_add_sld_boilerplate(_raster_template),
    polygon=_add_sld_boilerplate(_polygon_template),
    line=_add_sld_boilerplate(_line_template),
    point=_add_sld_boilerplate(_point_template)
)


def _style_name(resource):
    return _punc.sub("_", resource.store.workspace.name + ":" + resource.name)


def get_sld_for(layer):
    # FIXME: GeoServer sometimes fails to associate a style with the data, so
    # for now we default to using a point style.(it works for lines and
    # polygons, hope this doesn't happen for rasters  though)
    name = layer.default_style.name if layer.default_style is not None else "point"

    # FIXME: When gsconfig.py exposes the default geometry type for vector
    # layers we should use that rather than guessing based on the auto-detected
    # style.

    if name in _style_templates:
        fg, bg, mark = _style_contexts.next()
        return _style_templates[name] % dict(
            name=layer.name,
            fg=fg,
            bg=bg,
            mark=mark)
    else:
        return None


def fixup_style(cat, resource, style):
    logger.debug("Creating styles for layers associated with [%s]", resource)
    layers = cat.get_layers(resource=resource)
    logger.info("Found %d layers associated with [%s]", len(layers), resource)
    for lyr in layers:
        if lyr.default_style.name in _style_templates:
            logger.info("%s uses a default style, generating a new one", lyr)
            name = _style_name(resource)
            if style is None:
                sld = get_sld_for(lyr)
            else:
                sld = style.read()
            logger.info("Creating style [%s]", name)
            style = cat.create_style(name, sld)
            lyr.default_style = cat.get_style(name)
            logger.info("Saving changes to %s", lyr)
            cat.save(lyr)
            logger.info("Successfully updated %s", lyr)


def cascading_delete(cat, layer_name):
    resource = None
    try:
        if layer_name.find(':') != -1:
            workspace, name = layer_name.split(':')
            ws = cat.get_workspace(workspace)
            try:
                store = get_store(cat, name, workspace=ws)
            except FailedRequestError:
                logger.debug(
                    'the store was not found in geoserver')
                return
            if ws is None:
                logger.debug(
                    'cascading delete was called on a layer where the workspace was not found')
                return
            resource = cat.get_resource(name, store=store, workspace=workspace)
        else:
            resource = cat.get_resource(layer_name)
    except EnvironmentError as e:
        if e.errno == errno.ECONNREFUSED:
            msg = ('Could not connect to geoserver at "%s"'
                   'to save information for layer "%s"' % (
                       ogc_server_settings.LOCATION, layer_name)
                   )
            logger.warn(msg, e)
            return None
        else:
            raise e

    if resource is None:
            # If there is no associated resource,
            # this method can not delete anything.
            # Let's return and make a note in the log.
        logger.debug(
            'cascading_delete was called with a non existent resource')
        return
    resource_name = resource.name
    lyr = cat.get_layer(resource_name)
    if(lyr is not None):  # Already deleted
        store = resource.store
        styles = lyr.styles + [lyr.default_style]
        cat.delete(lyr)
        for s in styles:
            if s is not None and s.name not in _default_style_names:
                try:
                    cat.delete(s, purge=True)
                except FailedRequestError as e:
                    # Trying to delete a shared style will fail
                    # We'll catch the exception and log it.
                    logger.debug(e)

        # Due to a possible bug of geoserver, we need this trick for now
        try:
            cat.delete(resource)  # This will fail
        except:
            cat.reload()  # this preservers the integrity of geoserver

        if store.resource_type == 'dataStore' and 'dbtype' in store.connection_parameters and \
                store.connection_parameters['dbtype'] == 'postgis':
            delete_from_postgis(resource_name)
        elif store.type and store.type.lower() == 'geogig':
            # Prevent the entire store from being removed when the store is a
            # GeoGig repository.
            return
        else:
            try:
                if not store.get_resources():
                    cat.delete(store, recurse=True)
            except FailedRequestError as e:
                # Catch the exception and log it.
                logger.debug(e)


def delete_from_postgis(resource_name):
    """
    Delete a table from PostGIS (because Geoserver won't do it yet);
    to be used after deleting a layer from the system.
    """
    import psycopg2
    db = ogc_server_settings.datastore_db
    conn = psycopg2.connect(
        "dbname='" +
        db['NAME'] +
        "' user='" +
        db['USER'] +
        "'  password='" +
        db['PASSWORD'] +
        "' port=" +
        db['PORT'] +
        " host='" +
        db['HOST'] +
        "'")
    try:
        cur = conn.cursor()
        cur.execute("SELECT DropGeometryTable ('%s')" % resource_name)
        conn.commit()
    except Exception as e:
        logger.error(
            "Error deleting PostGIS table %s:%s",
            resource_name,
            str(e))
    finally:
        conn.close()


def gs_slurp(
        ignore_errors=True,
        verbosity=1,
        console=None,
        owner=None,
        workspace=None,
        store=None,
        filter=None,
        skip_unadvertised=False,
        skip_geonode_registered=False,
        remove_deleted=False):
    """Configure the layers available in GeoServer in GeoNode.

       It returns a list of dictionaries with the name of the layer,
       the result of the operation and the errors and traceback if it failed.
    """
    if console is None:
        console = open(os.devnull, 'w')

    if verbosity > 1:
        print >> console, "Inspecting the available layers in GeoServer ..."
    cat = Catalog(ogc_server_settings.internal_rest, _user, _password)
    if workspace is not None:
        workspace = cat.get_workspace(workspace)
        if workspace is None:
            resources = []
        else:
            # obtain the store from within the workspace. if it exists, obtain resources
            # directly from store, otherwise return an empty list:
            if store is not None:
                store = get_store(cat, store, workspace=workspace)
                if store is None:
                    resources = []
                else:
                    resources = cat.get_resources(store=store)
            else:
                resources = cat.get_resources(workspace=workspace)

    elif store is not None:
        store = get_store(cat, store)
        resources = cat.get_resources(store=store)
    else:
        resources = cat.get_resources()
    if remove_deleted:
        resources_for_delete_compare = resources[:]
        workspace_for_delete_compare = workspace
        # filter out layers for delete comparison with GeoNode layers by following criteria:
        # enabled = true, if --skip-unadvertised: advertised = true, but
        # disregard the filter parameter in the case of deleting layers
        resources_for_delete_compare = [
            k for k in resources_for_delete_compare if k.enabled in ["true", True]]
        if skip_unadvertised:
            resources_for_delete_compare = [
                k for k in resources_for_delete_compare if k.advertised in ["true", True]]

    if filter:
        resources = [k for k in resources if filter in k.name]

    # filter out layers depending on enabled, advertised status:
    resources = [k for k in resources if k.enabled in ["true", True]]
    if skip_unadvertised:
        resources = [k for k in resources if k.advertised in ["true", True]]

    # filter out layers already registered in geonode
    layer_names = Layer.objects.all().values_list('typename', flat=True)
    if skip_geonode_registered:
        resources = [k for k in resources
                     if not '%s:%s' % (k.workspace.name, k.name) in layer_names]

    # TODO: Should we do something with these?
    # i.e. look for matching layers in GeoNode and also disable?
    # disabled_resources = [k for k in resources if k.enabled == "false"]

    number = len(resources)
    if verbosity > 1:
        msg = "Found %d layers, starting processing" % number
        print >> console, msg
    output = {
        'stats': {
            'failed': 0,
            'updated': 0,
            'created': 0,
            'deleted': 0,
        },
        'layers': [],
        'deleted_layers': []
    }
    start = datetime.datetime.now()
    for i, resource in enumerate(resources):
        name = resource.name
        the_store = resource.store
        workspace = the_store.workspace
        try:
            layer, created = Layer.objects.get_or_create(name=name, defaults={
                "workspace": workspace.name,
                "store": the_store.name,
                "storeType": the_store.resource_type,
                "typename": "%s:%s" % (workspace.name.encode('utf-8'), resource.name.encode('utf-8')),
                "title": resource.title or 'No title provided',
                "abstract": resource.abstract or 'No abstract provided',
                "owner": owner,
                "uuid": str(uuid.uuid4()),
                "bbox_x0": Decimal(resource.latlon_bbox[0]),
                "bbox_x1": Decimal(resource.latlon_bbox[1]),
                "bbox_y0": Decimal(resource.latlon_bbox[2]),
                "bbox_y1": Decimal(resource.latlon_bbox[3])
            })

            # recalculate the layer statistics
            set_attributes(layer, overwrite=True)

            # Fix metadata links if the ip has changed
            if not created and settings.SITEURL not in layer.link_set.metadata()[0].url:
                layer.link_set.metadata().delete()
                layer.save()
                metadata_links = []
                for link in layer.link_set.metadata():
                    metadata_links.append((link.mime, link.name, link.url))
                resource.metadata_links = metadata_links
                cat.save(resource)

        except Exception as e:
            if ignore_errors:
                status = 'failed'
                exception_type, error, traceback = sys.exc_info()
            else:
                if verbosity > 0:
                    msg = "Stopping process because --ignore-errors was not set and an error was found."
                    print >> sys.stderr, msg
                raise Exception(
                    'Failed to process %s' %
                    resource.name.encode('utf-8'), e), None, sys.exc_info()[2]
        else:
            if created:
                layer.set_default_permissions()
                status = 'created'
                output['stats']['created'] += 1
            else:
                status = 'updated'
                output['stats']['updated'] += 1

        msg = "[%s] Layer %s (%d/%d)" % (status, name, i + 1, number)
        info = {'name': name, 'status': status}
        if status == 'failed':
            output['stats']['failed'] += 1
            info['traceback'] = traceback
            info['exception_type'] = exception_type
            info['error'] = error
        output['layers'].append(info)
        if verbosity > 0:
            print >> console, msg

    if remove_deleted:
        q = Layer.objects.filter()
        if workspace_for_delete_compare is not None:
            if isinstance(workspace_for_delete_compare, Workspace):
                q = q.filter(
                    workspace__exact=workspace_for_delete_compare.name)
            else:
                q = q.filter(workspace__exact=workspace_for_delete_compare)
        if store is not None:
            if isinstance(
                    store,
                    CoverageStore) or isinstance(
                    store,
                    DataStore):
                q = q.filter(store__exact=store.name)
            else:
                q = q.filter(store__exact=store)
        logger.debug("Executing 'remove_deleted' logic")
        logger.debug("GeoNode Layers Found:")

        # compare the list of GeoNode layers obtained via query/filter with valid resources found in GeoServer
        # filtered per options passed to updatelayers: --workspace, --store, --skip-unadvertised
        # add any layers not found in GeoServer to deleted_layers (must match
        # workspace and store as well):
        deleted_layers = []
        for layer in q:
            logger.debug(
                "GeoNode Layer info: name: %s, workspace: %s, store: %s",
                layer.name,
                layer.workspace,
                layer.store)
            layer_found_in_geoserver = False
            for resource in resources_for_delete_compare:
                # if layer.name matches a GeoServer resource, check also that
                # workspace and store match, mark valid:
                if layer.name == resource.name:
                    if layer.workspace == resource.workspace.name and layer.store == resource.store.name:
                        logger.debug(
                            "Matches GeoServer layer: name: %s, workspace: %s, store: %s",
                            resource.name,
                            resource.workspace.name,
                            resource.store.name)
                        layer_found_in_geoserver = True
            if not layer_found_in_geoserver:
                logger.debug(
                    "----- Layer %s not matched, marked for deletion ---------------",
                    layer.name)
                deleted_layers.append(layer)

        number_deleted = len(deleted_layers)
        if verbosity > 1:
            msg = "\nFound %d layers to delete, starting processing" % number_deleted if number_deleted > 0 else \
                "\nFound %d layers to delete" % number_deleted
            print >> console, msg

        for i, layer in enumerate(deleted_layers):
            logger.debug(
                "GeoNode Layer to delete: name: %s, workspace: %s, store: %s",
                layer.name,
                layer.workspace,
                layer.store)
            try:
                # delete ratings, comments, and taggit tags:
                ct = ContentType.objects.get_for_model(layer)
                OverallRating.objects.filter(
                    content_type=ct,
                    object_id=layer.id).delete()
                Comment.objects.filter(
                    content_type=ct,
                    object_id=layer.id).delete()
                layer.keywords.clear()

                layer.delete()
                output['stats']['deleted'] += 1
                status = "delete_succeeded"
            except Exception as e:
                status = "delete_failed"
            finally:
                from .signals import geoserver_pre_delete
                pre_delete.connect(geoserver_pre_delete, sender=Layer)

            msg = "[%s] Layer %s (%d/%d)" % (status,
                                             layer.name,
                                             i + 1,
                                             number_deleted)
            info = {'name': layer.name, 'status': status}
            if status == "delete_failed":
                exception_type, error, traceback = sys.exc_info()
                info['traceback'] = traceback
                info['exception_type'] = exception_type
                info['error'] = error
            output['deleted_layers'].append(info)
            if verbosity > 0:
                print >> console, msg

    finish = datetime.datetime.now()
    td = finish - start
    output['stats']['duration_sec'] = td.microseconds / \
        1000000 + td.seconds + td.days * 24 * 3600
    return output


def get_stores(store_type=None):
    cat = Catalog(ogc_server_settings.internal_rest, _user, _password)
    stores = cat.get_stores()
    store_list = []
    for store in stores:
        store.fetch()
        stype = store.dom.find('type').text.lower()
        if store_type and store_type.lower() == stype:
            store_list.append({'name': store.name, 'type': stype})
        elif store_type is None:
            store_list.append({'name': store.name, 'type': stype})
    return store_list


def set_attributes(layer, overwrite=False):
    """
    Retrieve layer attribute names & types from Geoserver,
    then store in GeoNode database using Attribute model
    """
    attribute_map = []
    server_url = ogc_server_settings.LOCATION if layer.storeType != "remoteStore" else layer.service.base_url

    if layer.storeType == "remoteStore" and layer.service.ptype == "gxp_arcrestsource":
        dft_url = server_url + ("%s?f=json" % layer.typename)
        try:
            # The code below will fail if http_client cannot be imported
            body = json.loads(http_client.request(dft_url)[1])
            attribute_map = [[n["name"], _esri_types[n["type"]]]
                             for n in body["fields"] if n.get("name") and n.get("type")]
        except Exception:
            attribute_map = []

    elif layer.storeType in ["dataStore", "remoteStore", "wmsStore"]:
        dft_url = re.sub("\/wms\/?$",
                         "/",
                         server_url) + "wfs?" + urllib.urlencode({"service": "wfs",
                                                                  "version": "1.0.0",
                                                                  "request": "DescribeFeatureType",
                                                                  "typename": layer.typename.encode('utf-8'),
                                                                  })
        try:
            # The code below will fail if http_client cannot be imported  or
            # WFS not supported
            body = http_client.request(dft_url)[1]
            doc = etree.fromstring(body)
            path = ".//{xsd}extension/{xsd}sequence/{xsd}element".format(
                xsd="{http://www.w3.org/2001/XMLSchema}")

            attribute_map = [[n.attrib["name"], n.attrib["type"]] for n in doc.findall(
                path) if n.attrib.get("name") and n.attrib.get("type")]
        except Exception:
            attribute_map = []
            # Try WMS instead
            dft_url = server_url + "?" + urllib.urlencode({
                "service": "wms",
                "version": "1.0.0",
                "request": "GetFeatureInfo",
                "bbox": ','.join([str(x) for x in layer.bbox]),
                "LAYERS": layer.typename.encode('utf-8'),
                "QUERY_LAYERS": layer.typename.encode('utf-8'),
                "feature_count": 1,
                "width": 1,
                "height": 1,
                "srs": "EPSG:4326",
                "info_format": "text/html",
                "x": 1,
                "y": 1
            })
            try:
                body = http_client.request(dft_url)[1]
                soup = BeautifulSoup(body)
                for field in soup.findAll('th'):
                    if(field.string is None):
                        field_name = field.contents[0].string
                    else:
                        field_name = field.string
                    attribute_map.append([field_name, "xsd:string"])
            except Exception:
                attribute_map = []

    elif layer.storeType in ["coverageStore"]:
        dc_url = server_url + "wcs?" + urllib.urlencode({
            "service": "wcs",
            "version": "1.1.0",
            "request": "DescribeCoverage",
            "identifiers": layer.typename.encode('utf-8')
        })
        try:
            response, body = http_client.request(dc_url)
            doc = etree.fromstring(body)
            path = ".//{wcs}Axis/{wcs}AvailableKeys/{wcs}Key".format(
                wcs="{http://www.opengis.net/wcs/1.1.1}")
            attribute_map = [[n.text, "raster"] for n in doc.findall(path)]
        except Exception:
            attribute_map = []

    # we need 3 more items for description, attribute_label and display_order
    attribute_map_dict = {
        'field': 0,
        'ftype': 1,
        'description': 2,
        'label': 3,
        'display_order': 4,
    }
    for attribute in attribute_map:
        attribute.extend((None, None, 0))

    attributes = layer.attribute_set.all()
    # Delete existing attributes if they no longer exist in an updated layer
    for la in attributes:
        lafound = False
        for attribute in attribute_map:
            field, ftype, description, label, display_order = attribute
            if field == la.attribute:
                lafound = True
                # store description and attribute_label in attribute_map
                attribute[attribute_map_dict['description']] = la.description
                attribute[attribute_map_dict['label']] = la.attribute_label
                attribute[attribute_map_dict['display_order']] = la.display_order
        if overwrite or not lafound:
            logger.debug(
                "Going to delete [%s] for [%s]",
                la.attribute,
                layer.name.encode('utf-8'))
            la.delete()

    # Add new layer attributes if they don't already exist
    if attribute_map is not None:
        iter = len(Attribute.objects.filter(layer=layer)) + 1
        for attribute in attribute_map:
            field, ftype, description, label, display_order = attribute
            if field is not None:
                la, created = Attribute.objects.get_or_create(
                    layer=layer, attribute=field, attribute_type=ftype,
                    description=description, attribute_label=label,
                    display_order=display_order)
                if created:
                    if is_layer_attribute_aggregable(
                            layer.storeType,
                            field,
                            ftype):
                        logger.debug("Generating layer attribute statistics")
                        result = get_attribute_statistics(layer.name, field)
                        if result is not None:
                            la.count = result['Count']
                            la.min = result['Min']
                            la.max = result['Max']
                            la.average = result['Average']
                            la.median = result['Median']
                            la.stddev = result['StandardDeviation']
                            la.sum = result['Sum']
                            la.unique_values = result['unique_values']
                            la.last_stats_updated = datetime.datetime.now()
                    la.visible = ftype.find("gml:") != 0
                    la.display_order = iter
                    la.save()
                    iter += 1
                    logger.debug(
                        "Created [%s] attribute for [%s]",
                        field,
                        layer.name.encode('utf-8'))
    else:
        logger.debug("No attributes found")


def set_styles(layer, gs_catalog):
    style_set = []
    gs_layer = gs_catalog.get_layer(layer.name)
    default_style = gs_layer.default_style
    layer.default_style = save_style(default_style)
    # FIXME: This should remove styles that are no longer valid
    style_set.append(layer.default_style)

    alt_styles = gs_layer.styles

    for alt_style in alt_styles:
        style_set.append(save_style(alt_style))

    layer.styles = style_set
    return layer


def save_style(gs_style):
    style, created = Style.objects.get_or_create(name=gs_style.name)
    style.sld_title = gs_style.sld_title
    style.sld_body = gs_style.sld_body
    style.sld_url = gs_style.body_href()
    style.save()
    return style


def is_layer_attribute_aggregable(store_type, field_name, field_type):
    """
    Decipher whether layer attribute is suitable for statistical derivation
    """

    # must be vector layer
    if store_type != 'dataStore':
        return False
    # must be a numeric data type
    if field_type not in LAYER_ATTRIBUTE_NUMERIC_DATA_TYPES:
        return False
    # must not be an identifier type field
    if field_name.lower() in ['id', 'identifier']:
        return False

    return True


def get_attribute_statistics(layer_name, field):
    """
    Generate statistics (range, mean, median, standard deviation, unique values)
    for layer attribute
    """

    logger.debug('Deriving aggregate statistics for attribute %s', field)

    if not ogc_server_settings.WPS_ENABLED:
        return None
    try:
        return wps_execute_layer_attribute_statistics(layer_name, field)
    except Exception:
        logger.exception('Error generating layer aggregate statistics')


def get_wcs_record(instance, retry=True):
    wcs = WebCoverageService(ogc_server_settings.public_url + 'wcs', '1.0.0')
    key = instance.workspace + ':' + instance.name
    if key in wcs.contents:
        return wcs.contents[key]
    else:
        msg = ("Layer '%s' was not found in WCS service at %s." %
               (key, ogc_server_settings.public_url)
               )
        if retry:
            logger.debug(
                msg +
                ' Waiting a couple of seconds before trying again.')
            time.sleep(2)
            return get_wcs_record(instance, retry=False)
        else:
            raise GeoNodeException(msg)


def get_coverage_grid_extent(instance):
    """
        Returns a list of integers with the size of the coverage
        extent in pixels
    """
    instance_wcs = get_wcs_record(instance)
    grid = instance_wcs.grid
    return [(int(h) - int(l) + 1) for
            h, l in zip(grid.highlimits, grid.lowlimits)]


GEOSERVER_LAYER_TYPES = {
    'vector': FeatureType.resource_type,
    'raster': Coverage.resource_type,
}


def geoserver_layer_type(filename):
    the_type = layer_type(filename)
    return GEOSERVER_LAYER_TYPES[the_type]


def cleanup(name, uuid):
    """Deletes GeoServer and Catalogue records for a given name.

       Useful to clean the mess when something goes terribly wrong.
       It also verifies if the Django record existed, in which case
       it performs no action.
    """
    try:
        Layer.objects.get(name=name)
    except Layer.DoesNotExist as e:
        pass
    else:
        msg = ('Not doing any cleanup because the layer %s exists in the '
               'Django db.' % name)
        raise GeoNodeException(msg)

    cat = gs_catalog
    gs_store = None
    gs_layer = None
    gs_resource = None
    # FIXME: Could this lead to someone deleting for example a postgis db
    # with the same name of the uploaded file?.
    try:
        gs_store = cat.get_store(name)
        if gs_store is not None:
            gs_layer = cat.get_layer(name)
            if gs_layer is not None:
                gs_resource = gs_layer.resource
        else:
            gs_layer = None
            gs_resource = None
    except FailedRequestError as e:
        msg = ('Couldn\'t connect to GeoServer while cleaning up layer '
               '[%s] !!', str(e))
        logger.warning(msg)

    if gs_layer is not None:
        try:
            cat.delete(gs_layer)
        except:
            logger.warning("Couldn't delete GeoServer layer during cleanup()")
    if gs_resource is not None:
        try:
            cat.delete(gs_resource)
        except:
            msg = 'Couldn\'t delete GeoServer resource during cleanup()'
            logger.warning(msg)
    if gs_store is not None:
        try:
            cat.delete(gs_store)
        except:
            logger.warning("Couldn't delete GeoServer store during cleanup()")

    logger.warning('Deleting dangling Catalogue record for [%s] '
                   '(no Django record to match)', name)

    if 'geonode.catalogue' in settings.INSTALLED_APPS:
        from geonode.catalogue import get_catalogue
        catalogue = get_catalogue()
        catalogue.remove_record(uuid)
        logger.warning('Finished cleanup after failed Catalogue/Django '
                       'import for layer: %s', name)


def _create_featurestore(name, data, overwrite=False, charset="UTF-8", workspace=None):

    cat = gs_catalog
    cat.create_featurestore(name, data, overwrite=overwrite, charset=charset)
    store = get_store(cat, name, workspace=workspace)
    return store, cat.get_resource(name, store=store, workspace=workspace)


def _create_coveragestore(name, data, overwrite=False, charset="UTF-8", workspace=None):
    cat = gs_catalog
    cat.create_coveragestore(name, data, overwrite=overwrite)
    store = get_store(cat, name, workspace=workspace)
    return store, cat.get_resource(name, store=store, workspace=workspace)


def _create_db_featurestore(name, data, overwrite=False, charset="UTF-8", workspace=None):
    """Create a database store then use it to import a shapefile.

    If the import into the database fails then delete the store
    (and delete the PostGIS table for it).
    """
    cat = gs_catalog
    dsname = ogc_server_settings.DATASTORE
    try:
<<<<<<< HEAD
        ds = get_store(cat, dsname, workspace=workspace)
=======
        ds = cat.get_store(dsname, workspace=workspace)
>>>>>>> 59a378bd
    except FailedRequestError:
        ds = cat.create_datastore(dsname, workspace=workspace)
        db = ogc_server_settings.datastore_db
        db_engine = 'postgis' if \
            'postgis' in db['ENGINE'] else db['ENGINE']
        ds.connection_parameters.update(
            host=db['HOST'],
            port=db['PORT'],
            database=db['NAME'],
            user=db['USER'],
            passwd=db['PASSWORD'],
            dbtype=db_engine
        )
        cat.save(ds)
        ds = get_store(cat, dsname, workspace=workspace)

    try:
        cat.add_data_to_store(ds, name, data,
                              overwrite=overwrite,
                              charset=charset)
        return ds, cat.get_resource(name, store=ds, workspace=workspace)
    except Exception:
        msg = _("An exception occurred loading data to PostGIS")
        msg += "- %s" % (sys.exc_info()[1])
        try:
            delete_from_postgis(name)
        except Exception:
            msg += _(" Additionally an error occured during database cleanup")
            msg += "- %s" % (sys.exc_info()[1])
        raise GeoNodeException(msg)


def get_store(cat, name, workspace=None):

    # Make sure workspace is a workspace object and not a string.
    # If the workspace does not exist, continue as if no workspace had been defined.
    if isinstance(workspace, basestring):
        workspace = cat.get_workspace(workspace)

    if workspace is None:
        workspace = cat.get_default_workspace()
    try:
        store = cat.get_xml('%s/%s.xml' % (workspace.datastore_url[:-4], name))
    except FailedRequestError:
        try:
            store = cat.get_xml('%s/%s.xml' % (workspace.coveragestore_url[:-4], name))
        except FailedRequestError:
            try:
                store = cat.get_xml('%s/%s.xml' % (workspace.wmsstore_url[:-4], name))
            except FailedRequestError:
                raise FailedRequestError("No store found named: " + name)

    if store.tag == 'dataStore':
        store = datastore_from_index(cat, workspace, store)
    elif store.tag == 'coverageStore':
        store = coveragestore_from_index(cat, workspace, store)
    elif store.tag == 'wmsStore':
        store = wmsstore_from_index(cat, workspace, store)

    return store


def geoserver_upload(
        layer,
        base_file,
        user,
        name,
        overwrite=True,
        title=None,
        abstract=None,
        permissions=None,
        keywords=(),
        charset='UTF-8'):

    # Step 2. Check that it is uploading to the same resource type as
    # the existing resource
    logger.info('>>> Step 2. Make sure we are not trying to overwrite a '
                'existing resource named [%s] with the wrong type', name)
    the_layer_type = geoserver_layer_type(base_file)

    # Get a short handle to the gsconfig geoserver catalog
    cat = gs_catalog
<<<<<<< HEAD
    workspace = cat.get_default_workspace()
    # Check if the store exists in geoserver
    try:
        store = get_store(cat, name, workspace=workspace)
=======

    workspace = cat.get_default_workspace()

    # Check if the store exists in geoserver
    try:
        store = cat.get_store(name, workspace=workspace)
>>>>>>> 59a378bd
    except geoserver.catalog.FailedRequestError as e:
        # There is no store, ergo the road is clear
        pass
    else:
        # If we get a store, we do the following:
        resources = store.get_resources()

        # If the store is empty, we just delete it.
        if len(resources) == 0:
            cat.delete(store)
        else:
            # If our resource is already configured in the store it needs
            # to have the right resource type
            for resource in resources:
                if resource.name == name:
                    msg = 'Name already in use and overwrite is False'
                    assert overwrite, msg
                    existing_type = resource.resource_type
                    if existing_type != the_layer_type:
                        msg = ('Type of uploaded file %s (%s) '
                               'does not match type of existing '
                               'resource type '
                               '%s' % (name, the_layer_type, existing_type))
                        logger.info(msg)
                        raise GeoNodeException(msg)

    # Step 3. Identify whether it is vector or raster and which extra files
    # are needed.
    logger.info('>>> Step 3. Identifying if [%s] is vector or raster and '
                'gathering extra files', name)
    if the_layer_type == FeatureType.resource_type:
        logger.debug('Uploading vector layer: [%s]', base_file)
        if ogc_server_settings.DATASTORE:
            create_store_and_resource = _create_db_featurestore
        else:
            create_store_and_resource = _create_featurestore
    elif the_layer_type == Coverage.resource_type:
        logger.debug("Uploading raster layer: [%s]", base_file)
        create_store_and_resource = _create_coveragestore
    else:
        msg = ('The layer type for name %s is %s. It should be '
               '%s or %s,' % (name,
                              the_layer_type,
                              FeatureType.resource_type,
                              Coverage.resource_type))
        logger.warn(msg)
        raise GeoNodeException(msg)

    # Step 4. Create the store in GeoServer
    logger.info('>>> Step 4. Starting upload of [%s] to GeoServer...', name)

    # Get the helper files if they exist
    files = get_files(base_file)

    data = files

    if 'shp' not in files:
        data = base_file

    try:
        store, gs_resource = create_store_and_resource(name,
                                                       data,
                                                       charset=charset,
                                                       overwrite=overwrite,
                                                       workspace=workspace)
    except UploadError as e:
        msg = ('Could not save the layer %s, there was an upload '
               'error: %s' % (name, str(e)))
        logger.warn(msg)
        e.args = (msg,)
        raise
    except ConflictingDataError as e:
        # A datastore of this name already exists
        msg = ('GeoServer reported a conflict creating a store with name %s: '
               '"%s". This should never happen because a brand new name '
               'should have been generated. But since it happened, '
               'try renaming the file or deleting the store in '
               'GeoServer.' % (name, str(e)))
        logger.warn(msg)
        e.args = (msg,)
        raise
    else:
        logger.debug('Finished upload of [%s] to GeoServer without '
                     'errors.', name)

    # Step 5. Create the resource in GeoServer
    logger.info('>>> Step 5. Generating the metadata for [%s] after '
                'successful import to GeoSever', name)

    # Verify the resource was created
    if gs_resource is not None:
        assert gs_resource.name == name
    else:
        msg = ('GeoNode encountered problems when creating layer %s.'
               'It cannot find the Layer that matches this Workspace.'
               'try renaming your files.' % name)
        logger.warn(msg)
        raise GeoNodeException(msg)

    # Step 6. Make sure our data always has a valid projection
    # FIXME: Put this in gsconfig.py
    logger.info('>>> Step 6. Making sure [%s] has a valid projection' % name)
    if gs_resource.latlon_bbox is None:
        box = gs_resource.native_bbox[:4]
        minx, maxx, miny, maxy = [float(a) for a in box]
        if -180 <= minx <= 180 and -180 <= maxx <= 180 and \
           -90 <= miny <= 90 and -90 <= maxy <= 90:
            logger.info('GeoServer failed to detect the projection for layer '
                        '[%s]. Guessing EPSG:4326', name)
            # If GeoServer couldn't figure out the projection, we just
            # assume it's lat/lon to avoid a bad GeoServer configuration

            gs_resource.latlon_bbox = gs_resource.native_bbox
            gs_resource.projection = "EPSG:4326"
            cat.save(gs_resource)
        else:
            msg = ('GeoServer failed to detect the projection for layer '
                   '[%s]. It doesn\'t look like EPSG:4326, so backing out '
                   'the layer.')
            logger.info(msg, name)
            cascading_delete(cat, name)
            raise GeoNodeException(msg % name)

    # Step 7. Create the style and assign it to the created resource
    # FIXME: Put this in gsconfig.py
    logger.info('>>> Step 7. Creating style for [%s]' % name)
    publishing = cat.get_layer(name)

    if 'sld' in files:
        f = open(files['sld'], 'r')
        sld = f.read()
        f.close()
    else:
        sld = get_sld_for(publishing)

    if sld is not None:
        try:
            cat.create_style(name, sld)
        except geoserver.catalog.ConflictingDataError as e:
            msg = ('There was already a style named %s in GeoServer, '
                   'cannot overwrite: "%s"' % (name, str(e)))
            logger.warn(msg)
            e.args = (msg,)

        # FIXME: Should we use the fully qualified typename?
        publishing.default_style = cat.get_style(name)
        cat.save(publishing)

    # Step 10. Create the Django record for the layer
    logger.info('>>> Step 10. Creating Django record for [%s]', name)
    # FIXME: Do this inside the layer object
    typename = workspace.name + ':' + gs_resource.name
    layer_uuid = str(uuid.uuid1())
    defaults = dict(store=gs_resource.store.name,
                    storeType=gs_resource.store.resource_type,
                    typename=typename,
                    title=title or gs_resource.title,
                    uuid=layer_uuid,
                    abstract=abstract or gs_resource.abstract or '',
                    owner=user)

    return name, workspace.name, defaults, gs_resource


class ServerDoesNotExist(Exception):
    pass


class OGC_Server(object):

    """
    OGC Server object.
    """

    def __init__(self, ogc_server, alias):
        self.alias = alias
        self.server = ogc_server

    def __getattr__(self, item):
        return self.server.get(item)

    @property
    def credentials(self):
        """
        Returns a tuple of the server's credentials.
        """
        creds = namedtuple('OGC_SERVER_CREDENTIALS', ['username', 'password'])
        return creds(username=self.USER, password=self.PASSWORD)

    @property
    def datastore_db(self):
        """
        Returns the server's datastore dict or None.
        """
        if self.DATASTORE and settings.DATABASES.get(self.DATASTORE, None):
            return settings.DATABASES.get(self.DATASTORE, dict())
        else:
            return dict()

    @property
    def ows(self):
        """
        The Open Web Service url for the server.
        """
        location = self.PUBLIC_LOCATION if self.PUBLIC_LOCATION else self.LOCATION
        return self.OWS_LOCATION if self.OWS_LOCATION else location + 'ows'

    @property
    def rest(self):
        """
        The REST endpoint for the server.
        """
        return self.LOCATION + \
            'rest' if not self.REST_LOCATION else self.REST_LOCATION

    @property
    def public_url(self):
        """
        The global public endpoint for the server.
        """
        return self.LOCATION if not self.PUBLIC_LOCATION else self.PUBLIC_LOCATION

    @property
    def internal_ows(self):
        """
        The Open Web Service url for the server used by GeoNode internally.
        """
        location = self.LOCATION
        return location + 'ows'

    @property
    def internal_rest(self):
        """
        The internal REST endpoint for the server.
        """
        return self.LOCATION + 'rest'

    @property
    def hostname(self):
        return urlsplit(self.LOCATION).hostname

    @property
    def netloc(self):
        return urlsplit(self.LOCATION).netloc

    def __str__(self):
        return self.alias


class OGC_Servers_Handler(object):

    """
    OGC Server Settings Convenience dict.
    """

    def __init__(self, ogc_server_dict):
        self.servers = ogc_server_dict
        # FIXME(Ariel): Are there better ways to do this without involving
        # local?
        self._servers = local()

    def ensure_valid_configuration(self, alias):
        """
        Ensures the settings are valid.
        """
        try:
            server = self.servers[alias]
        except KeyError:
            raise ServerDoesNotExist("The server %s doesn't exist" % alias)

        datastore = server.get('DATASTORE')
        uploader_backend = getattr(
            settings,
            'UPLOADER',
            dict()).get(
            'BACKEND',
            'geonode.rest')

        if uploader_backend == 'geonode.importer' and datastore and not settings.DATABASES.get(
                datastore):
            raise ImproperlyConfigured(
                'The OGC_SERVER setting specifies a datastore '
                'but no connection parameters are present.')

        if uploader_backend == 'geonode.importer' and not datastore:
            raise ImproperlyConfigured(
                'The UPLOADER BACKEND is set to geonode.importer but no DATASTORE is specified.')

        if 'PRINTNG_ENABLED' in server:
            raise ImproperlyConfigured("The PRINTNG_ENABLED setting has been removed, use 'PRINT_NG_ENABLED' instead.")

    def ensure_defaults(self, alias):
        """
        Puts the defaults into the settings dictionary for a given connection where no settings is provided.
        """
        try:
            server = self.servers[alias]
        except KeyError:
            raise ServerDoesNotExist("The server %s doesn't exist" % alias)

        server.setdefault('BACKEND', 'geonode.geoserver')
        server.setdefault('LOCATION', 'http://localhost:8080/geoserver/')
        server.setdefault('USER', 'admin')
        server.setdefault('PASSWORD', 'geoserver')
        server.setdefault('DATASTORE', str())
        server.setdefault('GEOGIG_DATASTORE_DIR', str())

        for option in ['MAPFISH_PRINT_ENABLED', 'PRINT_NG_ENABLED', 'GEONODE_SECURITY_ENABLED',
                       'BACKEND_WRITE_ENABLED']:
            server.setdefault(option, True)

        for option in ['GEOGIG_ENABLED', 'WMST_ENABLED', 'WPS_ENABLED']:
            server.setdefault(option, False)

    def __getitem__(self, alias):
        if hasattr(self._servers, alias):
            return getattr(self._servers, alias)

        self.ensure_defaults(alias)
        self.ensure_valid_configuration(alias)
        server = self.servers[alias]
        server = OGC_Server(alias=alias, ogc_server=server)
        setattr(self._servers, alias, server)
        return server

    def __setitem__(self, key, value):
        setattr(self._servers, key, value)

    def __iter__(self):
        return iter(self.servers)

    def all(self):
        return [self[alias] for alias in self]


def get_wms():
    wms_url = ogc_server_settings.internal_ows + \
        "?service=WMS&request=GetCapabilities&version=1.1.0"
    netloc = urlparse(wms_url).netloc
    http = httplib2.Http()
    http.add_credentials(_user, _password)
    http.authorizations.append(
        httplib2.BasicAuthentication(
            (_user, _password),
            netloc,
            wms_url,
            {},
            None,
            None,
            http
        )
    )
    body = http.request(wms_url)[1]
    _wms = WebMapService(wms_url, xml=body)
    return _wms


def wps_execute_layer_attribute_statistics(layer_name, field):
    """Derive aggregate statistics from WPS endpoint"""

    # generate statistics using WPS
    url = '%s/ows' % (ogc_server_settings.LOCATION)

    # TODO: use owslib.wps.WebProcessingService for WPS interaction
    # this requires GeoServer's WPS gs:Aggregate function to
    # return a proper wps:ExecuteResponse

    request = render_to_string('layers/wps_execute_gs_aggregate.xml', {
                               'layer_name': 'geonode:%s' % layer_name,
                               'field': field
                               })

    response = http_post(url, request, timeout=ogc_server_settings.TIMEOUT)

    exml = etree.fromstring(response)

    result = {}

    for f in ['Min', 'Max', 'Average', 'Median', 'StandardDeviation', 'Sum']:
        fr = exml.find(f)
        if fr is not None:
            result[f] = fr.text
        else:
            result[f] = 'NA'

    count = exml.find('Count')
    if count is not None:
        result['Count'] = int(count.text)
    else:
        result['Count'] = 0

    result['unique_values'] = 'NA'

    # TODO: find way of figuring out threshold better
    if result['Count'] < 10000:
        request = render_to_string('layers/wps_execute_gs_unique.xml', {
                                   'layer_name': 'geonode:%s' % layer_name,
                                   'field': field
                                   })

        response = http_post(url, request, timeout=ogc_server_settings.TIMEOUT)

        exml = etree.fromstring(response)


def style_update(request, url):
    """
    Sync style stuff from GS to GN.
    Ideally we should call this from a view straight from GXP, and we should use
    gsConfig, that at this time does not support styles updates. Before gsConfig
    is updated, for now we need to parse xml.
    In case of a DELETE, we need to query request.path to get the style name,
    and then remove it.
    In case of a POST or PUT, we need to parse the xml from
    request.body, which is in this format:
    """
    if request.method in ('POST', 'PUT'):  # we need to parse xml
        # Need to remove NSx from IE11
        if "HTTP_USER_AGENT" in request.META:
            if ('Trident/7.0' in request.META['HTTP_USER_AGENT'] and
               'rv:11.0' in request.META['HTTP_USER_AGENT']):
                txml = re.sub(r'xmlns:NS[0-9]=""', '', request.body)
                txml = re.sub(r'NS[0-9]:', '', txml)
                request._body = txml
        tree = ET.ElementTree(ET.fromstring(request.body))
        elm_namedlayer_name = tree.findall(
            './/{http://www.opengis.net/sld}Name')[0]
        elm_user_style_name = tree.findall(
            './/{http://www.opengis.net/sld}Name')[1]
        elm_user_style_title = tree.find(
            './/{http://www.opengis.net/sld}Title')
        if not elm_user_style_title:
            elm_user_style_title = elm_user_style_name
        layer_name = elm_namedlayer_name.text
        style_name = elm_user_style_name.text
        sld_body = '<?xml version="1.0" encoding="UTF-8"?>%s' % request.body
        # add style in GN and associate it to layer
        if request.method == 'POST':
            style = Style(name=style_name, sld_body=sld_body, sld_url=url)
            style.save()
            layer = Layer.objects.all().filter(typename=layer_name)[0]
            style.layer_styles.add(layer)
            style.save()
        if request.method == 'PUT':  # update style in GN
            style = Style.objects.all().filter(name=style_name)[0]
            style.sld_body = sld_body
            style.sld_url = url
            if len(elm_user_style_title.text) > 0:
                style.sld_title = elm_user_style_title.text
            style.save()
            for layer in style.layer_styles.all():
                layer.save()
    if request.method == 'DELETE':  # delete style from GN
        style_name = os.path.basename(request.path)
        style = Style.objects.all().filter(name=style_name)[0]
        style.delete()


def set_time_info(layer, attribute, end_attribute, presentation,
                  precision_value, precision_step, enabled=True):
    '''Configure the time dimension for a layer.

    :param layer: the layer to configure
    :param attribute: the attribute used to represent the instant or period
                      start
    :param end_attribute: the optional attribute used to represent the end
                          period
    :param presentation: either 'LIST', 'DISCRETE_INTERVAL', or
                         'CONTINUOUS_INTERVAL'
    :param precision_value: number representing number of steps
    :param precision_step: one of 'seconds', 'minutes', 'hours', 'days',
                           'months', 'years'
    :param enabled: defaults to True
    '''
    layer = gs_catalog.get_layer(layer.name)
    if layer is None:
        raise ValueError('no such layer: %s' % layer.name)
    resource = layer.resource
    resolution = None
    if precision_value and precision_step:
        resolution = '%s %s' % (precision_value, precision_step)
    info = DimensionInfo("time", enabled, presentation, resolution, "ISO8601",
                         None, attribute=attribute, end_attribute=end_attribute)
    metadata = dict(resource.metadata or {})
    metadata['time'] = info
    resource.metadata = metadata
    gs_catalog.save(resource)


def get_time_info(layer):
    '''Get the configured time dimension metadata for the layer as a dict.

    The keys of the dict will be those of the parameters of `set_time_info`.

    :returns: dict of values or None if not configured
    '''
    layer = gs_catalog.get_layer(layer.name)
    if layer is None:
        raise ValueError('no such layer: %s' % layer.name)
    resource = layer.resource
    info = resource.metadata.get('time', None) if resource.metadata else None
    vals = None
    if info:
        value = step = None
        resolution = info.resolution_str()
        if resolution:
            value, step = resolution.split()
        vals = dict(
            enabled=info.enabled,
            attribute=info.attribute,
            end_attribute=info.end_attribute,
            presentation=info.presentation,
            precision_value=value,
            precision_step=step,
        )
    return vals


ogc_server_settings = OGC_Servers_Handler(settings.OGC_SERVER)['default']

_wms = None
_csw = None
_user, _password = ogc_server_settings.credentials

http_client = httplib2.Http()
http_client.add_credentials(_user, _password)
http_client.add_credentials(_user, _password)
_netloc = urlparse(ogc_server_settings.LOCATION).netloc
http_client.authorizations.append(
    httplib2.BasicAuthentication(
        (_user, _password),
        _netloc,
        ogc_server_settings.LOCATION,
        {},
        None,
        None,
        http_client
    )
)


url = ogc_server_settings.rest
gs_catalog = Catalog(url, _user, _password)
gs_uploader = Client(url, _user, _password)

_punc = re.compile(r"[\.:]")  # regex for punctuation that confuses restconfig
_foregrounds = [
    "#ffbbbb",
    "#bbffbb",
    "#bbbbff",
    "#ffffbb",
    "#bbffff",
    "#ffbbff"]
_backgrounds = [
    "#880000",
    "#008800",
    "#000088",
    "#888800",
    "#008888",
    "#880088"]
_marks = ["square", "circle", "cross", "x", "triangle"]
_style_contexts = izip(cycle(_foregrounds), cycle(_backgrounds), cycle(_marks))
_default_style_names = ["point", "line", "polygon", "raster"]
_esri_types = {
    "esriFieldTypeDouble": "xsd:double",
    "esriFieldTypeString": "xsd:string",
    "esriFieldTypeSmallInteger": "xsd:int",
    "esriFieldTypeInteger": "xsd:int",
    "esriFieldTypeDate": "xsd:dateTime",
    "esriFieldTypeOID": "xsd:long",
    "esriFieldTypeGeometry": "xsd:geometry",
    "esriFieldTypeBlob": "xsd:base64Binary",
    "esriFieldTypeRaster": "raster",
    "esriFieldTypeGUID": "xsd:string",
    "esriFieldTypeGlobalID": "xsd:string",
    "esriFieldTypeXML": "xsd:anyType"}


def _render_thumbnail(req_body):
    spec = _fixup_ows_url(req_body)
    url = "%srest/printng/render.png" % ogc_server_settings.LOCATION
    hostname = urlparse(settings.SITEURL).hostname
    params = dict(width=240, height=180, auth="%s,%s,%s" % (hostname, _user, _password))
    url = url + "?" + urllib.urlencode(params)

    # @todo annoying but not critical
    # openlayers controls posted back contain a bad character. this seems
    # to come from a &minus; entity in the html, but it gets converted
    # to a unicode en-dash but is not uncoded properly during transmission
    # 'ignore' the error for now as controls are not being rendered...
    data = spec
    if type(data) == unicode:
        # make sure any stored bad values are wiped out
        # don't use keyword for errors - 2.6 compat
        # though unicode accepts them (as seen below)
        data = data.encode('ASCII', 'ignore')
    data = unicode(data, errors='ignore').encode('UTF-8')
    try:
        resp, content = http_client.request(url, "POST", data, {
            'Content-type': 'text/html'
        })
    except Exception:
        logging.warning('Error generating thumbnail')
        return
    return content


def _fixup_ows_url(thumb_spec):
    # @HACK - for whatever reason, a map's maplayers ows_url contains only /geoserver/wms
    # so rendering of thumbnails fails - replace those uri's with full geoserver URL
    import re
    gspath = '"' + ogc_server_settings.public_url  # this should be in img src attributes
    repl = '"' + ogc_server_settings.LOCATION
    return re.sub(gspath, repl, thumb_spec)<|MERGE_RESOLUTION|>--- conflicted
+++ resolved
@@ -937,11 +937,8 @@
     cat = gs_catalog
     dsname = ogc_server_settings.DATASTORE
     try:
-<<<<<<< HEAD
         ds = get_store(cat, dsname, workspace=workspace)
-=======
-        ds = cat.get_store(dsname, workspace=workspace)
->>>>>>> 59a378bd
+
     except FailedRequestError:
         ds = cat.create_datastore(dsname, workspace=workspace)
         db = ogc_server_settings.datastore_db
@@ -1024,19 +1021,12 @@
 
     # Get a short handle to the gsconfig geoserver catalog
     cat = gs_catalog
-<<<<<<< HEAD
+
     workspace = cat.get_default_workspace()
     # Check if the store exists in geoserver
     try:
         store = get_store(cat, name, workspace=workspace)
-=======
-
-    workspace = cat.get_default_workspace()
-
-    # Check if the store exists in geoserver
-    try:
-        store = cat.get_store(name, workspace=workspace)
->>>>>>> 59a378bd
+
     except geoserver.catalog.FailedRequestError as e:
         # There is no store, ergo the road is clear
         pass
