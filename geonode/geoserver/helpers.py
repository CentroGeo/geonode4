# -*- coding: utf-8 -*-
#########################################################################
#
# Copyright (C) 2016 OSGeo
#
# This program is free software: you can redistribute it and/or modify
# it under the terms of the GNU General Public License as published by
# the Free Software Foundation, either version 3 of the License, or
# (at your option) any later version.
#
# This program is distributed in the hope that it will be useful,
# but WITHOUT ANY WARRANTY; without even the implied warranty of
# MERCHANTABILITY or FITNESS FOR A PARTICULAR PURPOSE. See the
# GNU General Public License for more details.
#
# You should have received a copy of the GNU General Public License
# along with this program. If not, see <http://www.gnu.org/licenses/>.
#
#########################################################################
from __future__ import print_function

from collections import namedtuple, defaultdict
import datetime
from decimal import Decimal
import errno
from itertools import cycle
try:
    from itertools import izip as zip
except ImportError:
    pass
from six import (
    string_types,
    reraise as raise_
)
import json
import logging
import traceback
import os
from os.path import basename, splitext, isfile
import re
import sys
from threading import local
import time
import uuid
# import base64
try:
    from urllib.parse import urlencode, urlsplit, urljoin
except ImportError:
    from urllib import urlencode
    from urlparse import urlsplit, urljoin

from pinax.ratings.models import OverallRating
from bs4 import BeautifulSoup
from dialogos.models import Comment
from django.conf import settings
from django.contrib.contenttypes.models import ContentType
from django.core.exceptions import ImproperlyConfigured
from django.db.models.signals import pre_delete
from django.template.loader import render_to_string
from django.utils import timezone
from django.utils.translation import ugettext as _
from geoserver.catalog import Catalog, FailedRequestError
from geoserver.resource import FeatureType, Coverage
from geoserver.store import CoverageStore, DataStore, datastore_from_index, \
    coveragestore_from_index, wmsstore_from_index
from geoserver.support import DimensionInfo
from geoserver.workspace import Workspace
from gsimporter import Client
from lxml import etree
from defusedxml import lxml as dlxml
from owslib.wcs import WebCoverageService
from owslib.wms import WebMapService
from geonode import GeoNodeException
from geonode.base.auth import get_or_create_token
from geonode.utils import http_client
from geonode.catalogue.models import catalogue_post_save
from geonode.layers.models import Layer, Attribute, Style
from geonode.layers.enumerations import LAYER_ATTRIBUTE_NUMERIC_DATA_TYPES
from geonode.security.views import _perms_info_json
from geonode.security.utils import set_geowebcache_invalidate_cache
import xml.etree.ElementTree as ET
from django.utils.module_loading import import_string


logger = logging.getLogger(__name__)

if not hasattr(settings, 'OGC_SERVER'):
    msg = (
        'Please configure OGC_SERVER when enabling geonode.geoserver.'
        ' More info can be found at '
        'http://docs.geonode.org/en/2.10.x/basic/settings/index.html#ogc-server')
    raise ImproperlyConfigured(msg)


def check_geoserver_is_up():
    """Verifies all geoserver is running,
       this is needed to be able to upload.
    """
    url = "%s" % ogc_server_settings.LOCATION
    req, content = http_client.get(url, user=_user)
    msg = ('Cannot connect to the GeoServer at %s\nPlease make sure you '
           'have started it.' % url)
    logger.debug(req)
    assert req.status_code == 200, msg


def _add_sld_boilerplate(symbolizer):
    """
    Wrap an XML snippet representing a single symbolizer in the appropriate
    elements to make it a valid SLD which applies that symbolizer to all features,
    including format strings to allow interpolating a "name" variable in.
    """
    return """
<StyledLayerDescriptor version="1.0.0" xmlns="http://www.opengis.net/sld" xmlns:ogc="http://www.opengis.net/ogc"
  xmlns:xlink="http://www.w3.org/1999/xlink" xmlns:xsi="http://www.w3.org/2001/XMLSchema-instance"
  xsi:schemaLocation="http://www.opengis.net/sld http://schemas.opengis.net/sld/1.0.0/StyledLayerDescriptor.xsd">
  <NamedLayer>
    <Name>%(name)s</Name>
    <UserStyle>
    <Name>%(name)s</Name>
    <Title>%(name)s</Title>
      <FeatureTypeStyle>
        <Rule>
""" + symbolizer + """
        </Rule>
      </FeatureTypeStyle>
    </UserStyle>
  </NamedLayer>
</StyledLayerDescriptor>
"""


_raster_template = """
<RasterSymbolizer>
    <Opacity>1.0</Opacity>
</RasterSymbolizer>
"""

_polygon_template = """
<PolygonSymbolizer>
  <Fill>
    <CssParameter name="fill">%(bg)s</CssParameter>
  </Fill>
  <Stroke>
    <CssParameter name="stroke">%(fg)s</CssParameter>
    <CssParameter name="stroke-width">0.7</CssParameter>
  </Stroke>
</PolygonSymbolizer>
"""

_line_template = """
<LineSymbolizer>
  <Stroke>
    <CssParameter name="stroke">%(bg)s</CssParameter>
    <CssParameter name="stroke-width">3</CssParameter>
  </Stroke>
</LineSymbolizer>
</Rule>
</FeatureTypeStyle>
<FeatureTypeStyle>
<Rule>
<LineSymbolizer>
  <Stroke>
    <CssParameter name="stroke">%(fg)s</CssParameter>
  </Stroke>
</LineSymbolizer>
"""

_point_template = """
<PointSymbolizer>
  <Graphic>
    <Mark>
      <WellKnownName>%(mark)s</WellKnownName>
      <Fill>
        <CssParameter name="fill">%(bg)s</CssParameter>
      </Fill>
      <Stroke>
        <CssParameter name="stroke">%(fg)s</CssParameter>
      </Stroke>
    </Mark>
    <Size>10</Size>
  </Graphic>
</PointSymbolizer>
"""

_style_templates = dict(
    raster=_add_sld_boilerplate(_raster_template),
    polygon=_add_sld_boilerplate(_polygon_template),
    line=_add_sld_boilerplate(_line_template),
    point=_add_sld_boilerplate(_point_template)
)


def _style_name(resource):
    return _punc.sub("_", resource.store.workspace.name + ":" + resource.name)


def extract_name_from_sld(gs_catalog, sld, sld_file=None):
    try:
        if sld:
            if isfile(sld):
                sld = open(sld, "rb").read()
            if isinstance(sld, string_types):
                sld = sld.encode('utf-8')
            dom = etree.XML(sld)
        elif sld_file and isfile(sld_file):
            sld = open(sld_file, "rb").read()
            if isinstance(sld, string_types):
                sld = sld.encode('utf-8')
            dom = dlxml.parse(sld_file)
    except Exception:
        logger.exception("The uploaded SLD file is not valid XML")
        raise Exception(
            "The uploaded SLD file is not valid XML")

    named_layer = dom.findall(
        "{http://www.opengis.net/sld}NamedLayer")
    user_layer = dom.findall(
        "{http://www.opengis.net/sld}UserLayer")

    el = None
    if named_layer and len(named_layer) > 0:
        user_style = named_layer[0].findall("{http://www.opengis.net/sld}UserStyle")
        if user_style and len(user_style) > 0:
            el = user_style[0].findall("{http://www.opengis.net/sld}Name")
            if len(el) == 0:
                el = user_style[0].findall("{http://www.opengis.net/se}Name")

        if len(el) == 0:
            el = named_layer[0].findall("{http://www.opengis.net/sld}Name")
        if len(el) == 0:
            el = named_layer[0].findall("{http://www.opengis.net/se}Name")

    if not el or len(el) == 0:
        if user_layer and len(user_layer) > 0:
            user_style = user_layer[0].findall("{http://www.opengis.net/sld}UserStyle")
            if user_style and len(user_style) > 0:
                el = user_style[0].findall("{http://www.opengis.net/sld}Name")
                if len(el) == 0:
                    el = user_style[0].findall("{http://www.opengis.net/se}Name")

            if len(el) == 0:
                el = user_layer[0].findall("{http://www.opengis.net/sld}Name")
            if len(el) == 0:
                el = user_layer[0].findall("{http://www.opengis.net/se}Name")

    if not el or len(el) == 0:
        if sld_file:
            return splitext(basename(sld_file))[0]
        else:
            raise Exception(
                "Please provide a name, unable to extract one from the SLD.")

    return el[0].text


def get_sld_for(gs_catalog, layer):
    name = None
    gs_layer = None
    gs_style = None
    _default_style = layer.default_style if layer else None

    if _default_style is None:
        _max_retries, _tries = getattr(ogc_server_settings, "MAX_RETRIES", 2), 0
        try:
            gs_layer = gs_catalog.get_layer(layer.name)
            if gs_layer.default_style:
                gs_style = gs_layer.default_style.sld_body
                set_layer_style(layer,
                                layer.alternate,
                                gs_style)
            name = gs_layer.default_style.name
        except BaseException:
            name = None
        while not name and _tries < _max_retries:
            try:
                gs_layer = gs_catalog.get_layer(layer.name)
                if gs_layer.default_style:
                    gs_style = gs_layer.default_style.sld_body
                    set_layer_style(layer,
                                    layer.alternate,
                                    gs_style)
                name = gs_layer.default_style.name
                if name:
                    break
            except BaseException:
                name = None
            _tries += 1
            time.sleep(3)
    else:
        name = _default_style.name
        gs_style = _default_style.sld_body

    if not name:
        msg = """
            GeoServer didn't return a default style for this layer.
            Consider increasing OGC_SERVER MAX_RETRIES value.''
        """
        raise GeoNodeException(msg)

    # Detect geometry type if it is a FeatureType
    res = gs_layer.resource if gs_layer else None
    if res and res.resource_type == 'featureType':
        res.fetch()
        ft = res.store.get_resources(name=res.name)
        ft.fetch()
        for attr in ft.dom.find("attributes").getchildren():
            attr_binding = attr.find("binding")
            if "jts.geom" in attr_binding.text:
                if "Polygon" in attr_binding.text:
                    name = "polygon"
                elif "Line" in attr_binding.text:
                    name = "line"
                else:
                    name = "point"

    # FIXME: When gsconfig.py exposes the default geometry type for vector
    # layers we should use that rather than guessing based on the auto-detected
    # style.
    if name in _style_templates:
        fg, bg, mark = next(_style_contexts)
        return _style_templates[name] % dict(
            name=layer.name,
            fg=fg,
            bg=bg,
            mark=mark)
    else:
        return gs_style


def fixup_style(cat, resource, style):
    logger.debug("Creating styles for layers associated with [%s]", resource)
    layers = cat.get_layers(resource=resource)
    logger.debug("Found %d layers associated with [%s]", len(layers), resource)
    for lyr in layers:
        if lyr.default_style.name in _style_templates:
            logger.debug("%s uses a default style, generating a new one", lyr)
            name = _style_name(lyr.resource)
            if style is None:
                sld = get_sld_for(cat, lyr)
            else:
                sld = style.read()
            logger.debug("Creating style [%s]", name)
            style = cat.create_style(name, sld, overwrite=True, raw=True, workspace=settings.DEFAULT_WORKSPACE)
            style = cat.get_style(name, workspace=settings.DEFAULT_WORKSPACE) or cat.get_style(name)
            lyr.default_style = style
            logger.debug("Saving changes to %s", lyr)
            cat.save(lyr)
            logger.debug("Successfully updated %s", lyr)


def set_layer_style(saved_layer, title, sld, base_file=None):
    # Check SLD is valid
    try:
        if sld:
            if isfile(sld):
                sld = open(sld, "r").read()
            etree.XML(sld)
        elif base_file and isfile(base_file):
            sld = open(base_file, "r").read()
            dlxml.parse(base_file)
    except Exception:
        logger.exception("The uploaded SLD file is not valid XML")
        # raise Exception("The uploaded SLD file is not valid XML")

    # Check Layer's available styles
    match = None
    styles = list(saved_layer.styles.all()) + [
        saved_layer.default_style]
    for style in styles:
        if style and style.name == saved_layer.name:
            match = style
            break
    cat = gs_catalog
    layer = cat.get_layer(title)
    style = None
    if match is None:
        try:
            cat.create_style(
                saved_layer.name, sld, overwrite=False, raw=True, workspace=saved_layer.workspace)
            style = cat.get_style(saved_layer.name, workspace=saved_layer.workspace) or \
                cat.get_style(saved_layer.name)
        except Exception as e:
            logger.exception(e)
    else:
        style = cat.get_style(saved_layer.name, workspace=saved_layer.workspace) or \
            cat.get_style(saved_layer.name)
        # style.update_body(sld)
        try:
            cat.create_style(saved_layer.name, sld, overwrite=True, raw=True,
                             workspace=saved_layer.workspace)
            style = cat.get_style(saved_layer.name, workspace=saved_layer.workspace)
        except Exception as e:
            logger.exception(e)

    if layer and style:
        try:
            layer.default_style = style
            cat.save(layer)
            set_styles(saved_layer, cat)
        except Exception as e:
            logger.exception(e)


def cascading_delete(cat, layer_name):
    resource = None
    try:
        if layer_name.find(':') != -1 and len(layer_name.split(':')) == 2:
            workspace, name = layer_name.split(':')
            ws = cat.get_workspace(workspace)
            store = None
            try:
                store = get_store(cat, name, workspace=ws)
            except FailedRequestError:
                if ogc_server_settings.DATASTORE:
                    try:
                        layers = Layer.objects.filter(alternate=layer_name)
                        for layer in layers:
                            store = get_store(cat, layer.store, workspace=ws)
                    except FailedRequestError:
                        logger.debug(
                            'the store was not found in geoserver')
                        return
                else:
                    logger.debug(
                        'the store was not found in geoserver')
                    return
            if ws is None or store is None:
                logger.debug(
                    'cascading delete was called on a layer where the workspace was not found')
                return
            resource = cat.get_resource(name=name, store=store, workspace=workspace)
        else:
            resource = cat.get_resource(name=layer_name)
    except EnvironmentError as e:
        if e.errno == errno.ECONNREFUSED:
            msg = ('Could not connect to geoserver at "%s"'
                   'to save information for layer "%s"' % (
                       ogc_server_settings.LOCATION, layer_name)
                   )
            logger.debug(msg)
            return None
        else:
            raise e

    if resource is None:
        # If there is no associated resource,
        # this method can not delete anything.
        # Let's return and make a note in the log.
        logger.debug(
            'cascading_delete was called with a non existent resource')
        return
    resource_name = resource.name
    lyr = None
    try:
        lyr = cat.get_layer(resource_name)
    except BaseException as e:
        logger.debug(e)
    if lyr is not None:  # Already deleted
        store = resource.store
        styles = lyr.styles
        try:
            styles = styles + [lyr.default_style]
        except BaseException:
            pass
        gs_styles = [x for x in cat.get_styles()]
        if settings.DEFAULT_WORKSPACE:
            gs_styles = gs_styles + [x for x in cat.get_styles(workspaces=settings.DEFAULT_WORKSPACE)]
            ws_styles = []
            for s in styles:
                if s is not None and s.name not in _default_style_names:
                    m = re.search(r'\d+$', s.name)
                    _name = s.name[:-len(m.group())] if m else s.name
                    _s = "%s_%s" % (settings.DEFAULT_WORKSPACE, _name)
                    for _gs in gs_styles:
                        if ((_gs.name and _gs.name.startswith("%s_" % settings.DEFAULT_WORKSPACE)) or
                            (_s in _gs.name)) and\
                        _gs not in styles:
                            ws_styles.append(_gs)
            styles = styles + ws_styles
        cat.delete(lyr)
        for s in styles:
            if s is not None and s.name not in _default_style_names:
                try:
                    logger.debug("Trying to delete Style [%s]" % s.name)
                    cat.delete(s, purge='true')
                    workspace, name = layer_name.split(':') if ':' in layer_name else \
                        (settings.DEFAULT_WORKSPACE, layer_name)
                except BaseException as e:
                    # Trying to delete a shared style will fail
                    # We'll catch the exception and log it.
                    logger.debug(e)

        # Due to a possible bug of geoserver, we need this trick for now
        # TODO: inspect the issue reported by this hack. Should be solved
        #       with GS 2.7+
        try:
            cat.delete(resource, recurse=True)  # This may fail
        except BaseException:
            cat._cache.clear()
            cat.reset()

        if store.resource_type == 'dataStore' and 'dbtype' in store.connection_parameters and \
                store.connection_parameters['dbtype'] == 'postgis':
            delete_from_postgis(resource_name, store)
        else:
            if store.resource_type == 'coverageStore':
                try:
                    logger.debug(" - Going to purge the " + store.resource_type + " : " + store.href)
                    cat.reset()  # this resets the coverage readers and unlocks the files
                    cat.delete(store, purge='all', recurse=True)
                    # cat.reload()  # this preservers the integrity of geoserver
                except BaseException as e:
                    # Trying to recursively purge a store may fail
                    # We'll catch the exception and log it.
                    logger.debug(e)
            else:
                try:
                    if not store.get_resources():
                        cat.delete(store, recurse=True)
                except BaseException as e:
                    # Catch the exception and log it.
                    logger.debug(e)


def delete_from_postgis(layer_name, store):
    """
    Delete a table from PostGIS (because Geoserver won't do it yet);
    to be used after deleting a layer from the system.
    """
    import psycopg2

    # we will assume that store/database may change (when using shard for example)
    # but user and password are the ones from settings (DATASTORE_URL)
    db = ogc_server_settings.datastore_db
    db_name = store.connection_parameters['database']
    user = db['USER']
    password = db['PASSWORD']
    host = store.connection_parameters['host']
    port = store.connection_parameters['port']
    conn = None
    try:
        conn = psycopg2.connect(dbname=db_name, user=user, host=host, port=port, password=password)
        cur = conn.cursor()
        cur.execute("SELECT DropGeometryTable ('%s')" % layer_name)
        conn.commit()
    except Exception as e:
        logger.error(
            "Error deleting PostGIS table %s:%s",
            layer_name,
            str(e))
    finally:
        try:
            if conn:
                conn.close()
        except Exception as e:
            logger.error("Error closing PostGIS conn %s:%s", layer_name, str(e))


def gs_slurp(
        ignore_errors=True,
        verbosity=1,
        console=None,
        owner=None,
        workspace=None,
        store=None,
        filter=None,
        skip_unadvertised=False,
        skip_geonode_registered=False,
        remove_deleted=False,
        permissions=None,
        execute_signals=False):
    """Configure the layers available in GeoServer in GeoNode.

       It returns a list of dictionaries with the name of the layer,
       the result of the operation and the errors and traceback if it failed.
    """
    if console is None:
        console = open(os.devnull, 'w')
    if verbosity > 0:
        print("Inspecting the available layers in GeoServer ...", file=console)
    cat = gs_catalog
    if workspace is not None:
        workspace = cat.get_workspace(workspace)
        if workspace is None:
            resources = []
        else:
            # obtain the store from within the workspace. if it exists, obtain resources
            # directly from store, otherwise return an empty list:
            if store is not None:
                store = get_store(cat, store, workspace=workspace)
                if store is None:
                    resources = []
                else:
                    resources = cat.get_resources(stores=[store])
            else:
                resources = cat.get_resources(workspaces=[workspace])
    elif store is not None:
        store = get_store(cat, store)
        resources = cat.get_resources(stores=[store])
    else:
        resources = cat.get_resources()

    if remove_deleted:
        resources_for_delete_compare = resources[:]
        workspace_for_delete_compare = workspace
        # filter out layers for delete comparison with GeoNode layers by following criteria:
        # enabled = true, if --skip-unadvertised: advertised = true, but
        # disregard the filter parameter in the case of deleting layers
        try:
            resources_for_delete_compare = [
                k for k in resources_for_delete_compare if k.enabled in ["true", True]]
            if skip_unadvertised:
                resources_for_delete_compare = [
                    k for k in resources_for_delete_compare if k.advertised in ["true", True]]
        except BaseException:
            if ignore_errors:
                pass
            else:
                raise

    if filter:
        resources = [k for k in resources if filter in k.name]

    # filter out layers depending on enabled, advertised status:
    _resources = []
    for k in resources:
        try:
            if k.enabled in ["true", True]:
                _resources.append(k)
        except BaseException:
            if ignore_errors:
                continue
            else:
                raise
    # resources = [k for k in resources if k.enabled in ["true", True]]
    resources = _resources
    if skip_unadvertised:
        try:
            resources = [k for k in resources if k.advertised in ["true", True]]
        except BaseException:
            if ignore_errors:
                pass
            else:
                raise

    # filter out layers already registered in geonode
    layer_names = Layer.objects.all().values_list('alternate', flat=True)
    if skip_geonode_registered:
        try:
            resources = [k for k in resources
                         if not '%s:%s' % (k.workspace.name, k.name) in layer_names]
        except BaseException:
            if ignore_errors:
                pass
            else:
                raise

    # TODO: Should we do something with these?
    # i.e. look for matching layers in GeoNode and also disable?
    # disabled_resources = [k for k in resources if k.enabled == "false"]

    number = len(resources)
    if verbosity > 0:
        msg = "Found %d layers, starting processing" % number
        print(msg, file=console)
    output = {
        'stats': {
            'failed': 0,
            'updated': 0,
            'created': 0,
            'deleted': 0,
        },
        'layers': [],
        'deleted_layers': []
    }
    start = datetime.datetime.now(timezone.get_current_timezone())
    for i, resource in enumerate(resources):
        name = resource.name
        the_store = resource.store
        workspace = the_store.workspace
        try:
            layer, created = Layer.objects.get_or_create(name=name, workspace=workspace.name, defaults={
                # "workspace": workspace.name,
                "store": the_store.name,
                "storeType": the_store.resource_type,
                "alternate": "%s:%s" % (workspace.name, resource.name),
                "title": resource.title or 'No title provided',
                "abstract": resource.abstract or u"{}".format(_('No abstract provided')),
                "owner": owner,
                "uuid": str(uuid.uuid4())
            })
            layer.bbox_x0 = Decimal(resource.native_bbox[0])
            layer.bbox_x1 = Decimal(resource.native_bbox[1])
            layer.bbox_y0 = Decimal(resource.native_bbox[2])
            layer.bbox_y1 = Decimal(resource.native_bbox[3])
            layer.srid = resource.projection

            # sync permissions in GeoFence
            perm_spec = json.loads(_perms_info_json(layer))
            layer.set_permissions(perm_spec)

            # recalculate the layer statistics
            set_attributes_from_geoserver(layer, overwrite=True)

            # in some cases we need to explicitily save the resource to execute the signals
            # (for sure when running updatelayers)
            if execute_signals:
                layer.save()

            # Fix metadata links if the ip has changed
            if layer.link_set.metadata().count() > 0:
                if not created and settings.SITEURL not in layer.link_set.metadata()[0].url:
                    layer.link_set.metadata().delete()
                    layer.save()
                    metadata_links = []
                    for link in layer.link_set.metadata():
                        metadata_links.append((link.mime, link.name, link.url))
                    resource.metadata_links = metadata_links
                    cat.save(resource)

        except Exception as e:
            if ignore_errors:
                status = 'failed'
                exception_type, error, traceback = sys.exc_info()
            else:
                if verbosity > 0:
                    msg = "Stopping process because --ignore-errors was not set and an error was found."
                    print(msg, file=sys.stderr)
                raise_(
                    Exception,
                    Exception("Failed to process {}".format(resource.name), e),
                    sys.exc_info()[2]
                )
        else:
            if created:
                if not permissions:
                    layer.set_default_permissions()
                else:
                    layer.set_permissions(permissions)

                status = 'created'
                output['stats']['created'] += 1
            else:
                status = 'updated'
                output['stats']['updated'] += 1

        msg = "[%s] Layer %s (%d/%d)" % (status, name, i + 1, number)
        info = {'name': name, 'status': status}
        if status == 'failed':
            output['stats']['failed'] += 1
            info['traceback'] = traceback
            info['exception_type'] = exception_type
            info['error'] = error
        output['layers'].append(info)
        if verbosity > 0:
            print(msg, file=console)

    if remove_deleted:
        q = Layer.objects.filter()
        if workspace_for_delete_compare is not None:
            if isinstance(workspace_for_delete_compare, Workspace):
                q = q.filter(
                    workspace__exact=workspace_for_delete_compare.name)
            else:
                q = q.filter(workspace__exact=workspace_for_delete_compare)
        if store is not None:
            if isinstance(
                    store,
                    CoverageStore) or isinstance(
                    store,
                    DataStore):
                q = q.filter(store__exact=store.name)
            else:
                q = q.filter(store__exact=store)
        logger.debug("Executing 'remove_deleted' logic")
        logger.debug("GeoNode Layers Found:")

        # compare the list of GeoNode layers obtained via query/filter with valid resources found in GeoServer
        # filtered per options passed to updatelayers: --workspace, --store, --skip-unadvertised
        # add any layers not found in GeoServer to deleted_layers (must match
        # workspace and store as well):
        deleted_layers = []
        for layer in q:
            logger.debug(
                "GeoNode Layer info: name: %s, workspace: %s, store: %s",
                layer.name,
                layer.workspace,
                layer.store)
            layer_found_in_geoserver = False
            for resource in resources_for_delete_compare:
                # if layer.name matches a GeoServer resource, check also that
                # workspace and store match, mark valid:
                if layer.name == resource.name:
                    if layer.workspace == resource.workspace.name and layer.store == resource.store.name:
                        logger.debug(
                            "Matches GeoServer layer: name: %s, workspace: %s, store: %s",
                            resource.name,
                            resource.workspace.name,
                            resource.store.name)
                        layer_found_in_geoserver = True
            if not layer_found_in_geoserver:
                logger.debug(
                    "----- Layer %s not matched, marked for deletion ---------------",
                    layer.name)
                deleted_layers.append(layer)

        number_deleted = len(deleted_layers)
        if verbosity > 0:
            msg = "\nFound %d layers to delete, starting processing" % number_deleted if number_deleted > 0 else \
                "\nFound %d layers to delete" % number_deleted
            print(msg, file=console)

        for i, layer in enumerate(deleted_layers):
            logger.debug(
                "GeoNode Layer to delete: name: %s, workspace: %s, store: %s",
                layer.name,
                layer.workspace,
                layer.store)
            try:
                # delete ratings, comments, and taggit tags:
                ct = ContentType.objects.get_for_model(layer)
                OverallRating.objects.filter(
                    content_type=ct,
                    object_id=layer.id).delete()
                Comment.objects.filter(
                    content_type=ct,
                    object_id=layer.id).delete()
                layer.keywords.clear()

                layer.delete()
                output['stats']['deleted'] += 1
                status = "delete_succeeded"
            except Exception:
                status = "delete_failed"
            finally:
                from .signals import geoserver_pre_delete
                pre_delete.connect(geoserver_pre_delete, sender=Layer)

            msg = "[%s] Layer %s (%d/%d)" % (status,
                                             layer.name,
                                             i + 1,
                                             number_deleted)
            info = {'name': layer.name, 'status': status}
            if status == "delete_failed":
                exception_type, error, traceback = sys.exc_info()
                info['traceback'] = traceback
                info['exception_type'] = exception_type
                info['error'] = error
            output['deleted_layers'].append(info)
            if verbosity > 0:
                print(msg, file=console)

    finish = datetime.datetime.now(timezone.get_current_timezone())
    td = finish - start
    output['stats']['duration_sec'] = td.microseconds / \
        1000000 + td.seconds + td.days * 24 * 3600
    return output


def get_stores(store_type=None):
    cat = gs_catalog
    stores = cat.get_stores()
    store_list = []
    for store in stores:
        store.fetch()
        stype = store.dom.find('type').text.lower()
        if store_type and store_type.lower() == stype:
            store_list.append({'name': store.name, 'type': stype})
        elif store_type is None:
            store_list.append({'name': store.name, 'type': stype})
    return store_list


def set_attributes(
        layer,
        attribute_map,
        overwrite=False,
        attribute_stats=None):
    """ *layer*: a geonode.layers.models.Layer instance
        *attribute_map*: a list of 2-lists specifying attribute names and types,
            example: [ ['id', 'Integer'], ... ]
        *overwrite*: replace existing attributes with new values if name/type matches.
        *attribute_stats*: dictionary of return values from get_attribute_statistics(),
            of the form to get values by referencing attribute_stats[<layer_name>][<field_name>].
    """
    # we need 3 more items; description, attribute_label, and display_order
    attribute_map_dict = {
        'field': 0,
        'ftype': 1,
        'description': 2,
        'label': 3,
        'display_order': 4,
    }
    for attribute in attribute_map:
        attribute.extend((None, None, 0))

    attributes = layer.attribute_set.all()
    # Delete existing attributes if they no longer exist in an updated layer
    for la in attributes:
        lafound = False
        for attribute in attribute_map:
            field, ftype, description, label, display_order = attribute
            if field == la.attribute:
                lafound = True
                # store description and attribute_label in attribute_map
                attribute[attribute_map_dict['description']] = la.description
                attribute[attribute_map_dict['label']] = la.attribute_label
                attribute[attribute_map_dict['display_order']
                          ] = la.display_order
        if overwrite or not lafound:
            logger.debug(
                "Going to delete [%s] for [%s]",
                la.attribute,
                layer.name)
            la.delete()

    # Add new layer attributes if they don't already exist
    if attribute_map is not None:
        iter = len(Attribute.objects.filter(layer=layer)) + 1
        for attribute in attribute_map:
            field, ftype, description, label, display_order = attribute
            if field is not None:
                _attrs = Attribute.objects.filter(layer=layer,
                                                  attribute=field,
                                                  attribute_type=ftype,
                                                  description=description,
                                                  attribute_label=label,
                                                  display_order=display_order)
                if _attrs.count() > 1:
                    _attrs.delete()
                la, created = Attribute.objects.get_or_create(
                    layer=layer, attribute=field, attribute_type=ftype,
                    description=description, attribute_label=label,
                    display_order=display_order)
                if created:
                    if (not attribute_stats or layer.name not in attribute_stats or
                            field not in attribute_stats[layer.name]):
                        result = None
                    else:
                        result = attribute_stats[layer.name][field]

                    if result is not None:
                        logger.debug("Generating layer attribute statistics")
                        la.count = result['Count']
                        la.min = result['Min']
                        la.max = result['Max']
                        la.average = result['Average']
                        la.median = result['Median']
                        la.stddev = result['StandardDeviation']
                        la.sum = result['Sum']
                        la.unique_values = result['unique_values']
                        la.last_stats_updated = datetime.datetime.now(timezone.get_current_timezone())
                    la.visible = ftype.find("gml:") != 0
                    la.display_order = iter
                    la.save()
                    iter += 1
                    logger.debug(
                        "Created [%s] attribute for [%s]",
                        field,
                        layer.name)
    else:
        logger.debug("No attributes found")


def set_attributes_from_geoserver(layer, overwrite=False):
    """
    Retrieve layer attribute names & types from Geoserver,
    then store in GeoNode database using Attribute model
    """
    attribute_map = []
    server_url = ogc_server_settings.LOCATION if layer.storeType != "remoteStore" else layer.remote_service.service_url
    if layer.storeType == "remoteStore" and layer.remote_service.ptype == "gxp_arcrestsource":
        dft_url = server_url + ("%s?f=json" % (layer.alternate or layer.typename))
        try:
            # The code below will fail if http_client cannot be imported
            req, body = http_client.get(dft_url, user=_user)
            body = json.loads(body)
            attribute_map = [[n["name"], _esri_types[n["type"]]]
                             for n in body["fields"] if n.get("name") and n.get("type")]
        except BaseException:
            tb = traceback.format_exc()
            logger.debug(tb)
            attribute_map = []
    elif layer.storeType in ["dataStore", "remoteStore", "wmsStore"]:
        typename = layer.alternate if layer.alternate else layer.typename
        dft_url = re.sub(r"\/wms\/?$",
                         "/",
                         server_url) + "ows?" + urlencode({"service": "wfs",
                                                           "version": "1.0.0",
                                                           "request": "DescribeFeatureType",
                                                           "typename": typename,
                                                          })
        try:
            # The code below will fail if http_client cannot be imported or WFS not supported
            req, body = http_client.get(dft_url, user=_user)
            doc = dlxml.fromstring(body.encode())
            path = ".//{xsd}extension/{xsd}sequence/{xsd}element".format(
                xsd="{http://www.w3.org/2001/XMLSchema}")
            attribute_map = [[n.attrib["name"], n.attrib["type"]] for n in doc.findall(
                path) if n.attrib.get("name") and n.attrib.get("type")]
        except BaseException:
            tb = traceback.format_exc()
            logger.debug(tb)
            attribute_map = []
            # Try WMS instead
            dft_url = server_url + "?" + urlencode({
                "service": "wms",
                "version": "1.0.0",
                "request": "GetFeatureInfo",
                "bbox": ','.join([str(x) for x in layer.bbox]),
                "LAYERS": layer.alternate,
                "QUERY_LAYERS": typename,
                "feature_count": 1,
                "width": 1,
                "height": 1,
                "srs": "EPSG:4326",
                "info_format": "text/html",
                "x": 1,
                "y": 1
            })
            try:
                req, body = http_client.get(dft_url, user=_user)
                soup = BeautifulSoup(body, features="lxml")
                for field in soup.findAll('th'):
                    if(field.string is None):
                        field_name = field.contents[0].string
                    else:
                        field_name = field.string
                    attribute_map.append([field_name, "xsd:string"])
            except BaseException:
                tb = traceback.format_exc()
                logger.debug(tb)
                attribute_map = []
    elif layer.storeType in ["coverageStore"]:
        typename = layer.alternate if layer.alternate else layer.typename
        dc_url = server_url + "wcs?" + urlencode({
            "service": "wcs",
            "version": "1.1.0",
            "request": "DescribeCoverage",
            "identifiers": typename
        })
        try:
            req, body = http_client.get(dc_url, user=_user)
            doc = dlxml.fromstring(body.encode())
            path = ".//{wcs}Axis/{wcs}AvailableKeys/{wcs}Key".format(
                wcs="{http://www.opengis.net/wcs/1.1.1}")
            attribute_map = [[n.text, "raster"] for n in doc.findall(path)]
        except BaseException:
            tb = traceback.format_exc()
            logger.debug(tb)
            attribute_map = []
    # Get attribute statistics & package for call to really_set_attributes()
    attribute_stats = defaultdict(dict)
    # Add new layer attributes if they don't already exist
    for attribute in attribute_map:
        field, ftype = attribute
        if field is not None:
            if Attribute.objects.filter(layer=layer, attribute=field).exists():
                continue
            else:
                if is_layer_attribute_aggregable(
                        layer.storeType,
                        field,
                        ftype):
                    logger.debug("Generating layer attribute statistics")
                    result = get_attribute_statistics(layer.alternate or layer.typename, field)
                else:
                    result = None
                attribute_stats[layer.name][field] = result
    set_attributes(
        layer, attribute_map, overwrite=overwrite, attribute_stats=attribute_stats
    )


def set_styles(layer, gs_catalog):
    style_set = []

    gs_layer = None
    try:
        gs_layer = gs_catalog.get_layer(layer.name)
    except BaseException:
        tb = traceback.format_exc()
        logger.debug(tb)
    if not gs_layer:
        try:
            gs_layer = gs_catalog.get_layer(layer.alternate or layer.typename)
        except BaseException:
            tb = traceback.format_exc()
            logger.debug(tb)

    if gs_layer:
        default_style = None
        try:
            default_style = gs_layer.default_style or None
        except BaseException:
            tb = traceback.format_exc()
            logger.debug(tb)

        if not default_style:
            try:
                default_style = gs_catalog.get_style(layer.name, workspace=layer.workspace) \
                    or gs_catalog.get_style(layer.name)
                gs_layer.default_style = default_style
                gs_catalog.save(gs_layer)
            except BaseException:
                tb = traceback.format_exc()
                logger.debug(tb)
                logger.exception("GeoServer Layer Default Style issues!")

        if default_style:
            # make sure we are not using a default SLD (which won't be editable)
            if not default_style.workspace or default_style.workspace != layer.workspace:
                sld_body = default_style.sld_body
                try:
                    gs_catalog.create_style(layer.name, sld_body, raw=True, workspace=layer.workspace)
                except BaseException:
                    tb = traceback.format_exc()
                    logger.debug(tb)

                style = gs_catalog.get_style(layer.name, workspace=layer.workspace)
            else:
                style = default_style
            if style:
                layer.default_style = save_style(style, layer)
                if layer.default_style not in style_set:
                    style_set.append(layer.default_style)
                gs_layer.default_style = style
                gs_catalog.save(gs_layer)

        try:
            if gs_layer.styles:
                alt_styles = gs_layer.styles
                for alt_style in alt_styles:
                    if alt_style:
                        style_set.append(save_style(alt_style, layer))
        except BaseException:
            tb = traceback.format_exc()
            logger.debug(tb)

    # Remove duplicates
    style_set = list(dict.fromkeys(style_set))
    layer.styles.set(style_set)

    # Update default style to database
    to_update = {
        'default_style': layer.default_style
    }

    Layer.objects.filter(id=layer.id).update(**to_update)
    layer.refresh_from_db()

    # refresh catalogue metadata records
    catalogue_post_save(instance=layer, sender=layer.__class__)

    try:
        set_geowebcache_invalidate_cache(layer.alternate or layer.typename)
    except BaseException as e:
        logger.exception(e)


def save_style(gs_style, layer):

    if not gs_style.workspace or gs_style.workspace != layer.workspace:
        sld_body = gs_style.sld_body
        try:
            gs_catalog.create_style(gs_style.name, sld_body, raw=True, workspace=layer.workspace)
        except BaseException:
            tb = traceback.format_exc()
            logger.debug(tb)
            pass
        style = gs_catalog.get_style(gs_style.name, workspace=layer.workspace)

    style, created = Style.objects.get_or_create(name=gs_style.name)
    if not style.workspace:
        style.workspace = layer.workspace

    try:
        style.sld_title = gs_style.sld_title or gs_style.sld_name
    except BaseException:
        tb = traceback.format_exc()
        logger.debug(tb)
        style.sld_title = gs_style.name
    finally:
        style.sld_body = gs_style.sld_body
        style.sld_url = gs_style.body_href
        style.save()
    return style


def is_layer_attribute_aggregable(store_type, field_name, field_type):
    """
    Decipher whether layer attribute is suitable for statistical derivation
    """

    # must be vector layer
    if store_type != 'dataStore':
        return False
    # must be a numeric data type
    if field_type not in LAYER_ATTRIBUTE_NUMERIC_DATA_TYPES:
        return False
    # must not be an identifier type field
    if field_name.lower() in ['id', 'identifier']:
        return False

    return True


def get_attribute_statistics(layer_name, field):
    """
    Generate statistics (range, mean, median, standard deviation, unique values)
    for layer attribute
    """

    logger.debug('Deriving aggregate statistics for attribute %s', field)

    if not ogc_server_settings.WPS_ENABLED:
        return None
    try:
        return wps_execute_layer_attribute_statistics(layer_name, field)
    except BaseException:
        tb = traceback.format_exc()
        logger.debug(tb)
        logger.exception('Error generating layer aggregate statistics')


def get_wcs_record(instance, retry=True):
    wcs = WebCoverageService(ogc_server_settings.LOCATION + 'wcs', '1.0.0')
    key = instance.workspace + ':' + instance.name
    logger.debug(wcs.contents)
    if key in wcs.contents:
        return wcs.contents[key]
    else:
        msg = ("Layer '%s' was not found in WCS service at %s." %
               (key, ogc_server_settings.public_url)
               )
        if retry:
            logger.debug(
                msg +
                ' Waiting a couple of seconds before trying again.')
            time.sleep(2)
            return get_wcs_record(instance, retry=False)
        else:
            raise GeoNodeException(msg)


def get_coverage_grid_extent(instance):
    """
        Returns a list of integers with the size of the coverage
        extent in pixels
    """
    instance_wcs = get_wcs_record(instance)
    grid = instance_wcs.grid
    return [(int(h) - int(l) + 1) for
            h, l in zip(grid.highlimits, grid.lowlimits)]


GEOSERVER_LAYER_TYPES = {
    'vector': FeatureType.resource_type,
    'raster': Coverage.resource_type,
}


def cleanup(name, uuid):
    """Deletes GeoServer and Catalogue records for a given name.

       Useful to clean the mess when something goes terribly wrong.
       It also verifies if the Django record existed, in which case
       it performs no action.
    """
    try:
        Layer.objects.get(name=name)
    except Layer.DoesNotExist:
        pass
    else:
        msg = ('Not doing any cleanup because the layer %s exists in the '
               'Django db.' % name)
        raise GeoNodeException(msg)

    cat = gs_catalog
    gs_store = None
    gs_layer = None
    gs_resource = None
    # FIXME: Could this lead to someone deleting for example a postgis db
    # with the same name of the uploaded file?.
    try:
        gs_store = cat.get_store(name)
        if gs_store is not None:
            gs_layer = cat.get_layer(name)
            if gs_layer is not None:
                gs_resource = gs_layer.resource
        else:
            gs_layer = None
            gs_resource = None
    except FailedRequestError as e:
        msg = ('Couldn\'t connect to GeoServer while cleaning up layer '
               '[%s] !!', str(e))
        logger.warning(msg)

    if gs_layer is not None:
        try:
            cat.delete(gs_layer)
        except BaseException:
            logger.warning("Couldn't delete GeoServer layer during cleanup()")
    if gs_resource is not None:
        try:
            cat.delete(gs_resource)
        except BaseException:
            msg = 'Couldn\'t delete GeoServer resource during cleanup()'
            logger.warning(msg)
    if gs_store is not None:
        try:
            cat.delete(gs_store)
        except BaseException:
            logger.warning("Couldn't delete GeoServer store during cleanup()")

    logger.warning('Deleting dangling Catalogue record for [%s] '
                   '(no Django record to match)', name)

    if 'geonode.catalogue' in settings.INSTALLED_APPS:
        from geonode.catalogue import get_catalogue
        catalogue = get_catalogue()
        catalogue.remove_record(uuid)
        logger.warning('Finished cleanup after failed Catalogue/Django '
                       'import for layer: %s', name)


def create_geoserver_db_featurestore(
        store_type=None, store_name=None,
        author_name='admin', author_email='admin@geonode.org',
        charset="UTF-8", workspace=None):
    cat = gs_catalog
    dsname = store_name or ogc_server_settings.DATASTORE
    # get or create datastore
    ds_exists = False
    try:
        if dsname:
            ds = cat.get_store(dsname, workspace=workspace)
        else:
            return None
        if ds is None:
            raise FailedRequestError
        ds_exists = True
    except FailedRequestError:
        logger.debug(
            'Creating target datastore %s' % dsname)
        ds = cat.create_datastore(dsname, workspace=workspace)
        db = ogc_server_settings.datastore_db
        db_engine = 'postgis' if \
            'postgis' in db['ENGINE'] else db['ENGINE']
        ds.connection_parameters.update(
            {'Evictor run periodicity': 300,
             'Estimated extends': 'true',
             'fetch size': 100000,
             'encode functions': 'false',
             'Expose primary keys': 'true',
             'validate connections': 'true',
             'Support on the fly geometry simplification': 'false',
             'Connection timeout': 10,
             'create database': 'false',
             'Batch insert size': 30,
             'preparedStatements': 'false',
             'min connections': 10,
             'max connections': 100,
             'Evictor tests per run': 3,
             'Max connection idle time': 300,
             'Loose bbox': 'true',
             'Test while idle': 'true',
             'host': db['HOST'],
             'port': db['PORT'] if isinstance(
                 db['PORT'], string_types) else str(db['PORT']) or '5432',
             'database': db['NAME'],
             'user': db['USER'],
             'passwd': db['PASSWORD'],
             'dbtype': db_engine}
        )

    if ds_exists:
        ds.save_method = "PUT"

    logger.debug('Updating target datastore % s' % dsname)
    cat.save(ds)

    logger.debug('Reloading target datastore % s' % dsname)
    ds = get_store(cat, dsname, workspace=workspace)
    assert ds.enabled

    return ds


def _create_featurestore(name, data, overwrite=False, charset="UTF-8", workspace=None):

    cat = gs_catalog
    try:
        cat.create_featurestore(name, data, overwrite=overwrite, charset=charset)
    except BaseException as e:
        logger.exception(e)
    store = get_store(cat, name, workspace=workspace)
    return store, cat.get_resource(name=name, store=store, workspace=workspace)


def _create_coveragestore(name, data, overwrite=False, charset="UTF-8", workspace=None):
    cat = gs_catalog
    try:
        cat.create_coveragestore(name, path=data, overwrite=overwrite, upload_data=True)
    except BaseException as e:
        logger.exception(e)
    store = get_store(cat, name, workspace=workspace)
    return store, cat.get_resource(name=name, store=store, workspace=workspace)


def _create_db_featurestore(name, data, overwrite=False, charset="UTF-8", workspace=None):
    """Create a database store then use it to import a shapefile.

    If the import into the database fails then delete the store
    (and delete the PostGIS table for it).
    """
    cat = gs_catalog
    db = ogc_server_settings.datastore_db
    # dsname = ogc_server_settings.DATASTORE
    dsname = db['NAME']
    ds = create_geoserver_db_featurestore(store_name=dsname, workspace=workspace)

    try:
        cat.add_data_to_store(ds,
                              name,
                              data,
                              overwrite=overwrite,
                              workspace=workspace,
                              charset=charset)
        resource = cat.get_resource(name=name, store=ds, workspace=workspace)
        assert resource is not None
        return ds, resource
    except Exception:
        msg = _("An exception occurred loading data to PostGIS")
        msg += "- %s" % (sys.exc_info()[1])
        try:
            delete_from_postgis(name, ds)
        except Exception:
            msg += _(" Additionally an error occured during database cleanup")
            msg += "- %s" % (sys.exc_info()[1])
        raise GeoNodeException(msg)


def get_store(cat, name, workspace=None):
    # Make sure workspace is a workspace object and not a string.
    # If the workspace does not exist, continue as if no workspace had been defined.
    if isinstance(workspace, string_types):
        workspace = cat.get_workspace(workspace)

    if workspace is None:
        workspace = cat.get_default_workspace()

    if workspace:
        try:
            store = cat.get_xml('%s/%s.xml' % (workspace.datastore_url[:-4], name))
        except FailedRequestError:
            try:
                store = cat.get_xml('%s/%s.xml' % (workspace.coveragestore_url[:-4], name))
            except FailedRequestError:
                try:
                    store = cat.get_xml('%s/%s.xml' % (workspace.wmsstore_url[:-4], name))
                except FailedRequestError:
                    raise FailedRequestError("No store found named: " + name)
        if store:
            if store.tag == 'dataStore':
                store = datastore_from_index(cat, workspace, store)
            elif store.tag == 'coverageStore':
                store = coveragestore_from_index(cat, workspace, store)
            elif store.tag == 'wmsStore':
                store = wmsstore_from_index(cat, workspace, store)

            return store
        else:
            raise FailedRequestError("No store found named: " + name)
    else:
        raise FailedRequestError("No store found named: " + name)


class ServerDoesNotExist(Exception):
    pass


class OGC_Server(object):

    """
    OGC Server object.
    """

    def __init__(self, ogc_server, alias):
        self.alias = alias
        self.server = ogc_server

    def __getattr__(self, item):
        return self.server.get(item)

    @property
    def credentials(self):
        """
        Returns a tuple of the server's credentials.
        """
        creds = namedtuple('OGC_SERVER_CREDENTIALS', ['username', 'password'])
        return creds(username=self.USER, password=self.PASSWORD)

    @property
    def datastore_db(self):
        """
        Returns the server's datastore dict or None.
        """
        if self.DATASTORE and settings.DATABASES.get(self.DATASTORE, None):
            datastore_dict = settings.DATABASES.get(self.DATASTORE, dict())
            return datastore_dict
        else:
            return dict()

    @property
    def ows(self):
        """
        The Open Web Service url for the server.
        """
        location = self.PUBLIC_LOCATION if self.PUBLIC_LOCATION else self.LOCATION
        return self.OWS_LOCATION if self.OWS_LOCATION else urljoin(location, 'ows')

    @property
    def rest(self):
        """
        The REST endpoint for the server.
        """
        return urljoin(self.LOCATION, 'rest') if not self.REST_LOCATION else self.REST_LOCATION

    @property
    def public_url(self):
        """
        The global public endpoint for the server.
        """
        return self.LOCATION if not self.PUBLIC_LOCATION else self.PUBLIC_LOCATION

    @property
    def internal_ows(self):
        """
        The Open Web Service url for the server used by GeoNode internally.
        """
        location = self.LOCATION
        return urljoin(location, 'ows')

    @property
    def hostname(self):
        return urlsplit(self.LOCATION).hostname

    @property
    def netloc(self):
        return urlsplit(self.LOCATION).netloc

    def __unicode__(self):
        return u"{0}".format(self.__str__())

    def __str__(self):
        return "{0}".format(self.alias)


class OGC_Servers_Handler(object):

    """
    OGC Server Settings Convenience dict.
    """

    def __init__(self, ogc_server_dict):
        self.servers = ogc_server_dict
        # FIXME(Ariel): Are there better ways to do this without involving
        # local?
        self._servers = local()

    def ensure_valid_configuration(self, alias):
        """
        Ensures the settings are valid.
        """
        try:
            server = self.servers[alias]
        except KeyError:
            raise ServerDoesNotExist("The server %s doesn't exist" % alias)

        if 'PRINTNG_ENABLED' in server:
            raise ImproperlyConfigured("The PRINTNG_ENABLED setting has been removed, use 'PRINT_NG_ENABLED' instead.")

    def ensure_defaults(self, alias):
        """
        Puts the defaults into the settings dictionary for a given connection where no settings is provided.
        """
        try:
            server = self.servers[alias]
        except KeyError:
            raise ServerDoesNotExist("The server %s doesn't exist" % alias)

        server.setdefault('BACKEND', 'geonode.geoserver')
        server.setdefault('LOCATION', 'http://localhost:8080/geoserver/')
        server.setdefault('USER', 'admin')
        server.setdefault('PASSWORD', 'geoserver')
        server.setdefault('DATASTORE', str())

        for option in ['MAPFISH_PRINT_ENABLED', 'PRINT_NG_ENABLED', 'GEONODE_SECURITY_ENABLED',
                       'GEOFENCE_SECURITY_ENABLED', 'BACKEND_WRITE_ENABLED']:
            server.setdefault(option, True)

        for option in ['WMST_ENABLED', 'WPS_ENABLED']:
            server.setdefault(option, False)

    def __getitem__(self, alias):
        if hasattr(self._servers, alias):
            return getattr(self._servers, alias)

        self.ensure_defaults(alias)
        self.ensure_valid_configuration(alias)
        server = self.servers[alias]
        server = OGC_Server(alias=alias, ogc_server=server)
        setattr(self._servers, alias, server)
        return server

    def __setitem__(self, key, value):
        setattr(self._servers, key, value)

    def __iter__(self):
        return iter(self.servers)

    def all(self):
        return [self[alias] for alias in self]


def get_wms():
    wms_url = ogc_server_settings.internal_ows + \
        "?service=WMS&request=GetCapabilities&version=1.1.0"
    req, body = http_client.get(wms_url, user=_user)
    _wms = WebMapService(wms_url, xml=body)
    return _wms


def wps_execute_layer_attribute_statistics(layer_name, field):
    """Derive aggregate statistics from WPS endpoint"""

    # generate statistics using WPS
    url = urljoin(ogc_server_settings.LOCATION, 'ows')

    request = render_to_string('layers/wps_execute_gs_aggregate.xml', {
                               'layer_name': layer_name,
                               'field': field
                               })
    u = urlsplit(url)

    headers = {
        'User-Agent': 'OWSLib (https://geopython.github.io/OWSLib)',
        'Content-type': 'text/xml',
        'Accept': 'text/xml',
        'Accept-Language': 'en-US',
        'Accept-Encoding': 'gzip,deflate',
        'Host': u.netloc,
    }

    response, content = http_client.request(
        url,
        method='POST',
        data=request,
        headers=headers,
        user=_user,
        timeout=5,
        retries=1)

    exml = dlxml.fromstring(content.encode())

    result = {}

    for f in ['Min', 'Max', 'Average', 'Median', 'StandardDeviation', 'Sum']:
        fr = exml.find(f)
        if fr is not None:
            result[f] = fr.text
        else:
            result[f] = 'NA'

    count = exml.find('Count')
    if count is not None:
        result['Count'] = int(count.text)
    else:
        result['Count'] = 0

    result['unique_values'] = 'NA'

    return result


def _stylefilterparams_geowebcache_layer(layer_name):
    headers = {
        "Content-Type": "text/xml"
    }
    url = '%sgwc/rest/layers/%s.xml' % (ogc_server_settings.LOCATION, layer_name)

    # read GWC configuration
    req, content = http_client.get(
        url,
        headers=headers,
        user=_user)
    if req.status_code != 200:
        line = "Error {0} reading Style Filter Params GeoWebCache at {1}".format(
            req.status_code, url
        )
        logger.error(line)
        return

    # check/write GWC filter parameters
    import xml.etree.ElementTree as ET
    body = None
    tree = dlxml.fromstring(_)
    param_filters = tree.findall('parameterFilters')
    if param_filters and len(param_filters) > 0:
        if not param_filters[0].findall('styleParameterFilter'):
            style_filters_xml = "<styleParameterFilter><key>STYLES</key>\
                <defaultValue></defaultValue></styleParameterFilter>"
            style_filters_elem = dlxml.fromstring(style_filters_xml)
            param_filters[0].append(style_filters_elem)
            body = ET.tostring(tree)
    if body:
        req, content = http_client.post(
            url,
            data=body,
            headers=headers,
            user=_user)
        if req.status_code != 200:
            line = "Error {0} writing Style Filter Params GeoWebCache at {1}".format(
                req.status_code, url
            )
            logger.error(line)


def _invalidate_geowebcache_layer(layer_name, url=None):
    # http.add_credentials(username, password)
    headers = {
        "Content-Type": "text/xml",
    }
    body = """
        <truncateLayer><layerName>{0}</layerName></truncateLayer>
        """.strip().format(layer_name)
    if not url:
        url = '%sgwc/rest/masstruncate' % ogc_server_settings.LOCATION
    req, content = http_client.post(
        url,
        data=body,
        headers=headers,
        user=_user)

    if req.status_code != 200:
        line = "Error {0} invalidating GeoWebCache at {1}".format(
            req.status_code, url
        )
        logger.debug(line)


def style_update(request, url):
    """
    Sync style stuff from GS to GN.
    Ideally we should call this from a view straight from GXP, and we should use
    gsConfig, that at this time does not support styles updates. Before gsConfig
    is updated, for now we need to parse xml.
    In case of a DELETE, we need to query request.path to get the style name,
    and then remove it.
    In case of a POST or PUT, we need to parse the xml from
    request.body, which is in this format:
    """
    affected_layers = []
    if request.method in ('POST', 'PUT', 'DELETE'):  # we need to parse xml
        # Need to remove NSx from IE11
        if "HTTP_USER_AGENT" in request.META:
            if ('Trident/7.0' in request.META['HTTP_USER_AGENT'] and
                    'rv:11.0' in request.META['HTTP_USER_AGENT']):
                txml = re.sub(r'xmlns:NS[0-9]=""', '', request.body)
                txml = re.sub(r'NS[0-9]:', '', txml)
                request._body = txml
        style_name = os.path.basename(request.path)
        elm_user_style_title = style_name
        sld_body = None
        layer_name = None
        if 'name' in request.GET:
            style_name = request.GET['name']
            sld_body = request.body
        elif request.method == 'DELETE':
            style_name = os.path.basename(request.path)
        else:
            try:
                tree = ET.ElementTree(dlxml.fromstring(request.body))
                elm_namedlayer_name = tree.findall(
                    './/{http://www.opengis.net/sld}Name')[0]
                elm_user_style_name = tree.findall(
                    './/{http://www.opengis.net/sld}Name')[1]
                elm_user_style_title = tree.find(
                    './/{http://www.opengis.net/sld}Title')
                if not elm_user_style_title:
                    elm_user_style_title = elm_user_style_name.text
                layer_name = elm_namedlayer_name.text
                style_name = elm_user_style_name.text
                sld_body = '<?xml version="1.0" encoding="UTF-8"?>%s' % request.body
            except BaseException:
                logger.warn("Could not recognize Style and Layer name from Request!")
        # add style in GN and associate it to layer
        if request.method == 'DELETE':
            if style_name:
                try:
                    style = Style.objects.get(name=style_name)
                    style.delete()
                except BaseException:
                    pass
        if request.method == 'POST':
            if style_name:
                style, created = Style.objects.get_or_create(name=style_name)
                style.sld_body = sld_body
                style.sld_url = url
                style.save()
            layer = None
            if layer_name:
                try:
                    layer = Layer.objects.get(name=layer_name)
                except BaseException:
                    try:
                        layer = Layer.objects.get(alternate=layer_name)
                    except BaseException:
                        pass
            if layer:
                style.layer_styles.add(layer)
                style.save()
                affected_layers.append(layer)
        elif request.method == 'PUT':  # update style in GN
            if style_name:
                style, created = Style.objects.get_or_create(name=style_name)
                style.sld_body = sld_body
                style.sld_url = url
                if elm_user_style_title and len(elm_user_style_title) > 0:
                    style.sld_title = elm_user_style_title
                style.save()
                for layer in style.layer_styles.all():
                    affected_layers.append(layer)

        # Invalidate GeoWebCache so it doesn't retain old style in tiles
        try:
            _stylefilterparams_geowebcache_layer(layer_name)
            _invalidate_geowebcache_layer(layer_name)
        except BaseException:
            pass

    elif request.method == 'DELETE':  # delete style from GN
        style_name = os.path.basename(request.path)
        style = Style.objects.get(name=style_name)
        style.delete()

    return affected_layers


def set_time_info(layer, attribute, end_attribute, presentation,
                  precision_value, precision_step, enabled=True):
    '''Configure the time dimension for a layer.

    :param layer: the layer to configure
    :param attribute: the attribute used to represent the instant or period
                      start
    :param end_attribute: the optional attribute used to represent the end
                          period
    :param presentation: either 'LIST', 'DISCRETE_INTERVAL', or
                         'CONTINUOUS_INTERVAL'
    :param precision_value: number representing number of steps
    :param precision_step: one of 'seconds', 'minutes', 'hours', 'days',
                           'months', 'years'
    :param enabled: defaults to True
    '''
    layer = gs_catalog.get_layer(layer.name)
    if layer is None:
        raise ValueError('no such layer: %s' % layer.name)
    resource = layer.resource if layer else None
    if not resource:
        resources = gs_catalog.get_resources(stores=[layer.name])
        if resources:
            resource = resources[0]

    resolution = None
    if precision_value and precision_step:
        resolution = '%s %s' % (precision_value, precision_step)
    info = DimensionInfo("time", enabled, presentation, resolution, "ISO8601",
                         None, attribute=attribute, end_attribute=end_attribute)
    if resource and resource.metadata:
        metadata = dict(resource.metadata or {})
    else:
        metadata = dict({})
    metadata['time'] = info

    if resource and resource.metadata:
        resource.metadata = metadata
    if resource:
        gs_catalog.save(resource)


def get_time_info(layer):
    '''Get the configured time dimension metadata for the layer as a dict.

    The keys of the dict will be those of the parameters of `set_time_info`.

    :returns: dict of values or None if not configured
    '''
    layer = gs_catalog.get_layer(layer.name)
    if layer is None:
        raise ValueError('no such layer: %s' % layer.name)
    resource = layer.resource if layer else None
    if not resource:
        resources = gs_catalog.get_resources(stores=[layer.name])
        if resources:
            resource = resources[0]

    info = resource.metadata.get('time', None) if resource.metadata else None
    vals = None
    if info:
        value = step = None
        resolution = info.resolution_str()
        if resolution:
            value, step = resolution.split()
        vals = dict(
            enabled=info.enabled,
            attribute=info.attribute,
            end_attribute=info.end_attribute,
            presentation=info.presentation,
            precision_value=value,
            precision_step=step,
        )
    return vals


ogc_server_settings = OGC_Servers_Handler(settings.OGC_SERVER)['default']

_wms = None
_csw = None
_user, _password = ogc_server_settings.credentials

url = ogc_server_settings.rest
gs_catalog = Catalog(url, _user, _password,
                     retries=ogc_server_settings.MAX_RETRIES,
                     backoff_factor=ogc_server_settings.BACKOFF_FACTOR)
gs_uploader = Client(url, _user, _password)

_punc = re.compile(r"[\.:]")  # regex for punctuation that confuses restconfig
_foregrounds = [
    "#ffbbbb",
    "#bbffbb",
    "#bbbbff",
    "#ffffbb",
    "#bbffff",
    "#ffbbff"]
_backgrounds = [
    "#880000",
    "#008800",
    "#000088",
    "#888800",
    "#008888",
    "#880088"]
_marks = ["square", "circle", "cross", "x", "triangle"]
_style_contexts = zip(cycle(_foregrounds), cycle(_backgrounds), cycle(_marks))
_default_style_names = ["point", "line", "polygon", "raster"]
_esri_types = {
    "esriFieldTypeDouble": "xsd:double",
    "esriFieldTypeString": "xsd:string",
    "esriFieldTypeSmallInteger": "xsd:int",
    "esriFieldTypeInteger": "xsd:int",
    "esriFieldTypeDate": "xsd:dateTime",
    "esriFieldTypeOID": "xsd:long",
    "esriFieldTypeGeometry": "xsd:geometry",
    "esriFieldTypeBlob": "xsd:base64Binary",
    "esriFieldTypeRaster": "raster",
    "esriFieldTypeGUID": "xsd:string",
    "esriFieldTypeGlobalID": "xsd:string",
    "esriFieldTypeXML": "xsd:anyType"}


def _render_thumbnail(req_body, width=240, height=200):
    spec = _fixup_ows_url(req_body)
    url = "%srest/printng/render.png" % ogc_server_settings.LOCATION
    headers = {'Content-type': 'text/html'}
    _default_thumb_size = getattr(
        settings, 'THUMBNAIL_GENERATOR_DEFAULT_SIZE', {'width': 240, 'height': 200})
    params = dict(width=width, height=height)
    url += "?" + urlencode(params)
    try:
        req, content = http_client.request(
            url,
            method='POST',
            data=spec,
            timeout=60,
            retries=2,
            headers=headers,
            user=_user)
        if not isinstance(content, bytes):
<<<<<<< HEAD
            return None
=======
            raise Exception(content)
>>>>>>> 8aa7f4b0

        # Optimize the Thumbnail size and resolution
        from PIL import Image
        from io import BytesIO
        from resizeimage import resizeimage
        content_data = BytesIO(content)
        im = Image.open(content_data)
        im.thumbnail(
            (_default_thumb_size['width'], _default_thumb_size['height']),
            resample=Image.ANTIALIAS)
        cover = resizeimage.resize_cover(
            im,
            [_default_thumb_size['width'], _default_thumb_size['height']])
        imgByteArr = BytesIO()
        cover.save(imgByteArr, format='JPEG')
        content = imgByteArr.getvalue()
    except BaseException as e:
        logger.debug(e)
        raise e

    return content


def _prepare_thumbnail_body_from_opts(request_body, request=None):
    if isinstance(request_body, bytes):
        request_body = request_body.decode("UTF-8")
    try:
        import mercantile
        from geonode.utils import (_v,
                                   bbox_to_projection,
                                   bounds_to_zoom_level)
        image = None
        _default_thumb_size = getattr(
            settings, 'THUMBNAIL_GENERATOR_DEFAULT_SIZE', {'width': 240, 'height': 200})
        width = _default_thumb_size['width']
        height = _default_thumb_size['height']

        if isinstance(request_body, string_types):
            try:
                request_body = json.loads(request_body)
            except BaseException as e:
                logger.debug(e)
                try:
                    image = _render_thumbnail(
                        request_body, width=width, height=height)
                except BaseException as e:
                    logger.debug(e)
                    image = None

        if image is not None:
            return image

        # Defaults
        _img_src_template = """<img src='{ogc_location}'
        style='width: {width}px; height: {height}px;
        left: {left}px; top: {top}px;
        opacity: 1; visibility: inherit; position: absolute;'/>\n"""

        def decimal_encode(bbox):
            import decimal
            _bbox = []
            for o in [float(coord) for coord in bbox]:
                if isinstance(o, decimal.Decimal):
                    o = (str(o) for o in [o])
                _bbox.append(o)
            # Must be in the form : [x0, x1, y0, y1
            return [_bbox[0], _bbox[2], _bbox[1], _bbox[3]]

        # Sanity Checks
        if 'bbox' not in request_body:
            return None
        if 'srid' not in request_body:
            return None
        for coord in request_body['bbox']:
            if not coord:
                return None

        if 'width' in request_body:
            width = int(request_body['width'])
        if 'height' in request_body:
            height = int(request_body['height'])
        smurl = None
        if 'smurl' in request_body:
            smurl = request_body['smurl']
        if not smurl and getattr(settings, 'THUMBNAIL_GENERATOR_DEFAULT_BG', None):
            smurl = settings.THUMBNAIL_GENERATOR_DEFAULT_BG
        layers = None
        thumbnail_create_url = None
        if 'thumbnail_create_url' in request_body:
            thumbnail_create_url = request_body['thumbnail_create_url']
        elif 'layers' in request_body:
            layers = request_body['layers']
            styles = ''
            if 'styles' in request_body:
                styles = request_body['styles']

            ogc_server_location = request_body["ogc_server_location"] if "ogc_server_location" \
                in request_body else ogc_server_settings.LOCATION
            wms_endpoint = getattr(ogc_server_settings, "WMS_ENDPOINT") or 'wms'
            wms_version = getattr(ogc_server_settings, "WMS_VERSION") or '1.3.0'
            wms_format = getattr(ogc_server_settings, "WMS_FORMAT") or 'image/png'

            params = {
                'service': 'WMS',
                'version': wms_version,
                'request': 'GetMap',
                'layers': layers.replace(' ', '+'),
                'styles': styles,
                'format': wms_format,
                # 'TIME': '-99999999999-01-01T00:00:00.0Z/99999999999-01-01T00:00:00.0Z'
            }

            if request and request.user:
                access_token = get_or_create_token(request.user)
                if access_token and not access_token.is_expired():
                    params['access_token'] = access_token.token
            elif not request:
                from django.contrib.auth import get_user_model
                _user, _password = ogc_server_settings.credentials
                _u = get_user_model().objects.get(username=_user)
                access_token = get_or_create_token(_u)
                if access_token and not access_token.is_expired():
                    params['access_token'] = access_token.token

            _p = "&".join("%s=%s" % item for item in params.items())

            import posixpath
            thumbnail_create_url = posixpath.join(
                ogc_server_location,
                wms_endpoint) + "?" + _p

        # Compute Bounds
        wgs84_bbox = decimal_encode(
            bbox_to_projection([float(coord) for coord in request_body['bbox']] + [request_body['srid'], ],
                               target_srid=4326)[:4])

        # Fetch XYZ tiles - we are assuming Mercatore here
        bounds = wgs84_bbox[0:4]
        # Fixes bounds to tiles system
        bounds[0] = _v(bounds[0], x=True, target_srid=4326)
        bounds[2] = _v(bounds[2], x=True, target_srid=4326)
        if bounds[3] > 85.051:
            bounds[3] = 85.0
        if bounds[1] < -85.051:
            bounds[1] = -85.0
        if 'zoom' in request_body:
            zoom = int(request_body['zoom'])
        else:
            zoom = bounds_to_zoom_level(bounds, width, height)

        t_ll = mercantile.tile(bounds[0], bounds[1], zoom)
        t_ur = mercantile.tile(bounds[2], bounds[3], zoom)

        numberOfRows = t_ll.y - t_ur.y + 1

        bounds_ll = mercantile.bounds(t_ll)
        bounds_ur = mercantile.bounds(t_ur)

        lat_res = abs(256 / (bounds_ur.north - bounds_ur.south))
        lng_res = abs(256 / (bounds_ll.east - bounds_ll.west))
        top = round(abs(bounds_ur.north - bounds[3]) * -lat_res)
        left = round(abs(bounds_ll.west - bounds[0]) * -lng_res)

        tmp_tile = mercantile.tile(bounds[0], bounds[3], zoom)
        width_acc = 256 + int(left)
        first_row = [tmp_tile]
        # Add tiles to fill image width
        _n_step = 0
        while int(width) > int(width_acc):
            c = mercantile.ul(tmp_tile.x + 1, tmp_tile.y, zoom)
            lng = _v(c.lng, x=True, target_srid=4326)
            if lng == 180.0:
                lng = -180.0
            tmp_tile = mercantile.tile(lng, bounds[3], zoom)
            first_row.append(tmp_tile)
            width_acc += 256
            _n_step = _n_step + 1
        # Build Image Request Template
        _img_request_template = "<div style='height:{height}px; width:{width}px;'>\
            <div style='position: absolute; top:{top}px; left:{left}px; z-index: 749; \
            transform: translate3d(0px, 0px, 0px) scale3d(1, 1, 1);'> \
            \n".format(height=height, width=width, top=top, left=left)

        for row in range(0, numberOfRows):
            for col in range(0, len(first_row)):
                box = [col * 256, row * 256]
                t = first_row[col]
                y = t.y + row
                if smurl:
                    imgurl = smurl.format(z=t.z, x=t.x, y=y)
                    _img_request_template += _img_src_template.format(ogc_location=imgurl,
                                                                      height=256, width=256,
                                                                      left=box[0], top=box[1])
                xy_bounds = mercantile.xy_bounds(t.x, y, t.z)
                bbox = ",".join([str(xy_bounds.left), str(xy_bounds.bottom),
                                 str(xy_bounds.right), str(xy_bounds.top)])
                params = {
                    'width': 256,
                    'height': 256,
                    'transparent': True,
                    'bbox': bbox,
                    'crs': 'EPSG:3857',

                }
                _p = "&".join("%s=%s" % item for item in params.items())
                _img_request_template += \
                    _img_src_template.format(ogc_location=(thumbnail_create_url + '&' + _p),
                                             height=256, width=256,
                                             left=box[0], top=box[1])
        _img_request_template += "</div></div>"
        image = _render_thumbnail(_img_request_template, width=width, height=height)
    except BaseException as e:
        logger.warning('Error generating thumbnail')
        logger.exception(e)
        image = None
        raise e

    return image


def _fixup_ows_url(thumb_spec):
    # @HACK - for whatever reason, a map's maplayers ows_url contains only /geoserver/wms
    # so rendering of thumbnails fails - replace those uri's with full geoserver URL
    import re
    gspath = '"' + ogc_server_settings.public_url  # this should be in img src attributes
    repl = '"' + ogc_server_settings.LOCATION
    return re.sub(gspath, repl, thumb_spec)


def mosaic_delete_first_granule(cat, layer):
    # - since GeoNode will uploade the first granule again through the Importer, we need to /
    #   delete the one created by the gs_config
    cat._cache.clear()
    store = cat.get_store(layer)
    coverages = cat.mosaic_coverages(store)

    granule_id = layer + ".1"

    cat.mosaic_delete_granule(coverages['coverages']['coverage'][0]['name'], store, granule_id)


def set_time_dimension(cat, name, workspace, time_presentation, time_presentation_res, time_presentation_default_value,
                       time_presentation_reference_value):
    # configure the layer time dimension as LIST
    cat._cache.clear()
    # cat.reload()

    presentation = time_presentation
    if not presentation:
        presentation = "LIST"

    resolution = None
    if time_presentation == 'DISCRETE_INTERVAL':
        resolution = time_presentation_res

    strategy = None
    if time_presentation_default_value and not time_presentation_default_value == "":
        strategy = time_presentation_default_value

    timeInfo = DimensionInfo("time", "true", presentation, resolution, "ISO8601", None, attribute="time",
                             strategy=strategy, reference_value=time_presentation_reference_value)

    layer = cat.get_layer(name)
    resource = layer.resource if layer else None
    if not resource:
        resources = cat.get_resources(stores=[name]) or cat.get_resources(stores=[name], workspaces=[workspace])
        if resources:
            resource = resources[0]

    if not resource:
        logger.exception("No resource could be found on GeoServer with name %s" % name)
        raise Exception("No resource could be found on GeoServer with name %s" % name)

    resource.metadata = {'time': timeInfo}
    cat.save(resource)


# main entry point to create a thumbnail - will use implementation
# defined in settings.THUMBNAIL_GENERATOR (see settings.py)
def create_gs_thumbnail(instance, overwrite=False, check_bbox=False):
    implementation = import_string(settings.THUMBNAIL_GENERATOR)
    return implementation(instance, overwrite, check_bbox)<|MERGE_RESOLUTION|>--- conflicted
+++ resolved
@@ -1988,11 +1988,7 @@
             headers=headers,
             user=_user)
         if not isinstance(content, bytes):
-<<<<<<< HEAD
-            return None
-=======
             raise Exception(content)
->>>>>>> 8aa7f4b0
 
         # Optimize the Thumbnail size and resolution
         from PIL import Image
