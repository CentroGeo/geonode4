--- conflicted
+++ resolved
@@ -130,11 +130,7 @@
     instance.set_missing_info()
     if not created:
         if not instance.thumbnail_url or \
-<<<<<<< HEAD
-        instance.thumbnail_url == staticfiles.static(settings.MISSING_THUMBNAIL):
-=======
                 instance.thumbnail_url == staticfiles.static(settings.MISSING_THUMBNAIL):
->>>>>>> 073d9a52
             logger.debug(f"... Creating Thumbnail for Map [{instance.title}]")
             # create_gs_thumbnail(instance, overwrite=False, check_bbox=True)
             geoserver_create_thumbnail.apply_async(((instance.id, False, True, )))
