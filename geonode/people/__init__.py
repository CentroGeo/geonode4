--- conflicted
+++ resolved
@@ -17,14 +17,8 @@
 # along with this program. If not, see <http://www.gnu.org/licenses/>.
 #
 #########################################################################
-from uuid import uuid4
-
-from allauth.account.signals import user_signed_up
-from allauth.socialaccount.signals import social_account_added
 from django.utils.translation import ugettext_noop as _
 from geonode.notifications_helper import NotificationsAppConfigBase
-
-from . import signals
 
 
 class PeopleAppConfig(NotificationsAppConfigBase):
@@ -37,21 +31,6 @@
                      )
 
     def ready(self):
-<<<<<<< HEAD
-        """ Connect relevant signals to their corresponding handlers. """
-        social_account_added.connect(
-            signals.update_user_email_addresses,
-            dispatch_uid=str(uuid4()),
-            weak=False
-        )
-        user_signed_up.connect(
-            signals.notify_admins_new_signup,
-            dispatch_uid=str(uuid4()),
-            weak=False
-        )
-
-=======
         super(PeopleAppConfig, self).ready()
->>>>>>> 94866488
 
 default_app_config = 'geonode.people.PeopleAppConfig'